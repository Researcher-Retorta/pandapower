# -*- coding: utf-8 -*-

# Copyright (c) 2016-2019 by University of Kassel and Fraunhofer Institute for Energy Economics
# and Energy System Technology (IEE), Kassel. All rights reserved.


# Additional copyright for modified code by Brendan Curran-Johnson (ADict class):
# Copyright (c) 2013 Brendan Curran-Johnson
#
# Permission is hereby granted, free of charge, to any person obtaining a copy
# of this software and associated documentation files (the "Software"), to deal
# in the Software without restriction, including without limitation the rights
# to use, copy, modify, merge, publish, distribute, sublicense, and/or sell
# copies of the Software, and to permit persons to whom the Software is
# furnished to do so, subject to the following conditions:
#
# The above copyright notice and this permission notice shall be included in
# all copies or substantial portions of the Software.
#
# THE SOFTWARE IS PROVIDED "AS IS", WITHOUT WARRANTY OF ANY KIND, EXPRESS OR
# IMPLIED, INCLUDING BUT NOT LIMITED TO THE WARRANTIES OF MERCHANTABILITY,
# FITNESS FOR A PARTICULAR PURPOSE AND NONINFRINGEMENT. IN NO EVENT SHALL THE
# AUTHORS OR COPYRIGHT HOLDERS BE LIABLE FOR ANY CLAIM, DAMAGES OR OTHER
# LIABILITY, WHETHER IN AN ACTION OF CONTRACT, TORT OR OTHERWISE, ARISING FROM,
# OUT OF OR IN CONNECTION WITH THE SOFTWARE OR THE USE OR OTHER DEALINGS IN
# THE SOFTWARE.
# (https://github.com/bcj/AttrDict/blob/master/LICENSE.txt)

from collections import MutableMapping

import numpy as np
import numpy.core.numeric as ncn
import pandas as pd
import scipy as sp
import six

from pandapower.pypower.idx_brch import F_BUS, T_BUS, BR_STATUS
from pandapower.pypower.idx_bus import BUS_I, BUS_TYPE, NONE, PD, QD, VMIN, VMAX, PV
from pandapower.pypower.idx_gen import PMIN, PMAX, QMIN, QMAX

try:
    from numba import jit
    from numba import _version as numba_version
except ImportError:
    from .pf.no_numba import jit

try:
    import pplog as logging
except ImportError:
    import logging

logger = logging.getLogger(__name__)


class ADict(dict, MutableMapping):
    def __init__(self, *args, **kwargs):
        super(ADict, self).__init__(*args, **kwargs)

        # to prevent overwrite of internal attributes by new keys
        # see _valid_name()
        self._setattr('_allow_invalid_attributes', False)

    def _build(self, obj, **kwargs):
        """
        We only want dict like elements to be treated as recursive AttrDicts.
        """
        return obj

    # --- taken from AttrDict

    def __getstate__(self):
        return self.copy(), self._allow_invalid_attributes

    def __setstate__(self, state):
        mapping, allow_invalid_attributes = state
        self.update(mapping)
        self._setattr('_allow_invalid_attributes', allow_invalid_attributes)

    @classmethod
    def _constructor(cls, mapping):
        return cls(mapping)

    # --- taken from MutableAttr

    def _setattr(self, key, value):
        """
        Add an attribute to the object, without attempting to add it as
        a key to the mapping (i.e. internals)
        """
        super(MutableMapping, self).__setattr__(key, value)

    def __setattr__(self, key, value):
        """
        Add an attribute.

        key: The name of the attribute
        value: The attributes contents
        """
        if self._valid_name(key):
            self[key] = value
        elif getattr(self, '_allow_invalid_attributes', True):
            super(MutableMapping, self).__setattr__(key, value)
        else:
            raise TypeError(
                "'{cls}' does not allow attribute creation.".format(
                    cls=self.__class__.__name__
                )
            )

    def _delattr(self, key):
        """
        Delete an attribute from the object, without attempting to
        remove it from the mapping (i.e. internals)
        """
        super(MutableMapping, self).__delattr__(key)

    def __delattr__(self, key, force=False):
        """
        Delete an attribute.

        key: The name of the attribute
        """
        if self._valid_name(key):
            del self[key]
        elif getattr(self, '_allow_invalid_attributes', True):
            super(MutableMapping, self).__delattr__(key)
        else:
            raise TypeError(
                "'{cls}' does not allow attribute deletion.".format(
                    cls=self.__class__.__name__
                )
            )

    def __call__(self, key):
        """
        Dynamically access a key-value pair.

        key: A key associated with a value in the mapping.

        This differs from __getitem__, because it returns a new instance
        of an Attr (if the value is a Mapping object).
        """
        if key not in self:
            raise AttributeError(
                "'{cls} instance has no attribute '{name}'".format(
                    cls=self.__class__.__name__, name=key
                )
            )

        return self._build(self[key])

    def __getattr__(self, key):
        """
        Access an item as an attribute.
        """
        if key not in self or not self._valid_name(key):
            raise AttributeError(
                "'{cls}' instance has no attribute '{name}'".format(
                    cls=self.__class__.__name__, name=key
                )
            )

        return self._build(self[key])

    @classmethod
    def _valid_name(cls, key):
        """
        Check whether a key is a valid attribute name.

        A key may be used as an attribute if:
         * It is a string
         * The key doesn't overlap with any class attributes (for Attr,
            those would be 'get', 'items', 'keys', 'values', 'mro', and
            'register').
        """
        return (
                isinstance(key, six.string_types) and
                not hasattr(cls, key)
        )


class pandapowerNet(ADict):
    def __init__(self, *args, **kwargs):
        super(pandapowerNet, self).__init__(*args, **kwargs)

    def __repr__(self):  # pragma: no cover
        r = "This pandapower network includes the following parameter tables:"
        par = []
        res = []
        for tb in list(self.keys()):
            if not tb.startswith("_") and isinstance(self[tb], pd.DataFrame) and len(self[tb]) > 0:
                if 'res_' in tb:
                    res.append(tb)
                else:
                    par.append(tb)
        for tb in par:
            length = len(self[tb])
            r += "\n   - %s (%s %s)" % (tb, length, "elements" if length > 1 else "element")
        if res:
            r += "\n and the following results tables:"
            for tb in res:
                length = len(self[tb])
                r += "\n   - %s (%s %s)" % (tb, length, "elements" if length > 1 else "element")
        return r


def _preserve_dtypes(df, dtypes):
    for item, dtype in list(dtypes.iteritems()):
        if df.dtypes.at[item] != dtype:
            try:
                df[item] = df[item].astype(dtype)
            except ValueError:
                df[item] = df[item].astype(float)


def get_free_id(df):
    """
    Returns next free ID in a dataframe
    """
    return np.int64(0) if len(df) == 0 else df.index.values.max() + 1


class ppException(Exception):
    """
    General pandapower custom parent exception.
    """
    pass


def _sum_by_group(bus, first_val, second_val):
    order = np.argsort(bus)
    bus = bus[order]
    index = np.ones(len(bus), 'bool')
    index[:-1] = bus[1:] != bus[:-1]
    bus = bus[index]
    first_val = first_val[order]
    first_val.cumsum(out=first_val)
    first_val = first_val[index]
    first_val[1:] = first_val[1:] - first_val[:-1]
    second_val = second_val[order]
    second_val.cumsum(out=second_val)
    second_val = second_val[index]
    second_val[1:] = second_val[1:] - second_val[:-1]
    return bus, first_val, second_val


def get_indices(selection, lookup, fused_indices=True):
    """
    Helper function during pd2mpc conversion. It resolves the mapping from a
    given selection of indices to the actual indices, using a dict lookup being
    passed as well.

    :param selection: Indices we want to select
    :param lookup: The mapping itself
    :param fused_indices: Flag which way the conversion is working.
    :return:
    """
    if fused_indices:
        return np.array([lookup[k] for k in selection], dtype="int")
    else:
        return np.array([lookup["before_fuse"][k] for k in selection], dtype="int")


def _get_values(source, selection, lookup):
    """
    Returns values for a selection of values after a lookup.

    :param source: The array of values to select from.
    :param selection: An array of keys, for the selection.
    :param lookup: The mapping to resolve actual indices of the
    value array from the selection.
    :return:
    """
    v = np.zeros(len(selection))
    for i, k in enumerate(selection):
        v[i] = source[lookup[np.int(k)]]
    return v


def _set_isolated_nodes_out_of_service(ppc, bus_not_reachable):
    isolated_nodes = np.where(bus_not_reachable)[0]
    if len(isolated_nodes) > 0:
        logger.debug("There are isolated buses in the network!")
        # set buses in ppc out of service
        ppc['bus'][isolated_nodes, BUS_TYPE] = NONE

        pus = abs(ppc['bus'][isolated_nodes, PD] * 1e3).sum()
        qus = abs(ppc['bus'][isolated_nodes, QD] * 1e3).sum()
        if pus > 0 or qus > 0:
            logger.debug("%.0f kW active and %.0f kVar reactive power are unsupplied" % (pus, qus))
    else:
        pus = qus = 0

    return isolated_nodes, pus, qus, ppc


def _check_connectivity_opf(ppc):
    """
    Checks if the ppc contains isolated buses and changes slacks to PV nodes if multiple slacks are in net.
    :param ppc: pypower case file
    :return:
    """
    br_status = ppc['branch'][:, BR_STATUS] == True
    nobranch = ppc['branch'][br_status, :].shape[0]
    nobus = ppc['bus'].shape[0]
    bus_from = ppc['branch'][br_status, F_BUS].real.astype(int)
    bus_to = ppc['branch'][br_status, T_BUS].real.astype(int)
    slacks = ppc['bus'][ppc['bus'][:, BUS_TYPE] == 3, BUS_I].astype(int)

    adj_matrix = sp.sparse.coo_matrix((np.ones(nobranch),
                                       (bus_from, bus_to)),
                                      shape=(nobus, nobus))

    bus_not_reachable = np.ones(ppc["bus"].shape[0], dtype=bool)
    slack_set = set(slacks)
    for slack in slacks:
        if ppc['bus'][slack, BUS_TYPE] == PV:
            continue
        reachable = sp.sparse.csgraph.breadth_first_order(adj_matrix, slack, False, False)
        bus_not_reachable[reachable] = False
        reach_set = set(reachable)
        intersection = slack_set & reach_set
        if len(intersection) > 1:
            # if slack is in reachable other slacks are connected to this one. Set it to Gen bus
            demoted_slacks = list(intersection - {slack})
            ppc['bus'][demoted_slacks, BUS_TYPE] = PV

    isolated_nodes, pus, qus, ppc = _set_isolated_nodes_out_of_service(ppc, bus_not_reachable)
    return isolated_nodes, pus, qus


def _check_connectivity(ppc):
    """
    Checks if the ppc contains isolated buses. If yes this isolated buses are set out of service
    :param ppc: pypower case file
    :return:
    """
    br_status = ppc['branch'][:, BR_STATUS] == True
    nobranch = ppc['branch'][br_status, :].shape[0]
    nobus = ppc['bus'].shape[0]
    bus_from = ppc['branch'][br_status, F_BUS].real.astype(int)
    bus_to = ppc['branch'][br_status, T_BUS].real.astype(int)
    slacks = ppc['bus'][ppc['bus'][:, BUS_TYPE] == 3, BUS_I]

    # we create a "virtual" bus thats connected to all slack nodes and start the connectivity
    # search at this bus
    bus_from = np.hstack([bus_from, slacks])
    bus_to = np.hstack([bus_to, np.ones(len(slacks)) * nobus])

    adj_matrix = sp.sparse.coo_matrix((np.ones(nobranch + len(slacks)),
                                       (bus_from, bus_to)),
                                      shape=(nobus + 1, nobus + 1))

    reachable = sp.sparse.csgraph.breadth_first_order(adj_matrix, nobus, False, False)
    # TODO: the former impl. excluded ppc buses that are already oos, but is this necessary ?
    # if so: bus_not_reachable = np.hstack([ppc['bus'][:, BUS_TYPE] != 4, np.array([False])])
    bus_not_reachable = np.ones(ppc["bus"].shape[0] + 1, dtype=bool)
    bus_not_reachable[reachable] = False
    isolated_nodes, pus, qus, ppc = _set_isolated_nodes_out_of_service(ppc, bus_not_reachable)
    return isolated_nodes, pus, qus


def _python_set_elements_oos(ti, tis, bis, lis):  # pragma: no cover
    for i in range(len(ti)):
        if tis[i] and bis[ti[i]]:
            lis[i] = True


def _python_set_isolated_buses_oos(bus_in_service, ppc_bus_isolated, bus_lookup):  # pragma: no cover
    for k in range(len(bus_in_service)):
        if ppc_bus_isolated[bus_lookup[k]]:
            bus_in_service[k] = False


try:
    get_values = jit(nopython=True, cache=True)(_get_values)
    set_elements_oos = jit(nopython=True, cache=True)(_python_set_elements_oos)
    set_isolated_buses_oos = jit(nopython=True, cache=True)(_python_set_isolated_buses_oos)
except RuntimeError:
    get_values = jit(nopython=True, cache=False)(_get_values)
    set_elements_oos = jit(nopython=True, cache=False)(_python_set_elements_oos)
    set_isolated_buses_oos = jit(nopython=True, cache=False)(_python_set_isolated_buses_oos)


def _select_is_elements_numba(net, isolated_nodes=None):
    # is missing sgen_controllable and load_controllable

    max_bus_idx = np.max(net["bus"].index.values)
    bus_in_service = np.zeros(max_bus_idx + 1, dtype=bool)
    bus_in_service[net["bus"].index.values] = net["bus"]["in_service"].values.astype(bool)
    if isolated_nodes is not None and len(isolated_nodes) > 0:
        ppc_bus_isolated = np.zeros(net["_ppc"]["bus"].shape[0], dtype=bool)
        ppc_bus_isolated[isolated_nodes] = True
        set_isolated_buses_oos(bus_in_service, ppc_bus_isolated, net["_pd2ppc_lookups"]["bus"])

    is_elements = dict()
    for element in ["load", "sgen", "gen", "ward", "xward", "shunt", "ext_grid", "storage"]:
        len_ = len(net[element].index)
        element_in_service = np.zeros(len_, dtype=bool)
        if len_ > 0:
            element_df = net[element]
            set_elements_oos(element_df["bus"].values, element_df["in_service"].values,
                             bus_in_service, element_in_service)
        if net["_options"]["mode"] == "opf" and element in ["load", "sgen", "storage"]:
            if "controllable" in net[element]:
                controllable = net[element].controllable.fillna(False).values.astype(bool)
                controllable_is = controllable & element_in_service
                if controllable_is.any():
                    is_elements["%s_controllable" % element] = controllable_is
                    element_in_service = element_in_service & ~controllable_is
        is_elements[element] = element_in_service

    is_elements["bus_is_idx"] = net["bus"].index.values[bus_in_service[net["bus"].index.values]]
    is_elements["line_is_idx"] = net["line"].index[net["line"].in_service.values]
    return is_elements


def _add_ppc_options(net, calculate_voltage_angles, trafo_model, check_connectivity, mode,
                     switch_rx_ratio, enforce_q_lims, recycle, delta=1e-10,
                     voltage_depend_loads=False, trafo3w_losses="hv", init_vm_pu=1.0,
                     init_va_degree=0, p_lim_default=1e9, q_lim_default=1e9,
                     neglect_open_switch_branches=False, consider_line_temperature=False):
    """
    creates dictionary for pf, opf and short circuit calculations from input parameters.
    """
    if recycle is None:
        recycle = dict(_is_elements=False, ppc=False, Ybus=False, bfsw=False)

    init_results = (isinstance(init_vm_pu, str) and (init_vm_pu == "results")) or \
                   (isinstance(init_va_degree, str) and (init_va_degree == "results"))

    options = {
        "calculate_voltage_angles": calculate_voltage_angles,
        "trafo_model": trafo_model,
        "check_connectivity": check_connectivity,
        "mode": mode,
        "switch_rx_ratio": switch_rx_ratio,
        "enforce_q_lims": enforce_q_lims,
        "recycle": recycle,
        "voltage_depend_loads": voltage_depend_loads,
        "consider_line_temperature": consider_line_temperature,
        "delta": delta,
        "trafo3w_losses": trafo3w_losses,
        "init_vm_pu": init_vm_pu,
        "init_va_degree": init_va_degree,
        "init_results": init_results,
        "p_lim_default": p_lim_default,
        "q_lim_default": q_lim_default,
        "neglect_open_switch_branches": neglect_open_switch_branches
    }
    _add_options(net, options)


def _check_bus_index_and_print_warning_if_high(net, n_max=1e7):
    max_bus = max(net.bus.index.values)
    if max_bus >= n_max > len(net["bus"]):
        logger.warning(
            "Maximum bus index is high (%i). You should avoid high bus indices because of perfomance reasons."
            " Try resetting the bus indices with the toolbox function "
            "create_continous_bus_index()" % max_bus)


def _check_gen_index_and_print_warning_if_high(net, n_max=1e7):
    if net.gen.empty:
        return
    max_gen = max(net.gen.index.values)
    if max_gen >= n_max and len(net["gen"]) < n_max:
        logger.warning(
            "Maximum generator index is high (%i). You should avoid high generator indices because of perfomance reasons."
            # " Try resetting the bus indices with the toolbox function "
            # "create_continous_bus_index()"
            % max_gen)


def _add_pf_options(net, tolerance_mva, trafo_loading, numba, ac,
                    algorithm, max_iteration, **kwargs):
    """
    creates dictionary for pf, opf and short circuit calculations from input parameters.
    """

    options = {
        "tolerance_mva": tolerance_mva,
        "trafo_loading": trafo_loading,
        "numba": numba,
        "ac": ac,
        "algorithm": algorithm,
        "max_iteration": max_iteration
    }

    options.update(kwargs)  # update options with some algorithm-specific parameters
    _add_options(net, options)


def _add_opf_options(net, trafo_loading, ac, v_debug=False, **kwargs):
    """
    creates dictionary for pf, opf and short circuit calculations from input parameters.
    """
    options = {
        "trafo_loading": trafo_loading,
        "ac": ac,
        "v_debug": v_debug
    }

    options.update(kwargs)  # update options with some algorithm-specific parameters
    _add_options(net, options)


def _add_sc_options(net, fault, case, lv_tol_percent, tk_s, topology, r_fault_ohm,
                    x_fault_ohm, kappa, ip, ith, branch_results, kappa_method):
    """
    creates dictionary for pf, opf and short circuit calculations from input parameters.
    """
    options = {
        "fault": fault,
        "case": case,
        "lv_tol_percent": lv_tol_percent,
        "tk_s": tk_s,
        "topology": topology,
        "r_fault_ohm": r_fault_ohm,
        "x_fault_ohm": x_fault_ohm,
        "kappa": kappa,
        "ip": ip,
        "ith": ith,
        "branch_results": branch_results,
        "kappa_method": kappa_method
    }
    _add_options(net, options)


def _add_options(net, options):
    # double_parameters = set(net.__internal_options.keys()) & set(options.keys())
    double_parameters = set(net._options.keys()) & set(options.keys())
    if len(double_parameters) > 0:
        raise UserWarning(
            "Parameters always have to be unique! The following parameters where specified " +
            "twice: %s" % double_parameters)
    # net.__internal_options.update(options)
    net._options.update(options)


def _clean_up(net, res=True):
    if len(net["dcline"]) > 0:
        dc_gens = net.gen.index[(len(net.gen) - len(net.dcline) * 2):]
        net.gen.drop(dc_gens, inplace=True)
        if res:
            net.res_gen.drop(dc_gens, inplace=True)


def _set_isolated_buses_out_of_service(net, ppc):
    # set disconnected buses out of service
    # first check if buses are connected to branches
    disco = np.setxor1d(ppc["bus"][:, 0].astype(int),
                        ppc["branch"][ppc["branch"][:, 10] == 1, :2].real.astype(int).flatten())

    # but also check if they may be the only connection to an ext_grid
    net._isolated_buses = np.setdiff1d(disco, ppc['bus'][ppc['bus'][:, 1] == 3, :1].real.astype(int))
    ppc["bus"][net._isolated_buses, 1] = 4.


def _write_lookup_to_net(net, element, element_lookup):
    """
    Updates selected lookups in net
    """
    net["_pd2ppc_lookups"][element] = element_lookup


def _check_if_numba_is_installed(numba):
    numba_warning_str = 'numba cannot be imported and numba functions are disabled.\n' \
                        'Probably the execution is slow.\n' \
                        'Please install numba to gain a massive speedup.\n' \
                        '(or if you prefer slow execution, set the flag numba=False to avoid ' + \
                        'this warning!)\n'

    try:
        # get numba Version (in order to use it it must be > 0.25)
        nb_version = float(numba_version.version_version[:4])
        if nb_version < 0.25:
            logger.warning('Warning: numba version too old -> Upgrade to a version > 0.25.\n' +
                           numba_warning_str)
            numba = False
    except:
        logger.warning(numba_warning_str)
        numba = False

    return numba


def _add_auxiliary_elements(net):
    if len(net.dcline) > 0:
        _add_dcline_gens(net)


def _add_dcline_gens(net):
    from pandapower.create import create_gen
    for dctab in net.dcline.itertuples():
        pfrom = dctab.p_mw
        pto = (pfrom * (1 - dctab.loss_percent / 100) - dctab.loss_mw)
        pmax = dctab.max_p_mw
        create_gen(net, bus=dctab.to_bus, p_mw=pto, vm_pu=dctab.vm_to_pu,
                   min_p_mw=0, max_p_mw=pmax,
                   max_q_mvar=dctab.max_q_to_mvar, min_q_mvar=dctab.min_q_to_mvar,
                   in_service=dctab.in_service)
        create_gen(net, bus=dctab.from_bus, p_mw=-pfrom, vm_pu=dctab.vm_from_pu,
                   min_p_mw=-pmax, max_p_mw=0,
                   max_q_mvar=dctab.max_q_from_mvar, min_q_mvar=dctab.min_q_from_mvar,
                   in_service=dctab.in_service)


def _replace_nans_with_default_limits(net, ppc):
    qlim = net._options["q_lim_default"]
    plim = net._options["p_lim_default"]

    for matrix, column, default in [("gen", QMAX, qlim), ("gen", QMIN, -qlim), ("gen", PMIN, -plim),
                                    ("gen", PMAX, plim), ("bus", VMAX, 2.0), ("bus", VMIN, 0.0)]:
        limits = ppc[matrix][:, [column]]
        ncn.copyto(limits, default, where=np.isnan(limits))
        ppc[matrix][:, [column]] = limits


def _init_runpp_options(net, algorithm, calculate_voltage_angles, init,
                        max_iteration, tolerance_mva, trafo_model,
                        trafo_loading, enforce_q_lims, check_connectivity,
                        voltage_depend_loads, passed_parameters=None,
                        consider_line_temperature=False, **kwargs):
    """
    Inits _options in net for runpp.
    """
    overrule_options = {}
    if passed_parameters is not None:
        overrule_options = {key: val for key, val in net.user_pf_options.items()
                            if key not in passed_parameters.keys()}

    kwargs.update(overrule_options)

    trafo3w_losses = kwargs.get("trafo3w_losses", "hv")
    v_debug = kwargs.get("v_debug", False)
    delta_q = kwargs.get("delta_q", 0)
    switch_rx_ratio = kwargs.get("switch_rx_ratio", 0.5)
    numba = kwargs.get("numba", True)
    init_vm_pu = kwargs.get("init_vm_pu", None)
    init_va_degree = kwargs.get("init_va_degree", None)
    recycle = kwargs.get("recycle", None)
    neglect_open_switch_branches = kwargs.get("neglect_open_switch_branches", False)
    if "init" in overrule_options:
        init = overrule_options["init"]

    # check if numba is available and the corresponding flag
    if numba:
        numba = _check_if_numba_is_installed(numba)

    if voltage_depend_loads:
        if not (np.any(net["load"]["const_z_percent"].values) or np.any(net["load"]["const_i_percent"].values)):
            voltage_depend_loads = False

    if algorithm not in ['nr', 'bfsw', 'iwamoto_nr'] and voltage_depend_loads == True:
        logger.warning("voltage-dependent loads not supported for {0} power flow algorithm -> "
                       "loads will be considered as constant power".format(algorithm))

    ac = True
    mode = "pf"
    if calculate_voltage_angles == "auto":
        calculate_voltage_angles = False
        is_hv_bus = np.where(net.bus.vn_kv.values > 70)[0]
        if any(is_hv_bus) > 0:
            line_buses = set(net.line.from_bus.values) & set(net.line.to_bus.values)
            hv_buses = net.bus.index[is_hv_bus]
            if any(a in line_buses for a in hv_buses):
                calculate_voltage_angles = True

    default_max_iteration = {"nr": 10, "iwamoto_nr": 10, "bfsw": 100, "gs": 10000, "fdxb": 30, "fdbx": 30}
    if max_iteration == "auto":
        max_iteration = default_max_iteration[algorithm]

    if init != "auto" and (init_va_degree is not None or init_vm_pu is not None):
        raise ValueError("Either define initialization through 'init' or through 'init_vm_pu' and 'init_va_degree'.")

    init_from_results = init == "results" or (isinstance(init_vm_pu, str) and init_vm_pu=="results") \
                                or (isinstance(init_va_degree, str) and init_va_degree=="results")
    if init_from_results and len(net.res_bus) == 0:
        init = "auto"
        init_vm_pu = None
        init_va_degree = None

    if init == "auto":
        if init_va_degree is None or (isinstance(init_va_degree, str) and init_va_degree == "auto"):
            init_va_degree = "dc" if calculate_voltage_angles else "flat"
        if init_vm_pu is None or (isinstance(init_vm_pu, str) and init_vm_pu == "auto"):
            init_vm_pu = (net.ext_grid.vm_pu.values.sum() + net.gen.vm_pu.values.sum()) / \
                         (len(net.ext_grid.vm_pu.values) + len(net.gen.vm_pu.values))
    elif init == "dc":
        init_vm_pu = "flat"
        init_va_degree = "dc"
    else:
        init_vm_pu = init
        init_va_degree = init


    # init options
    net._options = {}
    _add_ppc_options(net, calculate_voltage_angles=calculate_voltage_angles,
                     trafo_model=trafo_model, check_connectivity=check_connectivity,
<<<<<<< HEAD
                     mode=mode, switch_rx_ratio=switch_rx_ratio, init_vm_pu=init_vm_pu, init_va_degree=init_va_degree,
                     enforce_q_lims=enforce_q_lims, recycle=recycle,
=======
                     mode=mode, r_switch=r_switch, init_vm_pu=init_vm_pu,
                     init_va_degree=init_va_degree, enforce_q_lims=enforce_q_lims, recycle=recycle,
>>>>>>> 8dacfad6
                     voltage_depend_loads=voltage_depend_loads, delta=delta_q,
                     trafo3w_losses=trafo3w_losses,
                     neglect_open_switch_branches=neglect_open_switch_branches,
                     consider_line_temperature=consider_line_temperature)
    _add_pf_options(net, tolerance_mva=tolerance_mva, trafo_loading=trafo_loading,
                    numba=numba, ac=ac, algorithm=algorithm, max_iteration=max_iteration,
                    v_debug=v_debug)
    net._options.update(overrule_options)

def _init_nx_options(net):
    net._options = {}
    _add_ppc_options(net, calculate_voltage_angles=False,
                     trafo_model="t", check_connectivity=False,
                     mode="nx", r_switch=0, init_vm_pu='flat', init_va_degree="flat",
                     enforce_q_lims=False, recycle=False,
                     voltage_depend_loads=False, delta=0, trafo3w_losses="hv")


def _init_rundcpp_options(net, trafo_model, trafo_loading, recycle, check_connectivity, switch_rx_ratio, trafo3w_losses):
    ac = False
    numba = True
    mode = "pf"
    init = 'flat'

    numba = _check_if_numba_is_installed(numba)

    # the following parameters have no effect if ac = False
    calculate_voltage_angles = True
    enforce_q_lims = False
    algorithm = None
    max_iteration = None
    tolerance_mva = None

    net._options = {}
    _add_ppc_options(net, calculate_voltage_angles=calculate_voltage_angles,
                     trafo_model=trafo_model, check_connectivity=check_connectivity,
                     mode=mode, switch_rx_ratio=switch_rx_ratio, init_vm_pu=init, init_va_degree=init,
                     enforce_q_lims=enforce_q_lims, recycle=recycle,
                     voltage_depend_loads=False, delta=0, trafo3w_losses=trafo3w_losses)
    _add_pf_options(net, tolerance_mva=tolerance_mva, trafo_loading=trafo_loading,
                    numba=numba, ac=ac, algorithm=algorithm, max_iteration=max_iteration)


<<<<<<< HEAD
def _init_runopp_options(net, calculate_voltage_angles, check_connectivity, switch_rx_ratio, delta, init, numba,
                         trafo3w_losses):
=======
def _init_runopp_options(net, calculate_voltage_angles, check_connectivity, r_switch, delta, init,
                         numba, trafo3w_losses, consider_line_temperature=False):
>>>>>>> 8dacfad6
    if numba:
        numba = _check_if_numba_is_installed(numba)
    mode = "opf"
    ac = True
    trafo_model = "t"
    trafo_loading = 'current'
    enforce_q_lims = True
    recycle = dict(_is_elements=False, ppc=False, Ybus=False)

    net._options = {}
    _add_ppc_options(net, calculate_voltage_angles=calculate_voltage_angles,
                     trafo_model=trafo_model, check_connectivity=check_connectivity,
                     mode=mode, switch_rx_ratio=switch_rx_ratio, init_vm_pu=init, init_va_degree=init,
                     enforce_q_lims=enforce_q_lims, recycle=recycle,
                     voltage_depend_loads=False, delta=delta, trafo3w_losses=trafo3w_losses,
                     consider_line_temperature=consider_line_temperature)
    _add_opf_options(net, trafo_loading=trafo_loading, ac=ac, init=init, numba=numba)


def _init_rundcopp_options(net, check_connectivity, switch_rx_ratio, delta, trafo3w_losses):
    mode = "opf"
    ac = False
    init = "flat"
    trafo_model = "t"
    trafo_loading = 'current'
    calculate_voltage_angles = True
    enforce_q_lims = True
    recycle = dict(_is_elements=False, ppc=False, Ybus=False)

    # net.__internal_options = {}
    net._options = {}
    _add_ppc_options(net, calculate_voltage_angles=calculate_voltage_angles,
                     trafo_model=trafo_model, check_connectivity=check_connectivity,
                     mode=mode, switch_rx_ratio=switch_rx_ratio, init_vm_pu=init, init_va_degree=init,
                     enforce_q_lims=enforce_q_lims, recycle=recycle,
                     voltage_depend_loads=False, delta=delta, trafo3w_losses=trafo3w_losses)
    _add_opf_options(net, trafo_loading=trafo_loading, init=init, ac=ac)
    pass<|MERGE_RESOLUTION|>--- conflicted
+++ resolved
@@ -699,13 +699,8 @@
     net._options = {}
     _add_ppc_options(net, calculate_voltage_angles=calculate_voltage_angles,
                      trafo_model=trafo_model, check_connectivity=check_connectivity,
-<<<<<<< HEAD
                      mode=mode, switch_rx_ratio=switch_rx_ratio, init_vm_pu=init_vm_pu, init_va_degree=init_va_degree,
-                     enforce_q_lims=enforce_q_lims, recycle=recycle,
-=======
-                     mode=mode, r_switch=r_switch, init_vm_pu=init_vm_pu,
                      init_va_degree=init_va_degree, enforce_q_lims=enforce_q_lims, recycle=recycle,
->>>>>>> 8dacfad6
                      voltage_depend_loads=voltage_depend_loads, delta=delta_q,
                      trafo3w_losses=trafo3w_losses,
                      neglect_open_switch_branches=neglect_open_switch_branches,
@@ -749,13 +744,8 @@
                     numba=numba, ac=ac, algorithm=algorithm, max_iteration=max_iteration)
 
 
-<<<<<<< HEAD
 def _init_runopp_options(net, calculate_voltage_angles, check_connectivity, switch_rx_ratio, delta, init, numba,
-                         trafo3w_losses):
-=======
-def _init_runopp_options(net, calculate_voltage_angles, check_connectivity, r_switch, delta, init,
                          numba, trafo3w_losses, consider_line_temperature=False):
->>>>>>> 8dacfad6
     if numba:
         numba = _check_if_numba_is_installed(numba)
     mode = "opf"
