--- conflicted
+++ resolved
@@ -1,7 +1,6 @@
-<<<<<<< HEAD
 # -*- coding: utf-8 -*-
 
-# Copyright (c) 2016-2021 by University of Kassel and Fraunhofer Institute for Energy Economics
+# Copyright (c) 2016-2022 by University of Kassel and Fraunhofer Institute for Energy Economics
 # and Energy System Technology (IEE), Kassel. All rights reserved.
 
 import numpy as np
@@ -341,285 +340,4 @@
 
 
 if __name__ == '__main__':
-    pytest.main(['-xs', __file__])
-=======
-# -*- coding: utf-8 -*-
-
-# Copyright (c) 2016-2022 by University of Kassel and Fraunhofer Institute for Energy Economics
-# and Energy System Technology (IEE), Kassel. All rights reserved.
-
-import pandapower as pp
-from pandapower.control import DiscreteTapControl
-import pytest
-import pandapower.networks as nw
-import logging as log
-
-logger = log.getLogger(__name__)
-
-
-def test_discrete_tap_control_lv():
-    # --- load system and run power flow
-    net = nw.simple_four_bus_system()
-    pp.set_user_pf_options(net, init='dc', calculate_voltage_angles=True)
-    # --- initial tap data
-    net.trafo.tap_side = 'lv'
-    net.trafo.tap_neutral = 0
-    net.trafo.tap_min = -2
-    net.trafo.tap_max = 2
-    net.trafo.tap_step_percent = 1.25
-    net.trafo.tap_pos = 0
-    # --- run loadflow
-    pp.runpp(net)
-
-    DiscreteTapControl(net, tid=0, side='lv', vm_lower_pu=0.95, vm_upper_pu=0.99)
-
-    logger.info("case1: low voltage")
-    logger.info("before control: trafo voltage at low voltage bus is %f, tap position is %u"
-                % (net.res_bus.vm_pu[net.trafo.lv_bus].values, net.trafo.tap_pos.values))
-
-    # run control
-    pp.runpp(net, run_control=True)
-    logger.info(
-        "after DiscreteTapControl: trafo voltage at low voltage bus is %f, tap position is %f"
-        % (net.res_bus.vm_pu[net.trafo.lv_bus].values, net.trafo.tap_pos.values))
-    assert net.trafo.tap_pos.at[0] ==  -1
-
-    # increase voltage from 1.0 pu to 1.03 pu
-    net.ext_grid.vm_pu = 1.03
-    # switch back tap position
-    net.trafo.tap_pos.at[0] = 0
-    pp.runpp(net)
-
-    logger.info("case2: high voltage")
-    logger.info("before control: trafo voltage at low voltage bus is %f, tap position is %u"
-                % (net.res_bus.vm_pu[net.trafo.lv_bus].values, net.trafo.tap_pos.values))
-
-    # run control
-    pp.runpp(net, run_control=True)
-    logger.info(
-        "after DiscreteTapControl: trafo voltage at low voltage bus is %f, tap position is %f"
-        % (net.res_bus.vm_pu[net.trafo.lv_bus].values, net.trafo.tap_pos.values))
-    assert net.trafo.tap_pos.at[0] == -2
-    # reduce voltage from 1.03 pu to 0.949 pu
-    net.ext_grid.vm_pu = 0.949
-    # switch back tap position
-    net.trafo.tap_pos.at[0] = 0
-    pp.runpp(net)
-
-    logger.info("case2: high voltage")
-    logger.info("before control: trafo voltage at low voltage bus is %f, tap position is %u"
-                % (net.res_bus.vm_pu[net.trafo.lv_bus].values, net.trafo.tap_pos.values))
-
-    # run control
-    pp.runpp(net, run_control=True)
-    logger.info(
-        "after DiscreteTapControl: trafo voltage at low voltage bus is %f, tap position is %f"
-        % (net.res_bus.vm_pu[net.trafo.lv_bus].values, net.trafo.tap_pos.values))
-    assert net.trafo.tap_pos.at[0] == 1
-
-
-def test_discrete_tap_control_hv():
-    # --- load system and run power flow
-    net = nw.simple_four_bus_system()
-    pp.set_user_pf_options(net, init='dc', calculate_voltage_angles=True)
-    # --- initial tap data
-    net.trafo.tap_side = 'hv'
-    net.trafo.tap_neutral = 0
-    net.trafo.tap_min = -2
-    net.trafo.tap_max = 2
-    net.trafo.tap_step_percent = 1.25
-    net.trafo.tap_pos = 0
-    # --- run loadflow
-    pp.runpp(net)
-
-    DiscreteTapControl(net, tid=0, side='lv', vm_lower_pu=0.95, vm_upper_pu=0.99)
-
-    logger.info("case1: low voltage")
-    logger.info("before control: trafo voltage at low voltage bus is %f, tap position is %u"
-                % (net.res_bus.vm_pu[net.trafo.lv_bus].values, net.trafo.tap_pos.values))
-
-    # run control
-    pp.runpp(net, run_control=True)
-    logger.info(
-        "after DiscreteTapControl: trafo voltage at low voltage bus is %f, tap position is %f"
-        % (net.res_bus.vm_pu[net.trafo.lv_bus].values, net.trafo.tap_pos.values))
-    assert net.trafo.tap_pos.at[0] == 1
-    # increase voltage from 1.0 pu to 1.03 pu
-    net.ext_grid.vm_pu = 1.03
-    # switch back tap position
-    net.trafo.tap_pos.at[0] = 0
-    pp.runpp(net)
-
-    logger.info("case2: high voltage")
-    logger.info("before control: trafo voltage at low voltage bus is %f, tap position is %u"
-                % (net.res_bus.vm_pu[net.trafo.lv_bus].values, net.trafo.tap_pos.values))
-
-    # run control
-    pp.runpp(net, run_control=True)
-    logger.info(
-        "after DiscreteTapControl: trafo voltage at low voltage bus is %f, tap position is %f"
-        % (net.res_bus.vm_pu[net.trafo.lv_bus].values, net.trafo.tap_pos.values))
-    assert net.trafo.tap_pos.at[0] == 2
-    # increase voltage from 1.0 pu to 1.03 pu
-    net.ext_grid.vm_pu = 0.949
-    # switch back tap position
-    net.trafo.tap_pos.at[0] = 0
-    pp.runpp(net)
-
-    logger.info("case2: high voltage")
-    logger.info("before control: trafo voltage at low voltage bus is %f, tap position is %u"
-                % (net.res_bus.vm_pu[net.trafo.lv_bus].values, net.trafo.tap_pos.values))
-
-    # run control
-    pp.runpp(net, run_control=True)
-    logger.info(
-        "after DiscreteTapControl: trafo voltage at low voltage bus is %f, tap position is %f"
-        % (net.res_bus.vm_pu[net.trafo.lv_bus].values, net.trafo.tap_pos.values))
-    assert net.trafo.tap_pos.at[0] == -1
-
-
-def test_discrete_tap_control_lv_from_tap_step_percent():
-    # --- load system and run power flow
-    net = nw.simple_four_bus_system()
-    pp.set_user_pf_options(net, init='dc', calculate_voltage_angles=True)
-    # --- initial tap data
-    net.trafo.tap_side = 'lv'
-    net.trafo.tap_neutral = 0
-    net.trafo.tap_min = -2
-    net.trafo.tap_max = 2
-    net.trafo.tap_step_percent = 1.25
-    net.trafo.tap_pos = 0
-    # --- run loadflow
-    pp.runpp(net)
-
-    DiscreteTapControl.from_tap_step_percent(net, tid=0, side='lv', vm_set_pu=0.98)
-
-    logger.info("case1: low voltage")
-    logger.info("before control: trafo voltage at low voltage bus is %f, tap position is %u"
-                % (net.res_bus.vm_pu[net.trafo.lv_bus].values, net.trafo.tap_pos.values))
-
-    # run control
-    pp.runpp(net, run_control=True)
-    logger.info(
-        "after DiscreteTapControl: trafo voltage at low voltage bus is %f, tap position is %f"
-        % (net.res_bus.vm_pu[net.trafo.lv_bus].values, net.trafo.tap_pos.values))
-    assert net.trafo.tap_pos.at[0] ==  -1
-
-    # check if it changes the lower and upper limits
-    net.controller.object.at[0].vm_set_pu = 1
-    pp.runpp(net, run_control=True)
-    assert abs(net.controller.object.at[0].vm_upper_pu - 1.00725) < 1e-6
-    assert abs(net.controller.object.at[0].vm_lower_pu - 0.99275) < 1e-6
-    net.controller.object.at[0].vm_set_pu = 0.98
-    pp.runpp(net, run_control=True)
-    assert abs(net.controller.object.at[0].vm_upper_pu - 0.98725) < 1e-6
-    assert abs(net.controller.object.at[0].vm_lower_pu - 0.97275) < 1e-6
-
-    # increase voltage from 1.0 pu to 1.03 pu
-    net.ext_grid.vm_pu = 1.03
-    # switch back tap position
-    net.trafo.tap_pos.at[0] = 0
-    pp.runpp(net)
-
-    logger.info("case2: high voltage")
-    logger.info("before control: trafo voltage at low voltage bus is %f, tap position is %u"
-                % (net.res_bus.vm_pu[net.trafo.lv_bus].values, net.trafo.tap_pos.values))
-
-    # run control
-    pp.runpp(net, run_control=True)
-    logger.info(
-        "after DiscreteTapControl: trafo voltage at low voltage bus is %f, tap position is %f"
-        % (net.res_bus.vm_pu[net.trafo.lv_bus].values, net.trafo.tap_pos.values))
-    assert net.trafo.tap_pos.at[0] == -2
-    # reduce voltage from 1.03 pu to 0.969 pu
-    net.ext_grid.vm_pu = 0.969
-    # switch back tap position
-    net.trafo.tap_pos.at[0] = 0
-    pp.runpp(net)
-
-    logger.info("case2: high voltage")
-    logger.info("before control: trafo voltage at low voltage bus is %f, tap position is %u"
-                % (net.res_bus.vm_pu[net.trafo.lv_bus].values, net.trafo.tap_pos.values))
-
-    # run control
-    pp.runpp(net, run_control=True)
-    logger.info(
-        "after DiscreteTapControl: trafo voltage at low voltage bus is %f, tap position is %f"
-        % (net.res_bus.vm_pu[net.trafo.lv_bus].values, net.trafo.tap_pos.values))
-    assert net.trafo.tap_pos.at[0] == 1
-
-
-def test_discrete_tap_control_hv_from_tap_step_percent():
-    # --- load system and run power flow
-    net = nw.simple_four_bus_system()
-    pp.set_user_pf_options(net, init='dc', calculate_voltage_angles=True)
-    # --- initial tap data
-    net.trafo.tap_side = 'hv'
-    net.trafo.tap_neutral = 0
-    net.trafo.tap_min = -2
-    net.trafo.tap_max = 2
-    net.trafo.tap_step_percent = 1.25
-    net.trafo.tap_pos = 0
-    # --- run loadflow
-    pp.runpp(net)
-
-    DiscreteTapControl.from_tap_step_percent(net, tid=0, side='lv', vm_set_pu=0.98)
-
-    logger.info("case1: low voltage")
-    logger.info("before control: trafo voltage at low voltage bus is %f, tap position is %u"
-                % (net.res_bus.vm_pu[net.trafo.lv_bus].values, net.trafo.tap_pos.values))
-
-    # run control
-    pp.runpp(net, run_control=True)
-    logger.info(
-        "after DiscreteTapControl: trafo voltage at low voltage bus is %f, tap position is %f"
-        % (net.res_bus.vm_pu[net.trafo.lv_bus].values, net.trafo.tap_pos.values))
-    assert net.trafo.tap_pos.at[0] ==  1
-
-    # check if it changes the lower and upper limits
-    net.controller.object.at[0].vm_set_pu = 1
-    pp.runpp(net, run_control=True)
-    assert abs(net.controller.object.at[0].vm_upper_pu - 1.00725) < 1e-6
-    assert abs(net.controller.object.at[0].vm_lower_pu - 0.99275) < 1e-6
-    net.controller.object.at[0].vm_set_pu = 0.98
-    pp.runpp(net, run_control=True)
-    assert abs(net.controller.object.at[0].vm_upper_pu - 0.98725) < 1e-6
-    assert abs(net.controller.object.at[0].vm_lower_pu - 0.97275) < 1e-6
-
-    # increase voltage from 1.0 pu to 1.03 pu
-    net.ext_grid.vm_pu = 1.03
-    # switch back tap position
-    net.trafo.tap_pos.at[0] = 0
-    pp.runpp(net)
-
-    logger.info("case2: high voltage")
-    logger.info("before control: trafo voltage at low voltage bus is %f, tap position is %u"
-                % (net.res_bus.vm_pu[net.trafo.lv_bus].values, net.trafo.tap_pos.values))
-
-    # run control
-    pp.runpp(net, run_control=True)
-    logger.info(
-        "after DiscreteTapControl: trafo voltage at low voltage bus is %f, tap position is %f"
-        % (net.res_bus.vm_pu[net.trafo.lv_bus].values, net.trafo.tap_pos.values))
-    assert net.trafo.tap_pos.at[0] == 2
-    # reduce voltage from 1.03 pu to 0.969 pu
-    net.ext_grid.vm_pu = 0.969
-    # switch back tap position
-    net.trafo.tap_pos.at[0] = 0
-    pp.runpp(net)
-
-    logger.info("case2: high voltage")
-    logger.info("before control: trafo voltage at low voltage bus is %f, tap position is %u"
-                % (net.res_bus.vm_pu[net.trafo.lv_bus].values, net.trafo.tap_pos.values))
-
-    # run control
-    pp.runpp(net, run_control=True)
-    logger.info(
-        "after DiscreteTapControl: trafo voltage at low voltage bus is %f, tap position is %f"
-        % (net.res_bus.vm_pu[net.trafo.lv_bus].values, net.trafo.tap_pos.values))
-    assert net.trafo.tap_pos.at[0] == -1
-
-
-if __name__ == '__main__':
-    pytest.main(['-xs', __file__])
->>>>>>> 801d72e2
+    pytest.main(['-xs', __file__])