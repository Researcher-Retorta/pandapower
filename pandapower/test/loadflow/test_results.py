--- conflicted
+++ resolved
@@ -813,7 +813,6 @@
     assert isnan(net['res_line'].at[lines.index[1], "i_ka"])
 
 
-<<<<<<< HEAD
 def test_impedance_g_b():
     # from pandapower.test.loadflow.test_results import *
     net = pp.create_empty_network(sn_mva=100)
@@ -854,7 +853,5 @@
     assert np.allclose(net.res_trafo.q_lv_mvar, [-19.999978], rtol=0, atol=1e-4)
 
 
-=======
->>>>>>> bf4a3dac
 if __name__ == "__main__":
     pytest.main([__file__, "-xs"])