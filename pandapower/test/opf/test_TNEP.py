--- conflicted
+++ resolved
@@ -57,11 +57,9 @@
     assert np.any(net["res_line"].loc[:, "loading_percent"] > net["line"].loc[:, "max_loading_percent"])
 
     # run power models tnep optimization
-<<<<<<< HEAD
+
     pp.runpm_tnep(net, pm_solver= "juniper", pm_model="DCPPowerModel") # gurobi is a better option, but not for travis
-=======
-    pp.runpm_tnep(net, pm_solver= "juniper",pm_model="DCPPowerModel") # gurobi is a better option, but not for travis
->>>>>>> 6f22fd80
+  
     # print the information about the newly built lines
     print("These lines are to be built:")
     print(net["res_ne_line"])
@@ -173,12 +171,8 @@
 
 
 if __name__ == '__main__':
-<<<<<<< HEAD
+
     pytest.main([__file__])
     # test_pm_tnep_cigre_ac_I()
-=======
-    # pytest.main([__file__])
-    test_pm_tnep_cigre_ac_I()
->>>>>>> 6f22fd80
     # test_pm_tnep_cigre()
     # test_pm_tnep_cigre_only_conversion()