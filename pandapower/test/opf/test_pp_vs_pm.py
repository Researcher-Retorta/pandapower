--- conflicted
+++ resolved
@@ -161,8 +161,4 @@
 
 
 if __name__ == "__main__":
-<<<<<<< HEAD
     pytest.main([__file__, "-xs"])
-=======
-    pytest.main([__file__, "-xs"])
->>>>>>> bf4a3dac
