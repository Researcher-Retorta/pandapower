--- conflicted
+++ resolved
@@ -119,13 +119,8 @@
     # set geodata for new bus
     net.bus.geo.loc[max_idx_bus + 1] = None
 
-<<<<<<< HEAD
     x1, y1 = _get_coords_from_bus_idx(net, aux_line.from_bus)[0]
     x2, y2 = _get_coords_from_bus_idx(net, aux_line.to_bus)[0]
-=======
-    net.bus_geodata.at[max_idx_bus+1, "x"] = sc_fraction*(x2-x1) + x1
-    net.bus_geodata.at[max_idx_bus+1, "y"] = sc_fraction*(y2-y1) + y1
->>>>>>> 9f348c72
 
     net.bus.geo.at[max_idx_bus + 1] = geojson.dumps(geojson.Point((sc_fraction * (x2 - x1) + x1, sc_fraction * (y2 - y1) + y1)), sort_keys=True)
     return net
