<<<<<<< HEAD
# -*- coding: utf-8 -*-

# Copyright (c) 2016-2018 by University of Kassel and Fraunhofer Institute for Energy Economics
# and Energy System Technology (IEE), Kassel. All rights reserved.

import copy
from collections import Iterable, defaultdict

import numpy as np
import pandas as pd

from pandapower import __version__
from pandapower.auxiliary import get_indices, pandapowerNet, _preserve_dtypes
from pandapower.create import create_empty_network, create_switch, \
    create_line_from_parameters, create_impedance, create_poly_cost
from pandapower.opf.validate_opf_input import _check_necessary_opf_parameters
from pandapower.run import runpp
from pandapower.topology import unsupplied_buses

try:
    import pplog as logging
except ImportError:
    import logging

logger = logging.getLogger(__name__)


# --- Information
def lf_info(net, numv=1, numi=2):  # pragma: no cover
    """
    Prints some basic information of the results in a net
    (max/min voltage, max trafo load, max line load).

    OPTIONAL:

        **numv** (integer, 1) - maximal number of printed maximal respectively minimal voltages

        **numi** (integer, 2) - maximal number of printed maximal loading at trafos or lines
    """
    logger.info("Max voltage")
    for _, r in net.res_bus.sort_values("vm_pu", ascending=False).iloc[:numv].iterrows():
        logger.info("  %s at busidx %s (%s)", r.vm_pu, r.name, net.bus.name.at[r.name])
    logger.info("Min voltage")
    for _, r in net.res_bus.sort_values("vm_pu").iloc[:numv].iterrows():
        logger.info("  %s at busidx %s (%s)", r.vm_pu, r.name, net.bus.name.at[r.name])
    logger.info("Max loading trafo")
    if net.res_trafo is not None:
        for _, r in net.res_trafo.sort_values("loading_percent", ascending=False).iloc[
                    :numi].iterrows():
            logger.info("  %s loading at trafo %s (%s)", r.loading_percent, r.name,
                        net.trafo.name.at[r.name])
    logger.info("Max loading line")
    for _, r in net.res_line.sort_values("loading_percent", ascending=False).iloc[:numi].iterrows():
        logger.info("  %s loading at line %s (%s)", r.loading_percent, r.name,
                    net.line.name.at[r.name])


def _check_plc_full_range(net, element_type):  # pragma: no cover
    """ This is an auxiliary function for check_opf_data to check full range of piecewise linear
    cost function """
    plc = net.piecewise_linear_cost
    plc_el_p = plc.loc[(plc.element_type == element_type) & (plc.type == 'p')]
    plc_el_q = plc.loc[(plc.element_type == element_type) & (plc.type == 'q')]
    p_idx = []
    q_idx = []
    if element_type != 'dcline':
        if plc_el_p.shape[0]:
            p_idx = net[element_type].loc[
                (net[element_type].index.isin(plc_el_p.element_type)) &
                ((net[element_type].min_p_kw < plc_el_p.p[plc_el_p.index.values[0]].min()) |
                 (net[element_type].max_p_kw > plc_el_p.p[plc_el_p.index.values[0]].max()))].index
        if plc_el_q.shape[0]:
            q_idx = net[element_type].loc[
                (net[element_type].index.isin(plc_el_q.element_type)) &
                ((net[element_type].min_p_kw < plc_el_q.p[plc_el_q.index.values[0]].min()) |
                 (net[element_type].max_p_kw > plc_el_q.p[plc_el_q.index.values[0]].max()))].index
    else:  # element_type == 'dcline'
        if plc_el_p.shape[0]:
            p_idx = net[element_type].loc[
                (net[element_type].index.isin(plc_el_p.element_type)) &
                ((net[element_type].max_p_kw > plc_el_p.p[plc_el_p.index.values[0]].max()))].index
        if plc_el_q.shape[0]:
            q_idx = net[element_type].loc[
                (net[element_type].index.isin(plc_el_q.element_type)) &
                ((net[element_type].min_q_to_kvar < plc_el_q.p[plc_el_q.index.values[0]].min()) |
                 (net[element_type].min_q_from_kvar < plc_el_q.p[plc_el_q.index.values[0]].min()) |
                 (net[element_type].max_q_to_kvar > plc_el_q.p[plc_el_q.index.values[0]].max()) |
                 (net[element_type].max_q_from_kvar > plc_el_q.p[plc_el_q.index.values[0]].max()))
                ].index
    if len(p_idx):
        logger.warning("At" + element_type + str(p_idx.values) +
                    "the piecewise linear costs do not cover full active power range. " +
                    "In OPF the costs will be extrapolated.")
    if len(q_idx):
        logger.warning("At" + element_type + str(q_idx.values) +
                    "the piecewise linear costs do not cover full reactive power range." +
                    "In OPF the costs will be extrapolated.")


def check_opf_data(net):  # pragma: no cover
    """
    This function checks net data ability for opf calculations via runopp.

    INPUT:
        **net** (pandapowerNet) - The pandapower network in which is checked for runopp
    """
    _check_necessary_opf_parameters(net, logger)

    # --- Determine duplicated cost data
    raise NotImplementedError
    all_costs = net.piecewise_linear_cost[['type', 'element', 'element_type']].append(
        net.polynomial_cost[['type', 'element', 'element_type']]).reset_index(drop=True)
    duplicates = all_costs.loc[all_costs.duplicated()]
    if duplicates.shape[0]:
        raise ValueError("There are elements with multiply costs.\nelement_types: %s\n"
                         "element: %s\ntypes: %s" % (duplicates.element_type.values,
                                                     duplicates.element.values,
                                                     duplicates.type.values))

    # --- check full range of piecewise linear cost functions
    _check_plc_full_range(net, 'ext_grid')
    _check_plc_full_range(net, 'dcline')
    for element_type in ['gen', 'sgen', 'load']:
        if hasattr(net[element_type], "controllable"):
            if (net[element_type].controllable.any()):
                _check_plc_full_range(net, element_type)


def _opf_controllables(elm_df, to_log, control_elm, control_elm_name,
                       all_costs):  # pragma: no cover
    """ This is an auxiliary function for opf_task to add controllables data to to_log """
    if len(elm_df):
        to_log += '\n' + "  " + control_elm_name
        elm_p_cost_idx = set(all_costs.loc[(all_costs.element_type == control_elm) &
                                           (all_costs.type == 'p')].element)
        elm_q_cost_idx = set(all_costs.loc[(all_costs.element_type == control_elm) &
                                           (all_costs.type == 'q')].element)
        with_pq_cost = elm_df.loc[elm_p_cost_idx & elm_q_cost_idx].index
        with_p_cost = elm_df.loc[elm_p_cost_idx - elm_q_cost_idx].index
        with_q_cost = elm_df.loc[elm_q_cost_idx - elm_p_cost_idx].index
        without_cost = elm_df.loc[set(elm_df.index) - (elm_p_cost_idx | elm_q_cost_idx)].index
        if len(with_pq_cost) and len(with_pq_cost) < len(elm_df):
            to_log += '\n' + '    ' + control_elm_name + ' ' + \
                      ', '.join(map(str, elm_df.loc[with_pq_cost].index)) + " with p and q costs"
        elif len(with_pq_cost):
            to_log += '\n' + '    all %i ' % len(elm_df) + control_elm_name + " with p and q costs"
        if len(with_p_cost) and len(with_p_cost) < len(elm_df):
            to_log += '\n' + '    ' + control_elm_name + ' ' + \
                      ', '.join(map(str, elm_df.loc[with_p_cost].index)) + " with p costs"
        elif len(with_p_cost):
            to_log += '\n' + '    all %i ' % len(elm_df) + control_elm_name + " with p costs"
        if len(with_q_cost) and len(with_q_cost) < len(elm_df):
            to_log += '\n' + '    ' + control_elm_name + ' ' + \
                      ', '.join(map(str, elm_df.loc[with_q_cost].index)) + " with q costs"
        elif len(with_q_cost):
            to_log += '\n' + '    all %i ' % len(elm_df) + control_elm_name + " with q costs"
        if len(without_cost) and len(without_cost) < len(elm_df):
            to_log += '\n' + '    ' + control_elm_name + ' ' + \
                      ', '.join(map(str, elm_df.loc[without_cost].index)) + " without costs"
        elif len(without_cost):
            to_log += '\n' + '    all %i ' % len(elm_df) + control_elm_name + " without costs"
    return to_log


def opf_task(net):  # pragma: no cover
    """
    Prints some basic inforamtion of the optimal powerflow task.
    """
    check_opf_data(net)

    plc = net.piecewise_linear_cost
    pol = net.polynomial_cost

    # --- store cost data to all_costs
    all_costs = net.piecewise_linear_cost[['type', 'element', 'element_type']].append(
        net.polynomial_cost[['type', 'element', 'element_type']]).reset_index(drop=True)
    all_costs['str'] = None
    for i, j in all_costs.iterrows():
        costs = plc.loc[(plc.element == j.element) & (plc.element_type == j.element_type) &
                        (plc.type == j.type)]
        if len(costs):
            all_costs.str.at[i] = "p: " + str(costs.p.values[0]) + ", f: " + str(costs.f.values[0])
        else:
            costs = pol.loc[(pol.element == j.element) & (pol.element_type == j.element_type) &
                            (pol.type == j.type)]
            all_costs.str.at[i] = "c: " + str(costs.c.values[0])

    # --- examine logger info

    # --- controllables & costs
    to_log = '\n' + "Cotrollables & Costs:"
    # dcline always is assumed as controllable
    to_log = _opf_controllables(net.ext_grid, to_log, 'ext_grid', 'Ext_Grid', all_costs)
    # check controllables in gen, sgen and load
    control_elms = ['gen', 'sgen', 'load']
    control_elm_names = ['Gen', 'SGen', 'Load']
    for j, control_elm in enumerate(control_elms):
        # only for net[control_elm] with len > 0, check_data has checked 'controllable' in columns
        if len(net[control_elm]):
            to_log = _opf_controllables(net[control_elm].loc[net[control_elm].controllable],
                                        to_log, control_elm, control_elm_names[j], all_costs)
    if len(net.dcline):  # dcline always is assumed as controllable
        to_log = _opf_controllables(net.dcline, to_log, 'dcline', 'DC Line', all_costs)
    to_log += '\n' + "Constraints:"
    constr_exist = False  # stores if there are any constraints

    # --- variables constraints
    variables = ['ext_grid', 'gen', 'sgen', 'load']
    variable_names = ['Ext_Grid', 'Gen', 'SGen', 'Load']
    variable_long_names = ['External Grid', 'Generator', 'Static Generator', 'Load']
    for j, variable in enumerate(variables):
        constr_col = pd.Series(['min_p_kw', 'max_p_kw', 'min_q_kvar', 'max_q_kvar'])
        constr_col_exist = constr_col[constr_col.isin(net[variable].columns)]
        constr = net[variable][constr_col_exist]
        if (constr.shape[1] > 0) & (constr.shape[0] > 0):
            constr_exist = True
            if variable != 'ext_grid':
                constr = constr.loc[net[variable].loc[net[variable].controllable].index]
            to_log += '\n' + "  " + variable_long_names[j] + " Constraints"
            for i in constr_col[~constr_col.isin(net[variable].columns)]:
                constr[i] = np.nan
            if (constr.min_p_kw >= constr.max_p_kw).any():
                logger.warning("The value of min_p_kw must be less than max_p_kw for all " +
                            variable_names[j] + ". " + "Please observe the pandapower " +
                            "signing system.")
            if (constr.min_q_kvar >= constr.max_q_kvar).any():
                logger.warning("The value of min_q_kvar must be less than max_q_kvar for all " +
                            variable_names[j] + ". Please observe the pandapower signing system.")
            if constr.duplicated()[1:].all():  # all with the same constraints
                to_log += '\n' + "    at all " + variable_names[j] + \
                          " [min_p_kw, max_p_kw, min_q_kvar, max_q_kvar] is " + \
                          "[%s, %s, %s, %s]" % (
                              constr.min_p_kw.values[0], constr.max_p_kw.values[0],
                              constr.min_q_kvar.values[0], constr.max_q_kvar.values[0])
            else:  # different constraints exist
                unique_rows = ~constr.duplicated()
                duplicated_rows = constr.duplicated()
                for i in constr[unique_rows].index:
                    same_data = list([i])
                    for i2 in constr[duplicated_rows].index:
                        if (constr.iloc[i] == constr.iloc[i2]).all():
                            same_data.append(i2)
                    to_log += '\n' + '    at ' + variable_names[j] + ' ' + \
                              ', '.join(map(str, same_data)) + \
                              ' [min_p_kw, max_p_kw, min_q_kvar, max_q_kvar] is ' + \
                              '[%s, %s, %s, %s]' % (constr.min_p_kw[i], constr.max_p_kw[i],
                                                    constr.min_q_kvar[i], constr.max_q_kvar[i])
    # --- DC Line constraints
    constr_col = pd.Series(['max_p_kw', 'min_q_from_kvar', 'max_q_from_kvar', 'min_q_to_kvar',
                            'max_q_to_kvar'])
    constr_col_exist = constr_col[constr_col.isin(net['dcline'].columns)]
    constr = net['dcline'][constr_col_exist].dropna(how='all')
    if (constr.shape[1] > 0) & (constr.shape[0] > 0):
        constr_exist = True
        to_log += '\n' + "  DC Line Constraints"
        for i in constr_col[~constr_col.isin(net['dcline'].columns)]:
            constr[i] = np.nan
        if (constr.min_q_from_kvar >= constr.max_q_from_kvar).any():
            logger.warning("The value of min_q_from_kvar must be less than max_q_from_kvar for " +
                           "all DC Line. Please observe the pandapower signing system.")
        if (constr.min_q_to_kvar >= constr.max_q_to_kvar).any():
            logger.warning("The value of min_q_to_kvar must be less than min_q_to_kvar for " +
                           "all DC Line. Please observe the pandapower signing system.")
        if constr.duplicated()[1:].all():  # all with the same constraints
            to_log += '\n' + "    at all DC Line [max_p_kw, min_q_from_kvar, max_q_from_kvar, " + \
                      "min_q_to_kvar, max_q_to_kvar] is [%s, %s, %s, %s, %s]" % \
                      (constr.max_p_kw.values[0], constr.min_q_from_kvar.values[0],
                       constr.max_q_from_kvar.values[0], constr.min_q_to_kvar.values[0],
                       constr.max_q_to_kvar.values[0])
        else:  # different constraints exist
            unique_rows = ~constr.duplicated()
            duplicated_rows = constr.duplicated()
            for i in constr[unique_rows].index:
                same_data = list([i])
                for i2 in constr[duplicated_rows].index:
                    if (constr.iloc[i] == constr.iloc[i2]).all():
                        same_data.append(i2)
                to_log += '\n' + '    at DC Line ' + ', '.join(map(str, same_data)) + \
                          ' [max_p_kw, min_q_from_kvar, max_q_from_kvar, min_q_to_kvar, ' + \
                          'max_q_to_kvar] is [%s, %s, %s, %s, %s]' % (
                              constr.max_p_kw.values[0], constr.min_q_from_kvar.values[0],
                              constr.max_q_from_kvar.values[0],
                              constr.min_q_to_kvar.values[0], constr.max_q_to_kvar.values[0])
    # --- Voltage constraints
    if pd.Series(['min_vm_pu', 'max_vm_pu']).isin(net.bus.columns).any():
        c_bus = net.bus[['min_vm_pu', 'max_vm_pu']].dropna(how='all')
        if c_bus.shape[0] > 0:
            constr_exist = True
            to_log += '\n' + "  Voltage Constraints"
            if (net.bus.min_vm_pu >= net.bus.max_vm_pu).any():
                logger.warning("The value of min_vm_pu must be less than max_vm_pu.")
            if c_bus.duplicated()[1:].all():  # all with the same constraints
                to_log += '\n' + '    at all Nodes [min_vm_pu, max_vm_pu] is [%s, %s]' % \
                          (c_bus.min_vm_pu[0], c_bus.max_vm_pu[0])
            else:  # different constraints exist
                unique_rows = ~c_bus.duplicated()
                duplicated_rows = c_bus.duplicated()
                for i in c_bus[unique_rows].index:
                    same_data_nodes = list([i])
                    for i2 in c_bus[duplicated_rows].index:
                        if (c_bus.iloc[i] == c_bus.iloc[i2]).all():
                            same_data_nodes.append(i2)
                    to_log += '\n' + '    at Nodes ' + ', '.join(map(str, same_data_nodes)) + \
                              ' [min_vm_pu, max_vm_pu] is [%s, %s]' % (c_bus.min_vm_pu[i],
                                                                       c_bus.max_vm_pu[i])
    # --- Branch constraints
    branches = ['trafo', 'line']
    branch_names = ['Trafo', 'Line']
    for j, branch in enumerate(branches):
        if "max_loading_percent" in net[branch].columns:
            constr = net[branch]['max_loading_percent'].dropna()
            if constr.shape[0] > 0:
                constr_exist = True
                to_log += '\n' + "  " + branch_names[j] + " Constraint"
                if constr.duplicated()[1:].all():  # all with the same constraints
                    to_log += '\n' + '    at all ' + branch_names[j] + \
                              ' max_loading_percent is %s' % (constr[0])
                else:  # different constraints exist
                    unique_rows = ~c_bus.duplicated()
                    duplicated_rows = c_bus.duplicated()
                    for i in constr[unique_rows].index:
                        same_data = list([i])
                        for i2 in constr[duplicated_rows].index:
                            if (constr.iloc[i] == constr.iloc[i2]).all():
                                same_data.append(i2)
                        to_log += '\n' + "    at " + branch_names[j] + " " + \
                                  ', '.join(map(str, same_data)) + \
                                  " max_loading_percent is %s" % (constr[j])
    if not constr_exist:
        to_log += '\n' + "  There are no constraints."
    # --- do logger info
    logger.info(to_log)


def switch_info(net, sidx):  # pragma: no cover
    """
    Prints what buses and elements are connected by a certain switch.
    """
    switch_type = net.switch.at[sidx, "et"]
    bidx = net.switch.at[sidx, "bus"]
    bus_name = net.bus.at[bidx, "name"]
    eidx = net.switch.at[sidx, "element"]
    if switch_type == "b":
        bus2_name = net.bus.at[eidx, "name"]
        logger.info("Switch %u connects bus %u (%s) with bus %u (%s)" % (sidx, bidx, bus_name,
                                                                         eidx, bus2_name))
    elif switch_type == "l":
        line_name = net.line.at[eidx, "name"]
        logger.info("Switch %u connects bus %u (%s) with line %u (%s)" % (sidx, bidx, bus_name,
                                                                          eidx, line_name))
    elif switch_type == "t":
        trafo_name = net.trafo.at[eidx, "name"]
        logger.info("Switch %u connects bus %u (%s) with trafo %u (%s)" % (sidx, bidx, bus_name,
                                                                           eidx, trafo_name))


def overloaded_lines(net, max_load=100):
    """
    Returns the results for all lines with loading_percent > max_load or None, if
    there are none.
    """
    if net.converged:
        return net["res_line"].index[net["res_line"]["loading_percent"] > max_load]
    else:
        raise UserWarning("The last loadflow terminated erratically, results are invalid!")


def violated_buses(net, min_vm_pu, max_vm_pu):
    """
    Returns all bus indices where vm_pu is not within min_vm_pu and max_vm_pu or returns None, if
    there are none of those buses.
    """
    if net.converged:
        return net["bus"].index[(net["res_bus"]["vm_pu"] < min_vm_pu) |
                                (net["res_bus"]["vm_pu"] > max_vm_pu)]
    else:
        raise UserWarning("The last loadflow terminated erratically, results are invalid!")


def nets_equal(net1, net2, check_only_results=False, exclude_elms=None, **kwargs):
    """
    Compares the DataFrames of two networks. The networks are considered equal
    if they share the same keys and values, except of the
    'et' (elapsed time) entry which differs depending on
    runtime conditions and entries stating with '_'.
    """
    eq = isinstance(net1, pandapowerNet) and isinstance(net2, pandapowerNet)
    exclude_elms = [] if exclude_elms is None else list(exclude_elms)
    exclude_elms += ["res_" + ex for ex in exclude_elms]
    not_equal = []

    if eq:
        # for two networks make sure both have the same keys that do not start with "_"...
        net1_keys = [key for key in net1.keys() if not (key.startswith("_") or key in exclude_elms)]
        net2_keys = [key for key in net2.keys() if not (key.startswith("_") or key in exclude_elms)]
        keys_to_check = set(net1_keys) & set(net2_keys)
        key_difference = set(net1_keys) ^ set(net2_keys)

        if len(key_difference) > 0:
            logger.info("Networks entries mismatch at: %s" % key_difference)
            if not check_only_results:
                return False

        # ... and then iter through the keys, checking for equality for each table
        for df_name in list(keys_to_check):
            # skip 'et' (elapsed time) and entries starting with '_' (internal vars)
            if (df_name != 'et' and not df_name.startswith("_")):
                if check_only_results and not df_name.startswith("res_"):
                    continue  # skip anything that is not a result table

                if isinstance(net1[df_name], pd.DataFrame) and isinstance(net2[df_name],
                                                                          pd.DataFrame):
                    frames_equal = dataframes_equal(net1[df_name], net2[df_name], **kwargs)
                    eq &= frames_equal

                    if not frames_equal:
                        not_equal.append(df_name)

    if len(not_equal) > 0:
        logger.info("Networks do not match in DataFrame(s): %s" % (', '.join(not_equal)))

    return eq


def dataframes_equal(x_df, y_df, tol=1.e-14, ignore_index_order=True):
    if ignore_index_order:
        x_df.sort_index(axis=1, inplace=True)
        y_df.sort_index(axis=1, inplace=True)
        x_df.sort_index(axis=0, inplace=True)
        y_df.sort_index(axis=0, inplace=True)
    # eval if two DataFrames are equal, with regard to a tolerance
    if x_df.shape == y_df.shape:
        # we use numpy.allclose to grant a tolerance on numerical values
        numerical_equal = np.allclose(x_df.select_dtypes(include=[np.number]),
                                      y_df.select_dtypes(include=[np.number]),
                                      atol=tol, equal_nan=True)

        # ... use pandas .equals for the rest, which also evaluates NaNs to be equal
        rest_equal = x_df.select_dtypes(exclude=[np.number]).equals(
            y_df.select_dtypes(exclude=[np.number]))

        return numerical_equal & rest_equal
    else:
        return False


# --- Simulation setup and preparations
def convert_format(net):
    """
    Converts old nets to new format to ensure consistency. The converted net is returned.
    """
    if "version" not in net:
        _pre_release_changes(net)
    if net.version < 2:
        if net.name is None:
            net.name = ""
        if "sn_kva" not in net:
            net.sn_kva = 1e3
        if "OPF_converged" not in net:
            net["OPF_converged"] = False
        net.line.rename(columns={'imax_ka': 'max_i_ka'}, inplace=True)
        for typ, data in net.std_types["line"].items():
            if "imax_ka" in data:
                net.std_types["line"][typ]["max_i_ka"] = net.std_types["line"][typ].pop("imax_ka")

        # "tap_phase_shifter" is now required for the calculation
        if "tap_phase_shifter" not in net.trafo3w and "tp_phase_shifter"not in net.trafo3w:
            net.trafo3w["tap_phase_shifter"] = False
        if "tap_phase_shifter" not in net.trafo and "tp_phase_shifter"not in net.trafo:
            net.trafo["tap_phase_shifter"] = False

        # unsymmetric impedance
        if "r_pu" in net.impedance:
            net.impedance["rft_pu"] = net.impedance["rtf_pu"] = net.impedance["r_pu"]
            net.impedance["xft_pu"] = net.impedance["xtf_pu"] = net.impedance["x_pu"]
        for element in ["trafo", "line", "trafo3w"]:
            if "df" not in net[element]:
                net[element]["df"] = 1.0

        # initialize measurement dataframe
        if "measurement" in net and "type" in net.measurement:
            if net.measurement.empty:
                del net["measurement"]
            else:
                net.measurement["side"] = None
                bus_measurements = net.measurement.element_type == "bus"
                net.measurement.loc[bus_measurements, "element"] = net.measurement.loc[bus_measurements, "bus"].values
                net.measurement.loc[~bus_measurements, "side"] = net.measurement.loc[~bus_measurements, "bus"].values
                net.measurement.rename(columns={'type': 'measurement_type'}, inplace=True)
                net.measurement.drop(["bus"], axis=1, inplace=True)
        if "measurement" in net and "name" not in net.measurement:
            net.measurement.insert(0, "name", None)
        if "measurement" not in net:
            net["measurement"] = pd.DataFrame(np.zeros(0, dtype=[("name", np.dtype(object)),
                                                                 ("measurement_type", np.dtype(object)),
                                                                 ("element_type", np.dtype(object)),
                                                                 ("element", "uint32"),
                                                                 ("value", "float64"),
                                                                 ("std_dev", "float64"),
                                                                 ("side", np.dtype(object))]))

        # initialize dcline dataframe in net if not exist
        if "dcline" not in net:
            net["dcline"] = pd.DataFrame(np.zeros(0, dtype=[("name", np.dtype(object)),
                                                            ("from_bus", "u4"),
                                                            ("to_bus", "u4"),
                                                            ("p_kw", "f8"),
                                                            ("loss_percent", 'f8'),
                                                            ("loss_kw", 'f8'),
                                                            ("vm_from_pu", "f8"),
                                                            ("vm_to_pu", "f8"),
                                                            ("max_p_kw", "f8"),
                                                            ("min_q_from_kvar", "f8"),
                                                            ("min_q_to_kvar", "f8"),
                                                            ("max_q_from_kvar", "f8"),
                                                            ("max_q_to_kvar", "f8"),
                                                            ("cost_per_kw", 'f8'),
                                                            ("in_service", 'bool')]))
        # initialize storage dataframe in net if not exist
        if "storage" not in net:
            net["storage"] = pd.DataFrame(np.zeros(0, dtype=[("name", np.dtype(object)),
                                                             ("bus", "i8"),
                                                             ("p_kw", "f8"),
                                                             ("q_kvar", "f8"),
                                                             ("sn_kva", "f8"),
                                                             ("soc_percent", "f8"),
                                                             ("min_e_kwh", "f8"),
                                                             ("max_e_kwh", "f8"),
                                                             ("scaling", "f8"),
                                                             ("in_service", 'bool'),
                                                             ("type", np.dtype(object))]))

        if "_empty_res_dcline" not in net:
            net["_empty_res_dcline"] = pd.DataFrame(np.zeros(0, dtype=[("p_from_kw", "f8"),
                                                                       ("q_from_kvar", "f8"),
                                                                       ("p_to_kw", "f8"),
                                                                       ("q_to_kvar", "f8"),
                                                                       ("pl_kw", "f8"),
                                                                       ("vm_from_pu", "f8"),
                                                                       ("va_from_degree", "f8"),
                                                                       ("vm_to_pu", "f8"),
                                                                       ("va_to_degree", "f8")]))
        if "_empty_res_storage" not in net:
            net["_empty_res_storage"] = pd.DataFrame(np.zeros(0, dtype=[("p_kw", "f8"),
                                                                        ("q_kvar", "f8")]))
        if not "vm_pu" in net._empty_res_gen:
            net["_empty_res_gen"] = pd.DataFrame(np.zeros(0, dtype= [("p_mw", "f8"),
                                                                     ("q_mvar", "f8"),
                                                                     ("va_degree", "f8"),
                                                                     ("vm_pu", "f8")]))

        if not "vm_from_pu" in net._empty_res_line:
            net["_empty_res_line"] = pd.DataFrame(np.zeros(0, dtype= [("p_from_mw", "f8"),
                                                                      ("q_from_mvar", "f8"),
                                                                      ("p_to_mw", "f8"),
                                                                      ("q_to_mvar", "f8"),
                                                                      ("pl_mw", "f8"),
                                                                      ("ql_mvar", "f8"),
                                                                      ("i_from_ka", "f8"),
                                                                      ("i_to_ka", "f8"),
                                                                      ("i_ka", "f8"),
                                                                      ("vm_from_pu", "f8"),
                                                                      ("va_from_degree", "f8"),
                                                                      ("vm_to_pu", "f8"),
                                                                      ("va_to_degree", "f8"),
                                                                      ("loading_percent", "f8")]))
        if not "vm_hv_pu" in net._empty_res_trafo:
            net["_empty_res_trafo"] = pd.DataFrame(np.zeros(0, dtype= [("p_hv_mw", "f8"),
                                                                       ("q_hv_mvar", "f8"),
                                                                       ("p_lv_mw", "f8"),
                                                                       ("q_lv_mvar", "f8"),
                                                                       ("pl_mw", "f8"),
                                                                       ("ql_mvar", "f8"),
                                                                       ("i_hv_ka", "f8"),
                                                                       ("i_lv_ka", "f8"),
                                                                       ("vm_hv_pu", "f8"),
                                                                       ("va_hv_degree", "f8"),
                                                                       ("vm_lv_pu", "f8"),
                                                                       ("va_lv_degree", "f8"),
                                                                       ("loading_percent", "f8")]))
        if not "vm_hv_pu" in net._empty_res_trafo3w:
            net["_empty_res_trafo3w"] = pd.DataFrame(np.zeros(0, dtype=   [("p_hv_mw", "f8"),
                                                                           ("q_hv_mvar", "f8"),
                                                                           ("p_mv_mw", "f8"),
                                                                           ("q_mv_mvar", "f8"),
                                                                           ("p_lv_mw", "f8"),
                                                                           ("q_lv_mvar", "f8"),
                                                                           ("pl_mw", "f8"),
                                                                           ("ql_mvar", "f8"),
                                                                           ("i_hv_ka", "f8"),
                                                                           ("i_mv_ka", "f8"),
                                                                           ("i_lv_ka", "f8"),
                                                                           ("vm_hv_pu", "f8"),
                                                                           ("va_hv_degree", "f8"),
                                                                           ("vm_mv_pu", "f8"),
                                                                           ("va_mv_degree", "f8"),
                                                                           ("vm_lv_pu", "f8"),
                                                                           ("va_lv_degree", "f8"),
                                                                           ("loading_percent", "f8")]))
        # update required values for OPF
        if "min_p_kw" in net.gen and "max_p_kw" in net.gen:
            if np.any(net.gen.min_p_kw > net.gen.max_p_kw):
                pmin = copy.copy(net.gen.min_p_kw.values)
                pmax = copy.copy(net.gen.max_p_kw.values)
                net.gen["min_p_kw"] = pmax
                net.gen["max_p_kw"] = pmin
        if "pwl_cost" not in net:
            net["pwl_cost"] = pd.DataFrame(np.zeros(0, dtype=
                                                             [("power_type", np.dtype(object)),
                                                              ("element", np.dtype(object)),
                                                              ("et", np.dtype(object)),
                                                              ("points", np.dtype(object))
                                                              ]))

        if "poly_cost" not in net:
            net["poly_cost"] = pd.DataFrame(np.zeros(0, dtype=
                                                       [("element", np.dtype(object)),
                                                        ("et", np.dtype(object)),
                                                          ("cp0_eur", np.dtype("f8")),
                                                          ("cp1_eur_per_mw", np.dtype("f8")),
                                                          ("cp2_eur_per_mw2", np.dtype("f8")),
                                                          ("cq0_eur", np.dtype("f8")),
                                                          ("cq1_eur_per_kvar", np.dtype("f8")),
                                                          ("cq2_eur_per_kvar2", np.dtype("f8"))
                                                          ]))

        if "cost_per_kw" in net.gen:
            if not "piecewise_linear_cost" in net:
                for index, cost in net.gen.cost_per_kw.iteritems():
                    if not np.isnan(cost):
                        create_poly_cost(net, index, "gen", cp1_eur_per_mw=cost*1e3)

        if "cost_per_kw" in net.sgen:
            if "min_p_kw" not in net.sgen:
                net.sgen["min_p_kw"] = net.sgen.p_kw
            if "max_p_kw" not in net.sgen:
                net.sgen["max_p_kw"] = 0

            if not "piecewise_linear_cost" in net:
                for index, cost in net.sgen.cost_per_kw.iteritems():
                    if not np.isnan(cost):
                        create_poly_cost(net, index, "sgen", cp1_eur_per_kw=cost)

        if "cost_per_kw" in net.ext_grid:
            if "min_p_kw" not in net.ext_grid:
                net.ext_grid["min_p_kw"] = -1e9
            if "max_p_kw" not in net.ext_grid:
                net.ext_grid["max_p_kw"] = 0
            if not "piecewise_linear_cost" in net:
                for index, cost in net.ext_grid.cost_per_kw.iteritems():
                    if not np.isnan(cost):
                        create_poly_cost(net, index, "ext_grid", cp1_eur_per_kw=cost)

        if "cost_per_kvar" in net.gen:
            if not "piecewise_linear_cost" in net:
                for index, cost in net.gen.cost_per_kvar.iteritems():
                    if not np.isnan(cost):
                        create_poly_cost(net, index, "ext_grid", cp1_eur_per_mw=0, cq1_eur_per_mvar=cost*1e3)

        if "cost_per_kvar" in net.sgen:
            if not "piecewise_linear_cost" in net:
                for index, cost in net.sgen.cost_per_kvar.iteritems():
                    if not np.isnan(cost):
                        create_poly_cost(net, index, "sgen", cp1_eur_per_mw=0, cq1_eur_per_mvar=cost*1e3)

        if "cost_per_kvar" in net.ext_grid:
            if not "piecewise_linear_cost" in net:
                for index, cost in net.ext_grid.cost_per_kvar.iteritems():
                    if not np.isnan(cost):
                        create_poly_cost(net, index, "ext_grid", cp1_eur_per_mw=0, cq1_eur_per_mvar=cost*1e3)

        if "_pd2ppc_lookups" not in net:
            net._pd2ppc_lookups = {"bus": None,
                                   "ext_grid": None,
                                   "gen": None,
                                   "branch": None,
                                   "aux": None}
        if "_is_elements" not in net and "__is_elements" in net:
            net["_is_elements"] = copy.deepcopy(net["__is_elements"])
            net.pop("__is_elements", None)
        elif "_is_elements" not in net and "_is_elems" in net:
            net["_is_elements"] = copy.deepcopy(net["_is_elems"])
            net.pop("_is_elems", None)

        if "options" in net:
            if "recycle" in net["options"]:
                if "_is_elements" not in net["options"]["recycle"]:
                    net["options"]["recycle"]["_is_elements"] = copy.deepcopy(
                        net["options"]["recycle"]["is_elems"])
                    net["options"]["recycle"].pop("is_elems", None)

        if "const_z_percent" not in net.load or "const_i_percent" not in net.load:
            net.load["const_z_percent"] = np.zeros(net.load.shape[0])
            net.load["const_i_percent"] = np.zeros(net.load.shape[0])

        if "vn_kv" not in net["shunt"]:
            net.shunt["vn_kv"] = net.bus.vn_kv.loc[net.shunt.bus.values].values
        if "step" not in net["shunt"]:
            net.shunt["step"] = 1
        if "max_step" not in net["shunt"]:
            net.shunt["max_step"] = 1
        if "std_type" not in net.trafo3w:
            net.trafo3w["std_type"] = None

        if "current_source" not in net.sgen:
            net.sgen["current_source"] = net.sgen["type"].apply(func=lambda x: False if x == "motor" else True)

    #    if "time_resolution" not in net:
    #        # for storages
    #        net.time_resolution = 1.0

        new_net = create_empty_network()
        for key, item in net.items():
            if isinstance(item, pd.DataFrame):
                for col in item.columns:
                    if key in new_net and col in new_net[key].columns:
                        if set(item.columns) == set(new_net[key]):
                            try:
                                net[key] = net[key].reindex(new_net[key].columns, axis=1)
                            except TypeError:  # legacy for pandas <0.21
                                net[key] = net[key].reindex_axis(new_net[key].columns, axis=1)
                        if int(pd.__version__[2]) < 2:
                            net[key][col] = net[key][col].astype(new_net[key][col].dtype,
                                                                 raise_on_error=False)
                        else:
                            net[key][col] = net[key][col].astype(new_net[key][col].dtype,
                                                                 errors="ignore")
        if not "g_us_per_km" in net.line:
            net.line["g_us_per_km"] = 0.
        if not "slack" in net.gen:
            net.gen["slack"] = False

        if net.version < 2:
            net.sgen.p_kw *= -1
            net.sgen.q_kvar *= -1
            net.gen.p_kw *= -1
            for element in ["gen", "sgen", "ext_grid"]:
                for suffix in ["p_kw", "q_kvar"]:
                    constraints = {}
                    if "min_%s"%suffix in net[element]:
                        constraints["max_%s"%suffix] = net[element]["min_%s"%suffix] * -1
                        del net[element]["min_%s"%suffix]
                    if "max_%s"%suffix in net[element]:
                        constraints["min_%s"%suffix] = net[element]["max_%s"%suffix] * -1
                        del net[element]["max_%s"%suffix]
                    for column, values in constraints.items():
                        net[element][column] = values
            if "polynomial_cost" in net:
                for cost in net.polynomial_cost.itertuples():
                    values = cost.c[0]
                    if len(values) == 2:
                        cp0 = values[1]
                        cp1 = values[0]
                        cp2 = 0
                    elif len(values) == 3:
                        cp0 = values[2]
                        cp1 = values[1]
                        cp2 = values[0]
                    create_poly_cost(net, et=cost.element_type, element=cost.element, cp0_eur=cp0,
                                     cp1_eur_per_mw=cp1*1e3, cp2_eur_per_mw2=cp2*1e6)
                del net.polynomial_cost
            if "piecewise_linear_cost" in net:
                if len(net.piecewise_linear_cost) > 0:
                    raise NotImplementedError
                del net.piecewise_linear_cost

            pq_measurements = net.measurement[net.measurement.measurement_type.isin(["p", "q"])].index
            net.measurement.loc[pq_measurements, ["value", "std_dev"]] *= 1e-3

        _convert_to_mw(net)
        if "sn_kva" in net.keys():
            net.sn_mva = net.sn_kva*1e-3
            del net.sn_kva
        net.version = float(__version__[:3])

    _update_trafo_parameter_names(net)
    _revert_pfe_mw(net)
    return net

def _update_trafo_parameter_names(net):
    for element in ["trafo", "trafo3w"]:
        replace_cols = {col: _update_column(col) for col in net[element].columns if
                col.startswith("tp") or col.startswith("vsc")}
        net[element].rename(columns=replace_cols, inplace=True)

def _update_column(column):
    column = column.replace("tp_", "tap_")
    column = column.replace("_st_", "_step_")
    column = column.replace("_mid", "_neutral")
    column = column.replace("vsc", "vk")
    return column

def _revert_pfe_mw(net):
    for element in ["trafo", "trafo3w"]:
        if "pfe_mw" in net[element]:
            net[element]["pfe_kw"] =  net[element]["pfe_mw"]*1e3
            del net[element]["pfe_mw"]
            for std_type, parameters in net.std_types[element].items():
                if "pfe_mw" in parameters:
                    parameters["pfe_kw"] = parameters.pop("pfe_mw")*1e3

def _convert_to_mw(net):
    replace = [("kw", "mw"), ("kvar", "mvar"), ("kva", "mva")]
    for element, tab in net.items():
        if isinstance(tab, pd.DataFrame):
            for old, new in replace:
                diff = {column: column.replace(old, new) for column in tab.columns if old in column
                        and column != "pfe_kw"}
                tab.rename(columns=diff, inplace=True)
                if len(tab) == 0:
                    continue
                for old, new in diff.items():
                    tab[new] *= 1e-3

    for element, std_types in net.std_types.items():
        for std_type, parameters in std_types.items():
            for parameter, value in parameters.items():
                for old, new in replace:
                    if old in parameter and parameter != "pfe_kw":
                        parameters[parameter.replace(old, new)] = value*1e-3
                        del parameters[parameter]


def _pre_release_changes(net):
    from pandapower.std_types import add_basic_std_types, create_std_type, parameter_from_std_type
    from pandapower.powerflow import reset_results
    if "tp_st_degree" not in net.trafo:
        net.trafo["tp_st_degree"] = np.nan
    if "tp_st_degree" not in net.trafo3w:
        net.trafo3w["tp_st_degree"] = np.nan
    if "tp_at_star_point" not in net.trafo3w:
        net.trafo3w["tp_at_star_point"] = False
    if "std_types" not in net:
        net.std_types = {"line": {}, "trafo": {}, "trafo3w": {}}
        add_basic_std_types(net)

        import os
        import json
        path, file = os.path.split(os.path.realpath(__file__))
        linedb = os.path.join(path, "linetypes.json")
        if os.path.isfile(linedb):
            with open(linedb, 'r') as f:
                lt = json.load(f)
        else:
            lt = {}
        for std_type in net.line.std_type.unique():
            if std_type in lt:
                if "shift_degree" not in lt[std_type]:
                    lt[std_type]["shift_degree"] = 0
                create_std_type(net, lt[std_type], std_type, element="line")
        trafodb = os.path.join(path, "trafotypes.json")
        if os.path.isfile(trafodb):
            with open(trafodb, 'r') as f:
                tt = json.load(f)
        else:
            tt = {}
        for std_type in net.trafo.std_type.unique():
            if std_type in tt:
                create_std_type(
                    net, tt[std_type], std_type, element="trafo")

    if any(net.trafo.tp_side == 0) or any(net.trafo3w.tp_side == 0):
        logger.info("some values for tp_side are 0, replacing 0 as hv and 1 as lv (mv for trafo3w)")
        replace_tp_side = (0, 1, 2)
    else:
        replace_tp_side = (1, 2, 3)

    net.trafo.tp_side.replace(replace_tp_side[0], "hv", inplace=True)
    net.trafo.tp_side.replace(replace_tp_side[1], "lv", inplace=True)
    net.trafo.tp_side = net.trafo.tp_side.where(pd.notnull(net.trafo.tp_side), None)
    net.trafo3w.tp_side.replace(replace_tp_side[0], "hv", inplace=True)
    net.trafo3w.tp_side.replace(replace_tp_side[1], "mv", inplace=True)
    net.trafo3w.tp_side.replace(replace_tp_side[2], "lv", inplace=True)
    net.trafo3w.tp_side = net.trafo3w.tp_side.where(pd.notnull(net.trafo3w.tp_side), None)

    net["bus"] = net["bus"].rename(
        columns={'voltage_level': 'vn_kv', 'bus_type': 'type', "un_kv": "vn_kv"})
    net["bus"]["type"].replace("s", "b", inplace=True)
    net["bus"]["type"].replace("k", "n", inplace=True)
    net["line"] = net["line"].rename(columns={'vf': 'df', 'line_type': 'type'})
    if "df" not in net.line.columns:
        net.line['df'] = 1.
    net["ext_grid"] = net["ext_grid"].rename(columns={"angle_degree": "va_degree",
                                                      "ua_degree": "va_degree",
                                                      "sk_max_mva": "s_sc_max_mva",
                                                      "sk_min_mva": "s_sc_min_mva"})
    net["line"]["type"].replace("f", "ol", inplace=True)
    net["line"]["type"].replace("k", "cs", inplace=True)
    net["trafo"] = net["trafo"].rename(columns={'trafotype': 'std_type', "type": "std_type",
                                                "un1_kv": "vn_hv_kv", "un2_kv": "vn_lv_kv",
                                                'vfe_kw': 'pfe_kw', "unh_kv": "vn_hv_kv",
                                                "unl_kv": "vn_lv_kv", "type": "std_type",
                                                'vfe_kw': 'pfe_kw', "uk_percent": "vk_percent",
                                                "ur_percent": "vkr_percent",
                                                "vnh_kv": "vn_hv_kv", "vnl_kv": "vn_lv_kv"})
    net["trafo3w"] = net["trafo3w"].rename(columns={"unh_kv": "vn_hv_kv", "unm_kv": "vn_mv_kv",
                                                    "unl_kv": "vn_lv_kv",
                                                    "ukh_percent": "vk_hv_percent",
                                                    "ukm_percent": "vk_mv_percent",
                                                    "ukl_percent": "vk_lv_percent",
                                                    "urh_percent": "vkr_hv_percent",
                                                    "urm_percent": "vkr_mv_percent",
                                                    "url_percent": "vkr_lv_percent",
                                                    'vfe_kw': 'pfe_kw',
                                                    "vnh_kv": "vn_hv_kv", "vnm_kv": "vn_mv_kv",
                                                    "vnl_kv": "vn_lv_kv", "snh_kva": "sn_hv_kva",
                                                    "snm_kva": "sn_mv_kva", "snl_kva": "sn_lv_kva"})
    for element, old, new in [("trafo", "vnh_kv", "vn_hv_kv"),
                              ("trafo", "vnl_kv", "vn_lv_kv"),
                              ("trafo3w", "vnh_kv", "vn_hv_kv"),
                              ("trafo3w", "vnm_kv", "vn_mv_kv"),
                              ("trafo3w", "vnl_kv", "vn_lv_kv")]:
        for std_type, parameters in net.std_types[element].items():
            if old in parameters:
                net.std_types[element][std_type][new] = net.std_types[element][std_type].pop(old)
    if "name" not in net.switch.columns:
        net.switch["name"] = None
    net["switch"] = net["switch"].rename(columns={'element_type': 'et'})
    net["ext_grid"] = net["ext_grid"].rename(columns={'voltage': 'vm_pu', "u_pu": "vm_pu",
                                                      "sk_max": "sk_max_mva",
                                                      "ua_degree": "va_degree"})
    if "in_service" not in net["ext_grid"].columns:
        net["ext_grid"]["in_service"] = 1
    if "tp_phase_shifter" not in net["trafo"].columns:
        # infer to still have the same behavior
        net["trafo"]["tp_phase_shifter"] = False
        if "tp_st_degree" in net["trafo"]:
            is_tp_phase_shifter = \
                (net.trafo.tp_st_degree.values != 0) & np.isfinite(net.trafo.tp_st_degree.values) \
                & ((net.trafo.tp_st_percent.values == 0) | np.isnan(net.trafo.tp_st_percent.values))
            net["trafo"]["tp_phase_shifter"].values[is_tp_phase_shifter] = True
    if "shift_mv_degree" not in net["trafo3w"].columns:
        net["trafo3w"]["shift_mv_degree"] = 0
    if "shift_lv_degree" not in net["trafo3w"].columns:
        net["trafo3w"]["shift_lv_degree"] = 0
    parameter_from_std_type(net, "shift_degree", element="trafo", fill=0)
    if "gen" not in net:
        net["gen"] = pd.DataFrame(np.zeros(0, dtype=[("name", np.dtype(object)),
                                                     ("bus", "u4"),
                                                     ("p_kw", "f8"),
                                                     ("vm_pu", "f8"),
                                                     ("sn_kva", "f8"),
                                                     ("scaling", "f8"),
                                                     ("in_service", "i8"),
                                                     ("min_q_kvar", "f8"),
                                                     ("max_q_kvar", "f8"),
                                                     ("type", np.dtype(object))]))

    if "impedance" not in net:
        net["impedance"] = pd.DataFrame(np.zeros(0, dtype=[("name", np.dtype(object)),
                                                           ("from_bus", "u4"),
                                                           ("to_bus", "u4"),
                                                           ("r_pu", "f8"),
                                                           ("x_pu", "f8"),
                                                           ("sn_kva", "f8"),
                                                           ("in_service", 'bool')]))
    if "ward" not in net:
        net["ward"] = pd.DataFrame(np.zeros(0, dtype=[("name", np.dtype(object)),
                                                      ("bus", "u4"),
                                                      ("ps_kw", "u4"),
                                                      ("qs_kvar", "f8"),
                                                      ("pz_kw", "f8"),
                                                      ("qz_kvar", "f8"),
                                                      ("in_service", "f8")]))
    if "xward" not in net:
        net["xward"] = pd.DataFrame(np.zeros(0, dtype=[("name", np.dtype(object)),
                                                       ("bus", "u4"),
                                                       ("ps_kw", "u4"),
                                                       ("qs_kvar", "f8"),
                                                       ("pz_kw", "f8"),
                                                       ("qz_kvar", "f8"),
                                                       ("r_ohm", "f8"),
                                                       ("x_ohm", "f8"),
                                                       ("vm_pu", "f8"),
                                                       ("in_service", "f8")]))
    if "shunt" not in net:
        net["shunt"] = pd.DataFrame(np.zeros(0, dtype=[("bus", "u4"),
                                                       ("name", np.dtype(object)),
                                                       ("p_kw", "f8"),
                                                       ("q_kvar", "f8"),
                                                       ("scaling", "f8"),
                                                       ("in_service", "i8")]))

    if "parallel" not in net.line:
        net.line["parallel"] = 1
    if "parallel" not in net.trafo:
        net.trafo["parallel"] = 1
    if "df" not in net.trafo:
        net.trafo["df"] = 1.
    if "_empty_res_bus" not in net:
        net2 = create_empty_network()
        for key, item in net2.items():
            if key.startswith("_empty"):
                net[key] = copy.copy(item)
        reset_results(net)

    for attribute in ['tp_st_percent', 'tp_pos', 'tp_mid', 'tp_min', 'tp_max']:
        if attribute in net.trafo:
            if net.trafo[attribute].dtype == 'O':
                net.trafo[attribute] = pd.to_numeric(net.trafo[attribute])
    net["gen"] = net["gen"].rename(columns={"u_pu": "vm_pu"})
    for element, old, new in [("trafo", "unh_kv", "vn_hv_kv"),
                              ("trafo", "unl_kv", "vn_lv_kv"),
                              ("trafo", "uk_percent", "vk_percent"),
                              ("trafo", "ur_percent", "vkr_percent"),
                              ("trafo3w", "unh_kv", "vn_hv_kv"),
                              ("trafo3w", "unm_kv", "vn_mv_kv"),
                              ("trafo3w", "unl_kv", "vn_lv_kv")]:
        for std_type, parameters in net.std_types[element].items():
            if old in parameters:
                net.std_types[element][std_type][new] = net.std_types[element][std_type].pop(old)
    if "f_hz" not in net:
        net["f_hz"] = 50.

    if "type" not in net.load.columns:
        net.load["type"] = None
    if "zone" not in net.bus:
        net.bus["zone"] = None
    for element in ["line", "trafo", "bus", "load", "sgen", "ext_grid"]:
        net[element].in_service = net[element].in_service.astype(bool)
    if "in_service" not in net["ward"]:
        net.ward["in_service"] = True
    net.switch.closed = net.switch.closed.astype(bool)
    net.version = 1.0


def add_column_from_node_to_elements(net, column, replace, elements=None, branch_bus=None,
                                     verbose=True):
    """
    Adds column data to elements, inferring them from the column data of buses they are
    connected to.

    INPUT:
        **net** (pandapowerNet) - the pandapower net that will be changed

        **column** (string) - name of column that should be copied from the bus table to the element
            table

        **replace** (boolean) - if True, an existing column in the element table will be overwritten

        **elements** (list) - list of elements that should get the column values from the bus table

        **branch_bus** (list) - defines which bus should be considered for branch elements.
            'branch_bus' must have the length of 2. One entry must be 'from_bus' or 'to_bus', the
            other 'hv_bus' or 'lv_bus'

    EXAMPLE:
        compare to add_zones_to_elements()
    """
    branch_bus = ["from_bus", "hv_bus"] if branch_bus is None else branch_bus
    if column not in net.bus.columns:
        raise ValueError("%s is not in net.bus.columns" % column)
    elements = elements if elements is not None else pp_elements(bus=False)
    elements_to_replace = elements if replace else [el for el in elements if column not in
                                                    net[el].columns]
    # bus elements
    for element, bus_type in element_bus_tuples(bus_elements=True, branch_elements=False):
        if element in elements_to_replace:
            net[element][column] = net["bus"][column].loc[net[element][bus_type]].values
    # branch elements
    to_validate = {}
    for element, bus_type in element_bus_tuples(bus_elements=False, branch_elements=True):
        if element in elements_to_replace:
            if bus_type in (branch_bus + ["bus"]):  # copy data, append branch_bus for switch.bus
                net[element][column] = net["bus"][column].loc[net[element][bus_type]].values
            else:  # save data for validation
                to_validate[element] = net["bus"][column].loc[net[element][bus_type]].values
    # validate branch elements, but do not validate double and switches at all
    already_validated = ["switch"]
    for element, bus_type in element_bus_tuples(bus_elements=False, branch_elements=True):
        if (element in elements_to_replace) & (element not in already_validated):
            already_validated += [element]
            crossing = sum(net[element][column].values != to_validate[element])
            if crossing > 0:
                if verbose:
                    logger.warning("There have been %i %ss with different " % (crossing, element) +
                                   "%s data at from-/hv- and to-/lv-bus" % column)
                else:
                    logger.debug("There have been %i %ss with different " % (crossing, element) +
                                 "%s data at from-/hv- and to-/lv-bus" % column)


def add_zones_to_elements(net, replace=True, elements=None, **kwargs):
    """ Adds zones to elements, inferring them from the zones of buses they are connected to. """
    elements = ["line", "trafo", "ext_grid", "switch"] if elements is None else elements
    add_column_from_node_to_elements(net, "zone", replace=replace, elements=elements, **kwargs)


def create_continuous_bus_index(net, start=0):
    """
    Creates a continuous bus index starting at zero and replaces all
    references of old indices by the new ones.
    """
    new_bus_idxs = list(np.arange(start, len(net.bus) + start))
    bus_lookup = dict(zip(net["bus"].index.values, new_bus_idxs))
    net.bus.index = new_bus_idxs
    try:
        net.res_bus.index = get_indices(net.res_bus.index, bus_lookup)
    except:
        pass

    for element, value in element_bus_tuples():
        net[element][value] = get_indices(net[element][value], bus_lookup)
    net["bus_geodata"].set_index(get_indices(net["bus_geodata"].index, bus_lookup), inplace=True)
    bb_switches = net.switch[net.switch.et == "b"]
    net.switch.loc[bb_switches.index, "element"] = get_indices(bb_switches.element, bus_lookup)
    bus_meas = net.measurement.element_type == "bus"
    net.measurement.loc[bus_meas, "element"] = get_indices(net.measurement.loc[bus_meas, "element"], bus_lookup)
    side_meas = pd.to_numeric(net.measurement.side, errors="coerce").notnull()
    net.measurement.loc[side_meas, "side"] = get_indices(net.measurement.loc[side_meas, "side"], bus_lookup)
    return net


def set_scaling_by_type(net, scalings, scale_load=True, scale_sgen=True):
    """
    Sets scaling of loads and/or sgens according to a dictionary
    mapping type to a scaling factor. Note that the type-string is case
    sensitive.
    E.g. scaling = {"pv": 0.8, "bhkw": 0.6}

    :param net:
    :param scalings: A dictionary containing a mapping from element type to
    :param scale_load:
    :param scale_sgen:
    """
    if not isinstance(scalings, dict):
        raise UserWarning("The parameter scaling has to be a dictionary, "
                          "see docstring")

    def scaleit(what):
        et = net[what]
        et["scaling"] = [scale[t] if scale[t] is not None else s for t, s in
                         zip(et.type.values, et.scaling.values)]

    scale = defaultdict(lambda: None, scalings)
    if scale_load:
        scaleit("load")
    if scale_sgen:
        scaleit("sgen")


# --- Modify topology

def close_switch_at_line_with_two_open_switches(net):
    """
    Finds lines that have opened switches at both ends and closes one of them.
    Function is usually used when optimizing section points to
    prevent the algorithm from ignoring isolated lines.
    """
    closed_switches = set()
    nl = net.switch[(net.switch.et == 'l') & (net.switch.closed == 0)]
    for _, switch in nl.groupby("element"):
        if len(switch.index) > 1:  # find all lines that have open switches at both ends
            # and close on of them
            net.switch.at[switch.index[0], "closed"] = 1
            closed_switches.add(switch.index[0])
    if len(closed_switches) > 0:
        logger.info('closed %d switches at line with 2 open switches (switches: %s)' % (
            len(closed_switches), closed_switches))


def drop_inactive_elements(net):
    """
    Drops any elements not in service AND any elements connected to inactive
    buses.
    """
    set_isolated_areas_out_of_service(net)
    drop_out_of_service_elements(net)


def drop_out_of_service_elements(net):
    # removes inactive lines and its switches and geodata
    inactive_lines = net.line[~net.line.in_service].index
    drop_lines(net, inactive_lines)

    inactive_trafos = net.trafo[~net.trafo.in_service].index
    drop_trafos(net, inactive_trafos, table='trafo')

    inactive_trafos3w = net.trafo3w[~net.trafo3w.in_service].index
    drop_trafos(net, inactive_trafos3w, table='trafo3w')

    do_not_delete = set(net.line.from_bus.values) | set(net.line.to_bus.values) | \
                    set(net.trafo.hv_bus.values) | set(net.trafo.lv_bus.values) | \
                    set(net.trafo3w.hv_bus.values) | set(net.trafo3w.mv_bus.values) | \
                    set(net.trafo3w.lv_bus.values)

    # removes inactive buses safely
    inactive_buses = set(net.bus[~net.bus.in_service].index) - do_not_delete
    drop_buses(net, inactive_buses, drop_elements=True)

    # TODO: the following is not necessary anymore?
    for element in net.keys():
        if element not in ["bus", "trafo", "trafo3w", "line", "_equiv_trafo3w"] \
                and isinstance(net[element], pd.DataFrame) \
                and "in_service" in net[element].columns:
            drop_idx = net[element].query("not in_service").index
            net[element].drop(drop_idx, inplace=True)
            if len(drop_idx) > 0:
                logger.info("dropped %d %s elements!" % (len(drop_idx), element))


def element_bus_tuples(bus_elements=True, branch_elements=True, res_elements=False):
    """
    Utility function
    Provides the tuples of elements and corresponding columns for buses they are connected to
    :param bus_elements: whether tuples for bus elements e.g. load, sgen, ... are included
    :param branch_elements: whether branch elements e.g. line, trafo, ... are included
    :return: set of tuples with element names and column names
    """
    ebts = set()
    if bus_elements:
        ebts.update([("sgen", "bus"), ("load", "bus"), ("ext_grid", "bus"), ("gen", "bus"),
                     ("ward", "bus"), ("xward", "bus"), ("shunt", "bus"),
                     ("storage", "bus")])
    if branch_elements:
        ebts.update([("line", "from_bus"), ("line", "to_bus"), ("impedance", "from_bus"),
                     ("switch", "bus"), ("impedance", "to_bus"), ("trafo", "hv_bus"),
                     ("trafo", "lv_bus"), ("trafo3w", "hv_bus"), ("trafo3w", "mv_bus"),
                     ("trafo3w", "lv_bus"), ("dcline", "from_bus"), ("dcline", "to_bus")])
    if res_elements:
        elements_without_res = ["switch", "measurement"]
        ebts.update(
            [("res_" + ebt[0], ebt[1]) for ebt in ebts if ebt[0] not in elements_without_res])
    return ebts


def pp_elements(bus=True, bus_elements=True, branch_elements=True, res_elements=False):
    """ Returns the list of pandapower elements. """
    pp_elms = set(["bus"]) if bus else set()
    pp_elms |= set([el[0] for el in element_bus_tuples(
        bus_elements=bus_elements, branch_elements=branch_elements, res_elements=res_elements)])
    return pp_elms


def drop_buses(net, buses, drop_elements=True):
    """
    Drops specified buses, their bus_geodata and by default drops all elements connected to
    them as well.
    """
    net["bus"].drop(buses, inplace=True)
    net["bus_geodata"].drop(set(buses) & set(net["bus_geodata"].index), inplace=True)
    if drop_elements:
        drop_elements_at_buses(net, buses)


def drop_switches_at_buses(net, buses):
    i = net["switch"][(net["switch"]["bus"].isin(buses))
                      | ((net["switch"]["element"].isin(buses))
                         & (net["switch"]["et"] == "b"))].index
    net["switch"].drop(i, inplace=True)
    logger.info("dropped %d switches" % len(i))


def drop_elements_at_buses(net, buses):
    """
    drop elements connected to given buses
    """
    for element, column in element_bus_tuples():
        if element == "switch":
            drop_switches_at_buses(net, buses)

        elif any(net[element][column].isin(buses)):
            eid = net[element][net[element][column].isin(buses)].index
            if element == 'line':
                drop_lines(net, eid)
            elif element == 'trafo' or element == 'trafo3w':
                drop_trafos(net, eid, table=element)
            else:
                n_el = net[element].shape[0]
                net[element].drop(eid, inplace=True)
                if net[element].shape[0] < n_el:
                    logger.info("dropped %d %s elements" % (n_el - net[element].shape[0], element))


def drop_trafos(net, trafos, table="trafo"):
    """
    Deletes all trafos and in the given list of indices and removes
    any switches connected to it.
    """
    if table not in ('trafo', 'trafo3w'):
        raise UserWarning("parameter 'table' must be 'trafo' or 'trafo3w'")
    # drop any switches
    num_switches = 0
    if table == 'trafo':  # remove as soon as the trafo3w switches are implemented
        i = net["switch"].index[(net["switch"]["element"].isin(trafos)) &
                                (net["switch"]["et"] == "t")]
        net["switch"].drop(i, inplace=True)
        num_switches = len(i)

    # drop the trafos
    net[table].drop(trafos, inplace=True)
    logger.info("dropped %d %s elements with %d switches" % (len(trafos), table, num_switches))


def drop_lines(net, lines):
    """
    Deletes all lines and their geodata in the given list of indices and removes
    any switches connected to it.
    """
    # drop connected switches
    i = net["switch"][(net["switch"]["element"].isin(lines)) & (net["switch"]["et"] == "l")].index
    net["switch"].drop(i, inplace=True)

    # drop lines and geodata
    net["line"].drop(lines, inplace=True)
    net["line_geodata"].drop(set(lines) & set(net["line_geodata"].index), inplace=True)
    logger.info("dropped %d lines with %d line switches" % (len(lines), len(i)))


def drop_duplicated_measurements(net, buses=None, keep="first"):
    """ Drops duplicated measurements at given set buses. If buses is None, all buses are
    considered. """
    buses = buses if buses is not None else net.bus.index
    # only analyze measurements at given buses
    bus_meas = net.measurement.loc[net.measurement.element_type == "bus"]
    analyzed_meas = bus_meas.loc[net.measurement.element.isin(buses).fillna("nan")]
    # drop duplicates
    idx_to_drop = analyzed_meas.index[analyzed_meas.duplicated(subset=[
        "measurement_type", "element_type", "side", "element"], keep=keep)]
    net.measurement.drop(idx_to_drop, inplace=True)


def fuse_buses(net, b1, b2, drop=True):
    """
    Reroutes any connections to buses in b2 to the given bus b1. Additionally drops the buses b2,
    if drop=True (default).
    """
    b2 = set(b2) - {b1} if isinstance(b2, Iterable) else [b2]

    for element, value in element_bus_tuples():
        i = net[element][net[element][value].isin(b2)].index
        net[element].loc[i, value] = b1

    i = net["switch"][(net["switch"]["et"] == 'b') & (
        net["switch"]["element"].isin(b2))].index
    net["switch"].loc[i, "element"] = b1
    net["switch"].drop(net["switch"][(net["switch"]["bus"] == net["switch"]["element"]) &
                                     (net["switch"]["et"] == "b")].index, inplace=True)
    bus_meas = net.measurement.loc[net.measurement.element_type == "bus"]
    bus_meas = bus_meas.loc[bus_meas.element.isin(b2)].index
    net.measurement.loc[bus_meas, "element"] = b1
    net.measurement.loc[net.measurement.side.isin(b2), "side"] = b1
    if drop:
        # drop_elements=False because the elements must be connected to new buses now
        drop_buses(net, b2, drop_elements=False)
        # if there were measurements at b1 and b2, these can be duplicated at b1 now -> drop
        drop_duplicated_measurements(net, buses=[b1])
    return net


def set_element_status(net, buses, in_service):
    """
    Sets buses and all elements connected to them in or out of service.
    """
    net.bus.loc[buses, "in_service"] = in_service

    for element in net.keys():
        if element not in ['bus'] and isinstance(net[element], pd.DataFrame) \
                and "in_service" in net[element].columns:
            try:
                idx = get_connected_elements(net, element, buses)
                net[element].loc[idx, 'in_service'] = in_service
            except:
                pass


def set_isolated_areas_out_of_service(net):
    """
    Set all isolated buses and all elements connected to isolated buses out of service.
    """
    closed_switches = set()
    unsupplied = unsupplied_buses(net)
    logger.info("set %d of %d unsupplied buses out of service" % (
        len(net.bus.loc[unsupplied].query('~in_service')), len(unsupplied)))
    set_element_status(net, unsupplied, False)

    # TODO: remove this loop after unsupplied_buses are fixed
    for tr3w in net.trafo3w.index.values:
        tr3w_buses = net.trafo3w.loc[tr3w, ['hv_bus', 'mv_bus', 'lv_bus']].values
        if not all(net.bus.loc[tr3w_buses, 'in_service'].values):
            net.trafo3w.loc[tr3w, 'in_service'] = False

    for element in ["line", "trafo"]:
        oos_elements = net.line[~net.line.in_service].index
        oos_switches = net.switch[(net.switch.et == element[0]) &
                                  (net.switch.element.isin(oos_elements))].index

        closed_switches.update([i for i in oos_switches.values if not net.switch.at[i, 'closed']])
        net.switch.loc[oos_switches, "closed"] = True

        for idx, bus in net.switch[
            ~net.switch.closed & (net.switch.et == element[0])][["element", "bus"]].values:
            if not net.bus.in_service.at[next_bus(net, bus, idx, element)]:
                net[element].at[idx, "in_service"] = False
    if len(closed_switches) > 0:
        logger.info('closed %d switches: %s' % (len(closed_switches), closed_switches))


def select_subnet(net, buses, include_switch_buses=False, include_results=False,
                  keep_everything_else=False):
    """
    Selects a subnet by a list of bus indices and returns a net with all elements
    connected to them.
    """
    buses = set(buses)
    if include_switch_buses:
        # we add both buses of a connected line, the one selected is not switch.bus

        # for all line switches
        for _, s in net["switch"].query("et=='l'").iterrows():
            # get from/to-bus of the connected line
            fb = net["line"]["from_bus"].at[s["element"]]
            tb = net["line"]["to_bus"].at[s["element"]]
            # if one bus of the line is selected and its not the switch-bus, add the other bus
            if fb in buses and s["bus"] != fb:
                buses.add(tb)
            if tb in buses and s["bus"] != tb:
                buses.add(fb)

    p2 = create_empty_network()

    p2.bus = net.bus.loc[buses]
    for elm in pp_elements(bus=False, bus_elements=True, branch_elements=False, res_elements=False):
        p2[elm] = net[elm][net[elm].bus.isin(buses)]

    p2.line = net.line[(net.line.from_bus.isin(buses)) & (net.line.to_bus.isin(buses))]
    p2.dcline = net.dcline[(net.dcline.from_bus.isin(buses)) & (net.dcline.to_bus.isin(buses))]
    p2.trafo = net.trafo[(net.trafo.hv_bus.isin(buses)) & (net.trafo.lv_bus.isin(buses))]
    p2.trafo3w = net.trafo3w[(net.trafo3w.hv_bus.isin(buses)) & (net.trafo3w.mv_bus.isin(buses)) &
                             (net.trafo3w.lv_bus.isin(buses))]
    p2.impedance = net.impedance[(net.impedance.from_bus.isin(buses)) &
                                 (net.impedance.to_bus.isin(buses))]

    if include_results:
        for table in net.keys():
            if net[table] is None:
                continue
            elif table == "res_bus":
                p2[table] = net[table].loc[buses]
            elif table.startswith("res_"):
                p2[table] = net[table].loc[p2[table.split("res_")[1]].index]
    if "bus_geodata" in net:
        p2["bus_geodata"] = net["bus_geodata"].loc[net["bus_geodata"].index.isin(buses)]
    if "line_geodata" in net:
        lines = p2.line.index
        p2["line_geodata"] = net["line_geodata"].loc[net["line_geodata"].index.isin(lines)]

    # switches
    si = [i for i, s in net["switch"].iterrows()
          if s["bus"] in buses and
          ((s["et"] == "b" and s["element"] in p2["bus"].index) or
           (s["et"] == "l" and s["element"] in p2["line"].index) or
           (s["et"] == "t" and s["element"] in p2["trafo"].index))]
    p2["switch"] = net["switch"].loc[si]
    # return a pandapowerNet
    if keep_everything_else:
        newnet = copy.deepcopy(net)
        newnet.update(p2)
        return pandapowerNet(newnet)
    p2["std_types"] = copy.deepcopy(net["std_types"])
    return pandapowerNet(p2)


def merge_nets(net1, net2, validate=True, tol=1e-9, **kwargs):
    """
    Function to concatenate two nets into one data structure. All element tables get new,
    continuous indizes in order to avoid duplicates.
    """
    net = copy.deepcopy(net1)
    net1 = copy.deepcopy(net1)
    net2 = copy.deepcopy(net2)
    create_continuous_bus_index(net2, start=net1.bus.index.max() + 1)
    if validate:
        runpp(net1, **kwargs)
        runpp(net2, **kwargs)

    def adapt_switches(net, element, offset=0):
        switches = net.switch[net.switch.et == element[0]]  # element[0] == "l" for "line", ect.
        new_index = [net[element].index.get_loc(ix) + offset
                     for ix in switches.element.values]
        if len(new_index):
            net.switch.loc[switches.index, "element"] = new_index

    for element, table in net.items():
        if element.startswith("_") or element.startswith("res") or element == "dtypes":
            continue
        if type(table) == pd.DataFrame and (len(table) > 0 or len(net2[element]) > 0):
            if element == "switch":
                adapt_switches(net2, "line", offset=len(net1.line))
                adapt_switches(net1, "line")
                adapt_switches(net2, "trafo", offset=len(net1.trafo))
                adapt_switches(net1, "trafo")
            if element == "line_geodata":
                ni = [net1.line.index.get_loc(ix) for ix in net1["line_geodata"].index]
                net1.line_geodata.set_index(np.array(ni), inplace=True)
                ni = [net2.line.index.get_loc(ix) + len(net1.line)
                      for ix in net2["line_geodata"].index]
                net2.line_geodata.set_index(np.array(ni), inplace=True)
            ignore_index = element not in ("bus", "bus_geodata", "line_geodata")
            dtypes = net1[element].dtypes
            try:
                net[element] = pd.concat([net1[element], net2[element]], ignore_index=ignore_index,
                                         sort=True)
            except:
                # pandas legacy < 0.21
                net[element] = pd.concat([net1[element], net2[element]], ignore_index=ignore_index)
            _preserve_dtypes(net[element], dtypes)
    # update standard types of net by data of net2
    for type_ in net.std_types.keys():
        # net2.std_types[type_].update(net1.std_types[type_])  # if net1.std_types have priority
        net.std_types[type_].update(net2.std_types[type_])
    if validate:
        runpp(net, **kwargs)
        dev1 = max(abs(net.res_bus.loc[net1.bus.index].vm_pu.values - net1.res_bus.vm_pu.values))
        dev2 = max(abs(net.res_bus.iloc[len(net1.bus.index):].vm_pu.values -
                       net2.res_bus.vm_pu.values))
        if dev1 > tol or dev2 > tol:
            raise UserWarning("Deviation in bus voltages after merging: %.10f" % max(dev1, dev2))
    return net


# --- item/element selections

def get_element_index(net, element, name, exact_match=True):
    """
    Returns the element(s) identified by a name or regex and its element-table.

    INPUT:
      **net** - pandapower network

      **element** - Table to get indices from ("line", "bus", "trafo" etc.)

      **name** - Name of the element to match.

    OPTIONAL:
      **exact_match** (boolean, True) - True: Expects exactly one match, raises
                                                UserWarning otherwise.
                                        False: returns all indices containing the name

    OUTPUT:
      **index** - The indices of matching element(s).
    """
    if exact_match:
        idx = net[element][net[element]["name"] == name].index
        if len(idx) == 0:
            raise UserWarning("There is no %s with name %s" % (element, name))
        if len(idx) > 1:
            raise UserWarning("Duplicate %s names for %s" % (element, name))
        return idx[0]
    else:
        return net[element][net[element]["name"].str.contains(name)].index


def get_element_indices(net, element, name, exact_match=True):
    """
    Returns a list of element(s) identified by a name or regex and its element-table -> Wrapper
    function of get_element_index()

    INPUT:
      **net** - pandapower network

      **element** (str or iterable of strings) - Element table to get indices from ("line", "bus",
            "trafo" etc.)

      **name** (str or iterable of strings) - Name of the element to match.

    OPTIONAL:
      **exact_match** (boolean, True) - True: Expects exactly one match, raises
                                                UserWarning otherwise.
                                        False: returns all indices containing the name

    OUTPUT:
      **index** (list) - List of the indices of matching element(s).

    EXAMPLE:
        import pandapower.networks as pn
        import pandapower as pp
        net = pn.example_multivoltage()
        idx1 = pp.get_element_indices(net, "bus", ["Bus HV%i" % i for i in range(1, 4)])
        idx2 = pp.get_element_indices(net, ["bus", "line"], "HV", exact_match=False)
        idx3 = pp.get_element_indices(net, ["bus", "line"], ["Bus HV3", "MV Line6"])
    """
    if isinstance(element, str) and isinstance(name, str):
        element = [element]
        name = [name]
    else:
        element = element if not isinstance(element, str) else [element] * len(name)
        name = name if not isinstance(name, str) else [name] * len(element)
    if len(element) != len(name):
        raise ValueError("'element' and 'name' must have the same length.")
    idx = []
    for elm, nam in zip(element, name):
        idx += [get_element_index(net, elm, nam, exact_match=exact_match)]
    return idx


def next_bus(net, bus, element_id, et='line', **kwargs):
    """
    Returns the index of the second bus an element is connected to, given a
    first one. E.g. the from_bus given the to_bus of a line.
    """
    if et == 'line':
        bc = ["from_bus", "to_bus"]
    elif et == 'trafo':
        bc = ["hv_bus", "lv_bus"]
    elif et == "switch" and list(net[et].loc[element_id, ["et"]].values) == [
        'b']:  # Raises error if switch is not a bus-bus switch
        bc = ["bus", "element"]
    else:
        raise Exception("unknown element type")
    nb = list(net[et].loc[element_id, bc].values)
    nb.remove(bus)
    return nb[0]


def get_connected_elements(net, element, buses, respect_switches=True, respect_in_service=False):
    """
     Returns elements connected to a given bus.

     INPUT:
        **net** (pandapowerNet)

        **element** (string, name of the element table)

        **buses** (single integer or iterable of ints)

     OPTIONAL:
        **respect_switches** (boolean, True)    - True: open switches will be respected
                                                  False: open switches will be ignored
        **respect_in_service** (boolean, False) - True: in_service status of connected lines will be
                                                        respected
                                                  False: in_service status will be ignored
     OUTPUT:
        **connected_elements** (set) - Returns connected elements.

    """

    if not hasattr(buses, "__iter__"):
        buses = [buses]

    if element in ["line", "l"]:
        element = "l"
        element_table = net.line
        connected_elements = set(net.line.index[net.line.from_bus.isin(buses) |
                                                net.line.to_bus.isin(buses)])

    elif element in ["dcline"]:
        element_table = net.dcline
        connected_elements = set(net.dcline.index[net.dcline.from_bus.isin(buses) |
                                                  net.dcline.to_bus.isin(buses)])

    elif element in ["trafo"]:
        element = "t"
        element_table = net.trafo
        connected_elements = set(net["trafo"].index[(net.trafo.hv_bus.isin(buses)) |
                                                    (net.trafo.lv_bus.isin(buses))])
    elif element in ["trafo3w", "t3w"]:
        element = "t3w"
        element_table = net.trafo3w
        connected_elements = set(net["trafo3w"].index[(net.trafo3w.hv_bus.isin(buses)) |
                                                      (net.trafo3w.mv_bus.isin(buses)) |
                                                      (net.trafo3w.lv_bus.isin(buses))])
    elif element == "impedance":
        element_table = net.impedance
        connected_elements = set(net["impedance"].index[(net.impedance.from_bus.isin(buses)) |
                                                        (net.impedance.to_bus.isin(buses))])
    elif element in ["gen", "ext_grid", "xward", "shunt", "ward", "sgen", "load", "storage"]:
        element_table = net[element]
        connected_elements = set(element_table.index[(element_table.bus.isin(buses))])
    elif element in ['_equiv_trafo3w']:
        # ignore '_equiv_trafo3w'
        return {}
    else:
        raise UserWarning("Unknown element! ", element)

    if respect_switches and element in ["l", "t", "t3w"]:
        open_switches = get_connected_switches(net, buses, consider=element, status="open")
        if open_switches:
            open_and_connected = net.switch.loc[net.switch.index.isin(open_switches) &
                                                net.switch.element.isin(connected_elements)].index
            connected_elements -= set(net.switch.element[open_and_connected])

    if respect_in_service:
        connected_elements -= set(element_table[~element_table.in_service].index)

    return connected_elements


def get_connected_buses(net, buses, consider=("l", "s", "t", "t3"), respect_switches=True,
                        respect_in_service=False):
    """
     Returns buses connected to given buses. The source buses will NOT be returned.

     INPUT:
        **net** (pandapowerNet)

        **buses** (single integer or iterable of ints)

     OPTIONAL:
        **respect_switches** (boolean, True)        - True: open switches will be respected
                                                      False: open switches will be ignored
        **respect_in_service** (boolean, False)     - True: in_service status of connected buses
                                                            will be respected
                                                            False: in_service status will be
                                                            ignored
        **consider** (iterable, ("l", "s", "t"))    - Determines, which types of connections will
                                                      be will be considered.
                                                      l: lines
                                                      s: switches
                                                      t: trafos
     OUTPUT:
        **cl** (set) - Returns connected buses.

    """
    if not hasattr(buses, "__iter__"):
        buses = [buses]

    cb = set()
    if "l" in consider:
        in_service_constr = net.line.in_service if respect_in_service else True
        opened_lines = set(net.switch.loc[(~net.switch.closed) & (net.switch.et == "l")
                                          ].element.unique()) if respect_switches else {}
        connected_fb_lines = set(net.line.index[
                                     (net.line.from_bus.isin(buses)) & ~net.line.index.isin(
                                         opened_lines) &
                                     (in_service_constr)])
        connected_tb_lines = set(net.line.index[
                                     (net.line.to_bus.isin(buses)) & ~net.line.index.isin(
                                         opened_lines) &
                                     (in_service_constr)])
        cb |= set(net.line[net.line.index.isin(connected_tb_lines)].from_bus)
        cb |= set(net.line[net.line.index.isin(connected_fb_lines)].to_bus)

    if "s" in consider:
        cs = get_connected_switches(net, buses, consider='b',
                                    status="closed" if respect_switches else "all")
        cb |= set(net.switch[net.switch.index.isin(cs)].element)
        cb |= set(net.switch[net.switch.index.isin(cs)].bus)

    if "t" in consider:
        in_service_constr = net.trafo.in_service if respect_in_service else True
        opened_trafos = set(net.switch.loc[(~net.switch.closed) & (net.switch.et == "t")
                                           ].element.unique()) if respect_switches else {}
        connected_hvb_trafos = set(net.trafo.index[
                                       (net.trafo.hv_bus.isin(buses)) & ~net.trafo.index.isin(
                                           opened_trafos) &
                                       (in_service_constr)])
        connected_lvb_trafos = set(net.trafo.index[
                                       (net.trafo.lv_bus.isin(buses)) & ~net.trafo.index.isin(
                                           opened_trafos) &
                                       (in_service_constr)])
        cb |= set(net.trafo.loc[connected_lvb_trafos].hv_bus.values)
        cb |= set(net.trafo.loc[connected_hvb_trafos].lv_bus.values)

    # Gives the lv mv and hv buses of a 3 winding transformer
    if "t3" in consider:
        ct3 = get_connected_elements(net, "trafo3w", buses, respect_switches, respect_in_service)
        cb |= set(net.trafo3w.loc[ct3].hv_bus.values)
        cb |= set(net.trafo3w.loc[ct3].mv_bus.values)
        cb |= set(net.trafo3w.loc[ct3].lv_bus.values)

    if respect_in_service:
        cb -= set(net.bus[~net.bus.in_service].index)

    return cb - set(buses)


def get_connected_buses_at_element(net, element, et, respect_in_service=False):
    """
     Returns buses connected to a given line, switch or trafo. In case of a bus switch, two buses
     will be returned, else one.

     INPUT:
        **net** (pandapowerNet)

        **element** (integer)

        **et** (string)                             - Type of the source element:
                                                      l: line
                                                      s: switch
                                                      t: trafo

     OPTIONAL:
        **respect_in_service** (boolean, False)     - True: in_service status of connected buses
                                                            will be respected
                                                      False: in_service status will be ignored
     OUTPUT:
        **cl** (set) - Returns connected switches.

    """

    cb = set()
    if et == 'l':
        cb.add(net.line.from_bus.at[element])
        cb.add(net.line.to_bus.at[element])

    elif et == 's':
        cb.add(net.switch.bus.at[element])
        if net.switch.et.at[element] == 'b':
            cb.add(net.switch.element.at[element])
    elif et == 't':
        cb.add(net.trafo.hv_bus.at[element])
        cb.add(net.trafo.lv_bus.at[element])

    if respect_in_service:
        cb -= set(net.bus[~net.bus.in_service].index)

    return cb


def get_connected_switches(net, buses, consider=('b', 'l', 't'), status="all"):
    """
    Returns switches connected to given buses.

    INPUT:
        **net** (pandapowerNet)

        **buses** (single integer or iterable of ints)

    OPTIONAL:
        **consider** (iterable, ("l", "s", "t"))    - Determines, which types of connections
                                                      will be considered.
                                                      l: lines
                                                      b: bus-bus-switches
                                                      t: trafos

        **status** (string, ("all", "closed", "open"))    - Determines, which switches will
                                                            be considered
    OUTPUT:
       **cl** (set) - Returns connected switches.

    """

    if not hasattr(buses, "__iter__"):
        buses = [buses]

    if status == "closed":
        switch_selection = net.switch.closed
    elif status == "open":
        switch_selection = ~net.switch.closed
    elif status == "all":
        switch_selection = np.full(len(net.switch), True, dtype=bool)
    else:
        logger.warning("Unknown switch status \"%s\" selected! "
                    "Selecting all switches by default." % status)

    cs = set()
    if 'b' in consider:
        cs |= set(net['switch'].index[
                      (net['switch']['bus'].isin(buses) | net['switch']['element'].isin(buses)) &
                      (net['switch']['et'] == 'b') & switch_selection])
    if 'l' in consider:
        cs |= set(net['switch'].index[(net['switch']['bus'].isin(buses)) & (
                net['switch']['et'] == 'l') & switch_selection])

    if 't' in consider:
        cs |= set(net['switch'].index[net['switch']['bus'].isin(buses) & (
                net['switch']['et'] == 't') & switch_selection])

    return cs


def pq_from_cosphi(s, cosphi, qmode, pmode):
    """
    Calculates P/Q values from rated apparent power and cosine(phi) values.

       - s: rated apparent power
       - cosphi: cosine phi of the
       - qmode: "ind" for inductive or "cap" for capacitive behaviour
       - pmode: "load" for load or "gen" for generation

    As all other pandapower functions this function is based on the consumer viewpoint. For active
    power, that means that loads are positive and generation is negative. For reactive power,
    inductive behaviour is modeled with positive values, capacitive behaviour with negative values.
    """
    if qmode == "ind":
        qsign = 1 if pmode == "load" else -1
    elif qmode == "cap":
        qsign = -1 if pmode == "load" else 1
    else:
        raise ValueError("Unknown mode %s - specify 'ind' or 'cap'" % qmode)

    p = s * cosphi
    q = qsign * np.sqrt(s ** 2 - p ** 2)
    return p, q


def cosphi_from_pq(p, q):
    """
    Analog to pq_from_cosphi, but other way around.
    In consumer viewpoint (pandapower): cap=overexcited and ind=underexcited
    """
    if p == 0:
        cosphi = np.nan
        logger.warning("A cosphi from p=0 is undefined.")
    else:
        cosphi = np.cos(np.arctan(q / p))
    s = (p ** 2 + q ** 2) ** 0.5
    pmode = ["undef", "load", "gen"][int(np.sign(p))]
    qmode = ["ohm", "ind", "cap"][int(np.sign(q))]
    return cosphi, s, qmode, pmode


def create_replacement_switch_for_branch(net, element, idx):
    """
    Creates a switch parallel to a branch, connecting the same buses as the branch.
    The switch is closed if the branch is in service and open if the branch is out of service.
    The in_service status of the original branch is not affected and should be set separately,
    if needed.

    :param net: pandapower network
    :param element: element table e. g. 'line', 'impedance'
    :param idx: index of the branch e. g. 0
    :return: None
    """
    bus_i = net[element].from_bus.at[idx]
    bus_j = net[element].to_bus.at[idx]
    in_service = net[element].in_service.at[idx]
    if element in ['line', 'trafo']:
        is_closed = all(
            net.switch.loc[(net.switch.element == idx) & (net.switch.et == element[0]), 'closed'])
        is_closed = is_closed and in_service
    else:
        is_closed = in_service

    switch_name = 'REPLACEMENT_%s_%d' % (element, idx)
    sid = create_switch(net, name=switch_name, bus=bus_i, element=bus_j, et='b', closed=is_closed,
                        type='CB')
    logger.debug('created switch %s (%d) as replacement for %s %s' %
                 (switch_name, sid, element, idx))
    return sid


def replace_zero_branches_with_switches(net, elements=('line', 'impedance'),
                                        zero_length=True, zero_impedance=True, in_service_only=True,
                                        min_length_km=0, min_r_ohm_per_km=0, min_x_ohm_per_km=0,
                                        min_c_nf_per_km=0, min_rft_pu=0, min_xft_pu=0, min_rtf_pu=0,
                                        min_xtf_pu=0, drop_affected=False):
    """
    Creates a replacement switch for branches with zero impedance (line, impedance) and sets them
    out of service.

    :param net: pandapower network
    :param elements: a tuple of names of element tables e. g. ('line', 'impedance') or (line)
    :param zero_length: whether zero length lines will be affected
    :param zero_impedance: whether zero impedance branches will be affected
    :param in_service_only: whether the branches that are not in service will be affected
    :param drop_affected: wheter the affected branch elements are dropped
    :param min_length_km: threshhold for line length for a line to be considered zero line
    :param min_r_ohm_per_km: threshhold for line R' value for a line to be considered zero line
    :param min_x_ohm_per_km: threshhold for line X' value for a line to be considered zero line
    :param min_c_nf_per_km: threshhold for line C' for a line to be considered zero line
    :param min_rft_pu: threshhold for R from-to value for impedance to be considered zero impedance
    :param min_xft_pu: threshhold for X from-to value for impedance to be considered zero impedance
    :param min_rtf_pu: threshhold for R to-from value for impedance to be considered zero impedance
    :param min_xtf_pu: threshhold for X to-from value for impedance to be considered zero impedance
    :return:
    """

    if not isinstance(elements, tuple):
        raise TypeError(
            'input parameter "elements" must be a tuple, e.g. ("line", "impedance") or ("line")')

    replaced = dict()
    for elm in elements:
        branch_zero = set()
        if elm == 'line' and zero_length:
            branch_zero.update(net[elm].loc[net[elm].length_km <= min_length_km].index.tolist())

        if elm == 'line' and zero_impedance:
            branch_zero.update(net[elm].loc[(net[elm].r_ohm_per_km <= min_r_ohm_per_km) &
                                            (net[elm].x_ohm_per_km <= min_x_ohm_per_km) &
                                            (net[elm].c_nf_per_km <= min_c_nf_per_km)
                                            ].index.tolist())

        if elm == 'impedance' and zero_impedance:
            branch_zero.update(net[elm].loc[(net[elm].rft_pu <= min_rft_pu) &
                                            (net[elm].xft_pu <= min_xft_pu) &
                                            (net[elm].rtf_pu <= min_rtf_pu) &
                                            (net[elm].xtf_pu <= min_xtf_pu)].index.tolist())

        affected_elements = set()
        for b in branch_zero:
            if in_service_only and ~net[elm].in_service.at[b]:
                continue
            create_replacement_switch_for_branch(net, element=elm, idx=b)
            net[elm].loc[b, 'in_service'] = False
            affected_elements.add(b)

        replaced[elm] = net[elm].loc[affected_elements]

        if drop_affected:
            net[elm] = net[elm][~net[elm].index.isin(affected_elements)]
            logger.info('replaced %d %ss by switches' % (len(affected_elements), elm))
        else:
            logger.info('set %d %ss out of service' % (len(affected_elements), elm))

    return replaced


def replace_impedance_by_line(net, index=None, only_valid_replace=True, sn_as_max=False):
    """
    Creates lines by given impedances data, while the impedances are dropped.
    INPUT:
        **net** - pandapower net

    OPTIONAL:
        **index** (index, None) - Index of all impedances to be replaced. If None, all impedances
            will be replaced.

        **only_valid_replace** (bool, True) - If True, impedances will only replaced, if a
            replacement leads to equal power flow results. If False, unsymmetric impedances will
            be replaced by symmetric lines.

        **sn_as_max** (bool, False) - Flag to set whether sn_kva of impedances should be assumed
            for max_i_ka of lines.
    """
    index = index or net.impedance.index
    for _, imp in net.impedance.loc[index].iterrows():
        if imp.rft_pu != imp.rtf_pu or imp.xft_pu != imp.xtf_pu:
            if only_valid_replace:
                continue
            logger.error("impedance differs in from or to bus direction. lines always " +
                         "parameters always pertain in both direction. only from_bus to " +
                         "to_bus parameters are considered.")
        vn = net.bus.vn_kv.at[imp.from_bus]
        Zni = vn ** 2 / imp.sn_mva
        max_i_ka = imp.sn_kva / vn / np.sqrt(3) if sn_as_max else np.nan
        create_line_from_parameters(net, imp.from_bus, imp.to_bus, 1, imp.rft_pu * Zni,
                                    imp.xft_pu * Zni, 0, max_i_ka, name=imp.name,
                                    in_service=imp.in_service)
    net.impedance.drop(index, inplace=True)


def replace_line_by_impedance(net, index=None, sn_mva=None, only_valid_replace=True):
    """
    Creates impedances by given lines data, while the lines are dropped.
    INPUT:
        **net** - pandapower net

    OPTIONAL:
        **index** (index, None) - Index of all lines to be replaced. If None, all lines
            will be replaced.

        **sn_kva** (list or array, None) - Values of sn_kva for creating the impedances. If None,
            the net.sn_kva is assumed

        **only_valid_replace** (bool, True) - If True, lines will only replaced, if a replacement
            leads to equal power flow results. If False, capacitance and dielectric conductance will
            be neglected.
    """
    index = index or net.line.index
    sn_mva = sn_mva or net.sn_mva
    sn_mva = sn_mva if sn_mva != "max_i_ka" else net.line.max_i_ka.loc[index]
    sn_mva = sn_mva if hasattr(sn_mva, "__iter__") else [sn_mva] * len(index)
    if len(sn_mva) != len(index):
        raise ValueError("index and sn_mva must have the same length.")
    i = 0
    for idx, line_ in net.line.loc[index].iterrows():
        if line_.c_nf_per_km or line_.g_us_per_km:
            if only_valid_replace:
                continue
            logger.error("Capacitance and dielectric conductance of line %i cannot be " % idx +
                         "converted to impedances, which do not model such parameters.")
        vn = net.bus.vn_kv.at[line_.from_bus]
        Zni = vn ** 2 / sn_mva[i]
        create_impedance(net, line_.from_bus, line_.to_bus,
                         line_.r_ohm_per_km * line_.length_km / Zni,
                         line_.x_ohm_per_km * line_.length_km / Zni, sn_mva[i], name=line_.name,
                         in_service=line_.in_service)
        i += 1
    net.line.drop(index, inplace=True)
=======
# -*- coding: utf-8 -*-

# Copyright (c) 2016-2018 by University of Kassel and Fraunhofer Institute for Energy Economics
# and Energy System Technology (IEE), Kassel. All rights reserved.

import copy
from collections import Iterable, defaultdict

import numpy as np
import pandas as pd

from pandapower import __version__
from pandapower.auxiliary import get_indices, pandapowerNet, _preserve_dtypes
from pandapower.create import create_empty_network, create_piecewise_linear_cost, create_switch, \
    create_line_from_parameters, create_impedance
from pandapower.opf.validate_opf_input import _check_necessary_opf_parameters
from pandapower.run import runpp
from pandapower.topology import unsupplied_buses

try:
    import pplog as logging
except ImportError:
    import logging

logger = logging.getLogger(__name__)


# --- Information
def lf_info(net, numv=1, numi=2):  # pragma: no cover
    """
    Prints some basic information of the results in a net
    (max/min voltage, max trafo load, max line load).

    OPTIONAL:

        **numv** (integer, 1) - maximal number of printed maximal respectively minimal voltages

        **numi** (integer, 2) - maximal number of printed maximal loading at trafos or lines
    """
    logger.info("Max voltage")
    for _, r in net.res_bus.sort_values("vm_pu", ascending=False).iloc[:numv].iterrows():
        logger.info("  %s at busidx %s (%s)", r.vm_pu, r.name, net.bus.name.at[r.name])
    logger.info("Min voltage")
    for _, r in net.res_bus.sort_values("vm_pu").iloc[:numv].iterrows():
        logger.info("  %s at busidx %s (%s)", r.vm_pu, r.name, net.bus.name.at[r.name])
    logger.info("Max loading trafo")
    if net.res_trafo is not None:
        for _, r in net.res_trafo.sort_values("loading_percent", ascending=False).iloc[
                    :numi].iterrows():
            logger.info("  %s loading at trafo %s (%s)", r.loading_percent, r.name,
                        net.trafo.name.at[r.name])
    logger.info("Max loading line")
    for _, r in net.res_line.sort_values("loading_percent", ascending=False).iloc[:numi].iterrows():
        logger.info("  %s loading at line %s (%s)", r.loading_percent, r.name,
                    net.line.name.at[r.name])


def _check_plc_full_range(net, element_type):  # pragma: no cover
    """ This is an auxiliary function for check_opf_data to check full range of piecewise linear
    cost function """
    plc = net.piecewise_linear_cost
    plc_el_p = plc.loc[(plc.element_type == element_type) & (plc.type == 'p')]
    plc_el_q = plc.loc[(plc.element_type == element_type) & (plc.type == 'q')]
    p_idx = []
    q_idx = []
    if element_type != 'dcline':
        if plc_el_p.shape[0]:
            p_idx = net[element_type].loc[
                (net[element_type].index.isin(plc_el_p.element_type)) &
                ((net[element_type].min_p_kw < plc_el_p.p[plc_el_p.index.values[0]].min()) |
                 (net[element_type].max_p_kw > plc_el_p.p[plc_el_p.index.values[0]].max()))].index
        if plc_el_q.shape[0]:
            q_idx = net[element_type].loc[
                (net[element_type].index.isin(plc_el_q.element_type)) &
                ((net[element_type].min_p_kw < plc_el_q.p[plc_el_q.index.values[0]].min()) |
                 (net[element_type].max_p_kw > plc_el_q.p[plc_el_q.index.values[0]].max()))].index
    else:  # element_type == 'dcline'
        if plc_el_p.shape[0]:
            p_idx = net[element_type].loc[
                (net[element_type].index.isin(plc_el_p.element_type)) &
                ((net[element_type].max_p_kw > plc_el_p.p[plc_el_p.index.values[0]].max()))].index
        if plc_el_q.shape[0]:
            q_idx = net[element_type].loc[
                (net[element_type].index.isin(plc_el_q.element_type)) &
                ((net[element_type].min_q_to_kvar < plc_el_q.p[plc_el_q.index.values[0]].min()) |
                 (net[element_type].min_q_from_kvar < plc_el_q.p[plc_el_q.index.values[0]].min()) |
                 (net[element_type].max_q_to_kvar > plc_el_q.p[plc_el_q.index.values[0]].max()) |
                 (net[element_type].max_q_from_kvar > plc_el_q.p[plc_el_q.index.values[0]].max()))
                ].index
    if len(p_idx):
        logger.warning("At" + element_type + str(p_idx.values) +
                       "the piecewise linear costs do not cover full active power range. " +
                       "In OPF the costs will be extrapolated.")
    if len(q_idx):
        logger.warning("At" + element_type + str(q_idx.values) +
                       "the piecewise linear costs do not cover full reactive power range." +
                       "In OPF the costs will be extrapolated.")


def check_opf_data(net):  # pragma: no cover
    """
    This function checks net data ability for opf calculations via runopp.

    INPUT:
        **net** (pandapowerNet) - The pandapower network in which is checked for runopp
    """
    _check_necessary_opf_parameters(net, logger)

    # --- Determine duplicated cost data
    all_costs = net.piecewise_linear_cost[['type', 'element', 'element_type']].append(
        net.polynomial_cost[['type', 'element', 'element_type']]).reset_index(drop=True)
    duplicates = all_costs.loc[all_costs.duplicated()]
    if duplicates.shape[0]:
        raise ValueError("There are elements with multiply costs.\nelement_types: %s\n"
                         "element: %s\ntypes: %s" % (duplicates.element_type.values,
                                                     duplicates.element.values,
                                                     duplicates.type.values))

    # --- check full range of piecewise linear cost functions
    _check_plc_full_range(net, 'ext_grid')
    _check_plc_full_range(net, 'dcline')
    for element_type in ['gen', 'sgen', 'load']:
        if hasattr(net[element_type], "controllable"):
            if (net[element_type].controllable.any()):
                _check_plc_full_range(net, element_type)


def _opf_controllables(elm_df, to_log, control_elm, control_elm_name,
                       all_costs):  # pragma: no cover
    """ This is an auxiliary function for opf_task to add controllables data to to_log """
    if len(elm_df):
        to_log += '\n' + "  " + control_elm_name
        elm_p_cost_idx = set(all_costs.loc[(all_costs.element_type == control_elm) &
                                           (all_costs.type == 'p')].element)
        elm_q_cost_idx = set(all_costs.loc[(all_costs.element_type == control_elm) &
                                           (all_costs.type == 'q')].element)
        with_pq_cost = elm_df.loc[elm_p_cost_idx & elm_q_cost_idx].index
        with_p_cost = elm_df.loc[elm_p_cost_idx - elm_q_cost_idx].index
        with_q_cost = elm_df.loc[elm_q_cost_idx - elm_p_cost_idx].index
        without_cost = elm_df.loc[set(elm_df.index) - (elm_p_cost_idx | elm_q_cost_idx)].index
        if len(with_pq_cost) and len(with_pq_cost) < len(elm_df):
            to_log += '\n' + '    ' + control_elm_name + ' ' + \
                      ', '.join(map(str, elm_df.loc[with_pq_cost].index)) + " with p and q costs"
        elif len(with_pq_cost):
            to_log += '\n' + '    all %i ' % len(elm_df) + control_elm_name + " with p and q costs"
        if len(with_p_cost) and len(with_p_cost) < len(elm_df):
            to_log += '\n' + '    ' + control_elm_name + ' ' + \
                      ', '.join(map(str, elm_df.loc[with_p_cost].index)) + " with p costs"
        elif len(with_p_cost):
            to_log += '\n' + '    all %i ' % len(elm_df) + control_elm_name + " with p costs"
        if len(with_q_cost) and len(with_q_cost) < len(elm_df):
            to_log += '\n' + '    ' + control_elm_name + ' ' + \
                      ', '.join(map(str, elm_df.loc[with_q_cost].index)) + " with q costs"
        elif len(with_q_cost):
            to_log += '\n' + '    all %i ' % len(elm_df) + control_elm_name + " with q costs"
        if len(without_cost) and len(without_cost) < len(elm_df):
            to_log += '\n' + '    ' + control_elm_name + ' ' + \
                      ', '.join(map(str, elm_df.loc[without_cost].index)) + " without costs"
        elif len(without_cost):
            to_log += '\n' + '    all %i ' % len(elm_df) + control_elm_name + " without costs"
    return to_log


def opf_task(net):  # pragma: no cover
    """
    Prints some basic inforamtion of the optimal powerflow task.
    """
    check_opf_data(net)

    plc = net.piecewise_linear_cost
    pol = net.polynomial_cost

    # --- store cost data to all_costs
    all_costs = net.piecewise_linear_cost[['type', 'element', 'element_type']].append(
        net.polynomial_cost[['type', 'element', 'element_type']]).reset_index(drop=True)
    all_costs['str'] = None
    for i, j in all_costs.iterrows():
        costs = plc.loc[(plc.element == j.element) & (plc.element_type == j.element_type) &
                        (plc.type == j.type)]
        if len(costs):
            all_costs.str.at[i] = "p: " + str(costs.p.values[0]) + ", f: " + str(costs.f.values[0])
        else:
            costs = pol.loc[(pol.element == j.element) & (pol.element_type == j.element_type) &
                            (pol.type == j.type)]
            all_costs.str.at[i] = "c: " + str(costs.c.values[0])

    # --- examine logger info

    # --- controllables & costs
    to_log = '\n' + "Cotrollables & Costs:"
    # dcline always is assumed as controllable
    to_log = _opf_controllables(net.ext_grid, to_log, 'ext_grid', 'Ext_Grid', all_costs)
    # check controllables in gen, sgen and load
    control_elms = ['gen', 'sgen', 'load']
    control_elm_names = ['Gen', 'SGen', 'Load']
    for j, control_elm in enumerate(control_elms):
        # only for net[control_elm] with len > 0, check_data has checked 'controllable' in columns
        if len(net[control_elm]):
            to_log = _opf_controllables(net[control_elm].loc[net[control_elm].controllable],
                                        to_log, control_elm, control_elm_names[j], all_costs)
    if len(net.dcline):  # dcline always is assumed as controllable
        to_log = _opf_controllables(net.dcline, to_log, 'dcline', 'DC Line', all_costs)
    to_log += '\n' + "Constraints:"
    constr_exist = False  # stores if there are any constraints

    # --- variables constraints
    variables = ['ext_grid', 'gen', 'sgen', 'load']
    variable_names = ['Ext_Grid', 'Gen', 'SGen', 'Load']
    variable_long_names = ['External Grid', 'Generator', 'Static Generator', 'Load']
    for j, variable in enumerate(variables):
        constr_col = pd.Series(['min_p_kw', 'max_p_kw', 'min_q_kvar', 'max_q_kvar'])
        constr_col_exist = constr_col[constr_col.isin(net[variable].columns)]
        constr = net[variable][constr_col_exist]
        if (constr.shape[1] > 0) & (constr.shape[0] > 0):
            constr_exist = True
            if variable != 'ext_grid':
                constr = constr.loc[net[variable].loc[net[variable].controllable].index]
            to_log += '\n' + "  " + variable_long_names[j] + " Constraints"
            for i in constr_col[~constr_col.isin(net[variable].columns)]:
                constr[i] = np.nan
            if (constr.min_p_kw >= constr.max_p_kw).any():
                logger.warning("The value of min_p_kw must be less than max_p_kw for all " +
                               variable_names[j] + ". " + "Please observe the pandapower " +
                               "signing system.")
            if (constr.min_q_kvar >= constr.max_q_kvar).any():
                logger.warning("The value of min_q_kvar must be less than max_q_kvar for all " +
                               variable_names[j] + ". Please observe the pandapower signing system.")
            if constr.duplicated()[1:].all():  # all with the same constraints
                to_log += '\n' + "    at all " + variable_names[j] + \
                          " [min_p_kw, max_p_kw, min_q_kvar, max_q_kvar] is " + \
                          "[%s, %s, %s, %s]" % (
                              constr.min_p_kw.values[0], constr.max_p_kw.values[0],
                              constr.min_q_kvar.values[0], constr.max_q_kvar.values[0])
            else:  # different constraints exist
                unique_rows = ~constr.duplicated()
                duplicated_rows = constr.duplicated()
                for i in constr[unique_rows].index:
                    same_data = list([i])
                    for i2 in constr[duplicated_rows].index:
                        if (constr.iloc[i] == constr.iloc[i2]).all():
                            same_data.append(i2)
                    to_log += '\n' + '    at ' + variable_names[j] + ' ' + \
                              ', '.join(map(str, same_data)) + \
                              ' [min_p_kw, max_p_kw, min_q_kvar, max_q_kvar] is ' + \
                              '[%s, %s, %s, %s]' % (constr.min_p_kw[i], constr.max_p_kw[i],
                                                    constr.min_q_kvar[i], constr.max_q_kvar[i])
    # --- DC Line constraints
    constr_col = pd.Series(['max_p_kw', 'min_q_from_kvar', 'max_q_from_kvar', 'min_q_to_kvar',
                            'max_q_to_kvar'])
    constr_col_exist = constr_col[constr_col.isin(net['dcline'].columns)]
    constr = net['dcline'][constr_col_exist].dropna(how='all')
    if (constr.shape[1] > 0) & (constr.shape[0] > 0):
        constr_exist = True
        to_log += '\n' + "  DC Line Constraints"
        for i in constr_col[~constr_col.isin(net['dcline'].columns)]:
            constr[i] = np.nan
        if (constr.min_q_from_kvar >= constr.max_q_from_kvar).any():
            logger.warning("The value of min_q_from_kvar must be less than max_q_from_kvar for " +
                           "all DC Line. Please observe the pandapower signing system.")
        if (constr.min_q_to_kvar >= constr.max_q_to_kvar).any():
            logger.warning("The value of min_q_to_kvar must be less than min_q_to_kvar for " +
                           "all DC Line. Please observe the pandapower signing system.")
        if constr.duplicated()[1:].all():  # all with the same constraints
            to_log += '\n' + "    at all DC Line [max_p_kw, min_q_from_kvar, max_q_from_kvar, " + \
                      "min_q_to_kvar, max_q_to_kvar] is [%s, %s, %s, %s, %s]" % \
                      (constr.max_p_kw.values[0], constr.min_q_from_kvar.values[0],
                       constr.max_q_from_kvar.values[0], constr.min_q_to_kvar.values[0],
                       constr.max_q_to_kvar.values[0])
        else:  # different constraints exist
            unique_rows = ~constr.duplicated()
            duplicated_rows = constr.duplicated()
            for i in constr[unique_rows].index:
                same_data = list([i])
                for i2 in constr[duplicated_rows].index:
                    if (constr.iloc[i] == constr.iloc[i2]).all():
                        same_data.append(i2)
                to_log += '\n' + '    at DC Line ' + ', '.join(map(str, same_data)) + \
                          ' [max_p_kw, min_q_from_kvar, max_q_from_kvar, min_q_to_kvar, ' + \
                          'max_q_to_kvar] is [%s, %s, %s, %s, %s]' % (
                              constr.max_p_kw.values[0], constr.min_q_from_kvar.values[0],
                              constr.max_q_from_kvar.values[0],
                              constr.min_q_to_kvar.values[0], constr.max_q_to_kvar.values[0])
    # --- Voltage constraints
    if pd.Series(['min_vm_pu', 'max_vm_pu']).isin(net.bus.columns).any():
        c_bus = net.bus[['min_vm_pu', 'max_vm_pu']].dropna(how='all')
        if c_bus.shape[0] > 0:
            constr_exist = True
            to_log += '\n' + "  Voltage Constraints"
            if (net.bus.min_vm_pu >= net.bus.max_vm_pu).any():
                logger.warning("The value of min_vm_pu must be less than max_vm_pu.")
            if c_bus.duplicated()[1:].all():  # all with the same constraints
                to_log += '\n' + '    at all Nodes [min_vm_pu, max_vm_pu] is [%s, %s]' % \
                          (c_bus.min_vm_pu[0], c_bus.max_vm_pu[0])
            else:  # different constraints exist
                unique_rows = ~c_bus.duplicated()
                duplicated_rows = c_bus.duplicated()
                for i in c_bus[unique_rows].index:
                    same_data_nodes = list([i])
                    for i2 in c_bus[duplicated_rows].index:
                        if (c_bus.iloc[i] == c_bus.iloc[i2]).all():
                            same_data_nodes.append(i2)
                    to_log += '\n' + '    at Nodes ' + ', '.join(map(str, same_data_nodes)) + \
                              ' [min_vm_pu, max_vm_pu] is [%s, %s]' % (c_bus.min_vm_pu[i],
                                                                       c_bus.max_vm_pu[i])
    # --- Branch constraints
    branches = ['trafo', 'line']
    branch_names = ['Trafo', 'Line']
    for j, branch in enumerate(branches):
        if "max_loading_percent" in net[branch].columns:
            constr = net[branch]['max_loading_percent'].dropna()
            if constr.shape[0] > 0:
                constr_exist = True
                to_log += '\n' + "  " + branch_names[j] + " Constraint"
                if constr.duplicated()[1:].all():  # all with the same constraints
                    to_log += '\n' + '    at all ' + branch_names[j] + \
                              ' max_loading_percent is %s' % (constr[0])
                else:  # different constraints exist
                    unique_rows = ~c_bus.duplicated()
                    duplicated_rows = c_bus.duplicated()
                    for i in constr[unique_rows].index:
                        same_data = list([i])
                        for i2 in constr[duplicated_rows].index:
                            if (constr.iloc[i] == constr.iloc[i2]).all():
                                same_data.append(i2)
                        to_log += '\n' + "    at " + branch_names[j] + " " + \
                                  ', '.join(map(str, same_data)) + \
                                  " max_loading_percent is %s" % (constr[j])
    if not constr_exist:
        to_log += '\n' + "  There are no constraints."
    # --- do logger info
    logger.info(to_log)


def switch_info(net, sidx):  # pragma: no cover
    """
    Prints what buses and elements are connected by a certain switch.
    """
    switch_type = net.switch.at[sidx, "et"]
    bidx = net.switch.at[sidx, "bus"]
    bus_name = net.bus.at[bidx, "name"]
    eidx = net.switch.at[sidx, "element"]
    if switch_type == "b":
        bus2_name = net.bus.at[eidx, "name"]
        logger.info("Switch %u connects bus %u (%s) with bus %u (%s)" % (sidx, bidx, bus_name,
                                                                         eidx, bus2_name))
    elif switch_type == "l":
        line_name = net.line.at[eidx, "name"]
        logger.info("Switch %u connects bus %u (%s) with line %u (%s)" % (sidx, bidx, bus_name,
                                                                          eidx, line_name))
    elif switch_type == "t":
        trafo_name = net.trafo.at[eidx, "name"]
        logger.info("Switch %u connects bus %u (%s) with trafo %u (%s)" % (sidx, bidx, bus_name,
                                                                           eidx, trafo_name))


def overloaded_lines(net, max_load=100):
    """
    Returns the results for all lines with loading_percent > max_load or None, if
    there are none.
    """
    if net.converged:
        return net["res_line"].index[net["res_line"]["loading_percent"] > max_load]
    else:
        raise UserWarning("The last loadflow terminated erratically, results are invalid!")


def violated_buses(net, min_vm_pu, max_vm_pu):
    """
    Returns all bus indices where vm_pu is not within min_vm_pu and max_vm_pu or returns None, if
    there are none of those buses.
    """
    if net.converged:
        return net["bus"].index[(net["res_bus"]["vm_pu"] < min_vm_pu) |
                                (net["res_bus"]["vm_pu"] > max_vm_pu)]
    else:
        raise UserWarning("The last loadflow terminated erratically, results are invalid!")


def nets_equal(net1, net2, check_only_results=False, exclude_elms=None, **kwargs):
    """
    Compares the DataFrames of two networks. The networks are considered equal
    if they share the same keys and values, except of the
    'et' (elapsed time) entry which differs depending on
    runtime conditions and entries stating with '_'.
    """
    eq = isinstance(net1, pandapowerNet) and isinstance(net2, pandapowerNet)
    exclude_elms = [] if exclude_elms is None else list(exclude_elms)
    exclude_elms += ["res_" + ex for ex in exclude_elms]
    not_equal = []

    if eq:
        # for two networks make sure both have the same keys that do not start with "_"...
        net1_keys = [key for key in net1.keys() if not (key.startswith("_") or key in exclude_elms)]
        net2_keys = [key for key in net2.keys() if not (key.startswith("_") or key in exclude_elms)]
        keys_to_check = set(net1_keys) & set(net2_keys)
        key_difference = set(net1_keys) ^ set(net2_keys)

        if len(key_difference) > 0:
            logger.info("Networks entries mismatch at: %s" % key_difference)
            if not check_only_results:
                return False

        # ... and then iter through the keys, checking for equality for each table
        for df_name in list(keys_to_check):
            # skip 'et' (elapsed time) and entries starting with '_' (internal vars)
            if (df_name != 'et' and not df_name.startswith("_")):
                if check_only_results and not df_name.startswith("res_"):
                    continue  # skip anything that is not a result table

                if isinstance(net1[df_name], pd.DataFrame) and isinstance(net2[df_name],
                                                                          pd.DataFrame):
                    frames_equal = dataframes_equal(net1[df_name], net2[df_name], **kwargs)
                    eq &= frames_equal

                    if not frames_equal:
                        not_equal.append(df_name)

    if len(not_equal) > 0:
        logger.info("Networks do not match in DataFrame(s): %s" % (', '.join(not_equal)))

    return eq


def dataframes_equal(x_df, y_df, tol=1.e-14, ignore_index_order=True):
    if ignore_index_order:
        x_df.sort_index(axis=1, inplace=True)
        y_df.sort_index(axis=1, inplace=True)
        x_df.sort_index(axis=0, inplace=True)
        y_df.sort_index(axis=0, inplace=True)
    # eval if two DataFrames are equal, with regard to a tolerance
    if x_df.shape == y_df.shape:
        if x_df.shape[0]:
            # we use numpy.allclose to grant a tolerance on numerical values
            numerical_equal = np.allclose(x_df.select_dtypes(include=[np.number]),
                                          y_df.select_dtypes(include=[np.number]),
                                          atol=tol, equal_nan=True)
        else:
            numerical_equal = True

        # ... use pandas .equals for the rest, which also evaluates NaNs to be equal
        rest_equal = x_df.select_dtypes(exclude=[np.number]).equals(
            y_df.select_dtypes(exclude=[np.number]))

        return numerical_equal & rest_equal
    else:
        return False


# --- Simulation setup and preparations
def convert_format(net):
    """
    Converts old nets to new format to ensure consistency. The converted net is returned.
    """
    _pre_release_changes(net)
    if net.name is None:
        net.name = ""
    if "sn_kva" not in net:
        net.sn_kva = 1e3
    if "OPF_converged" not in net:
        net["OPF_converged"] = False
    net.line.rename(columns={'imax_ka': 'max_i_ka'}, inplace=True)
    for typ, data in net.std_types["line"].items():
        if "imax_ka" in data:
            net.std_types["line"][typ]["max_i_ka"] = net.std_types["line"][typ].pop("imax_ka")
    # unsymmetric impedance
    if "r_pu" in net.impedance:
        net.impedance["rft_pu"] = net.impedance["rtf_pu"] = net.impedance["r_pu"]
        net.impedance["xft_pu"] = net.impedance["xtf_pu"] = net.impedance["x_pu"]
    # initialize measurement dataframe
    if "measurement" in net and "element_type" not in net.measurement:
        if net.measurement.empty:
            del net["measurement"]
        else:
            logger.warning("The measurement structure seems outdated. Please adjust it "
                           "according to the documentation.")
    if "measurement" in net and "name" not in net.measurement:
        net.measurement.insert(0, "name", None)
    if "measurement" not in net:
        net["measurement"] = pd.DataFrame(np.zeros(0, dtype=[("name", np.dtype(object)),
                                                             ("type", np.dtype(object)),
                                                             ("element_type", np.dtype(object)),
                                                             ("value", "f8"),
                                                             ("std_dev", "f8"),
                                                             ("bus", "u4"),
                                                             ("element", np.dtype(object))]))
    if "dcline" not in net:
        net["dcline"] = pd.DataFrame(np.zeros(0, dtype=[("name", np.dtype(object)),
                                                        ("from_bus", "u4"),
                                                        ("to_bus", "u4"),
                                                        ("p_kw", "f8"),
                                                        ("loss_percent", 'f8'),
                                                        ("loss_kw", 'f8'),
                                                        ("vm_from_pu", "f8"),
                                                        ("vm_to_pu", "f8"),
                                                        ("max_p_kw", "f8"),
                                                        ("min_q_from_kvar", "f8"),
                                                        ("min_q_to_kvar", "f8"),
                                                        ("max_q_from_kvar", "f8"),
                                                        ("max_q_to_kvar", "f8"),
                                                        ("cost_per_kw", 'f8'),
                                                        ("in_service", 'bool')]))
    if "_empty_res_dcline" not in net:
        net["_empty_res_dcline"] = pd.DataFrame(np.zeros(0, dtype=[("p_from_kw", "f8"),
                                                                   ("q_from_kvar", "f8"),
                                                                   ("p_to_kw", "f8"),
                                                                   ("q_to_kvar", "f8"),
                                                                   ("pl_kw", "f8"),
                                                                   ("vm_from_pu", "f8"),
                                                                   ("va_from_degree", "f8"),
                                                                   ("vm_to_pu", "f8"),
                                                                   ("va_to_degree", "f8")]))
    if "_empty_res_storage" not in net:
        net["_empty_res_storage"] = pd.DataFrame(np.zeros(0, dtype=[("p_kw", "f8"),
                                                                    ("q_kvar", "f8")]))

    if len(net["_empty_res_line"]) < 10:
        net["_empty_res_line"] = pd.DataFrame(np.zeros(0, dtype=[("p_from_kw", "f8"),
                                                                 ("q_from_kvar", "f8"),
                                                                 ("p_to_kw", "f8"),
                                                                 ("q_to_kvar", "f8"),
                                                                 ("pl_kw", "f8"),
                                                                 ("ql_kvar", "f8"),
                                                                 ("i_from_ka", "f8"),
                                                                 ("i_to_ka", "f8"),
                                                                 ("i_ka", "f8"),
                                                                 ("loading_percent", "f8")]))
    if "storage" not in net:
        net["storage"] = pd.DataFrame(np.zeros(0, dtype=[("name", np.dtype(object)),
                                                         ("bus", "i8"),
                                                         ("p_kw", "f8"),
                                                         ("q_kvar", "f8"),
                                                         ("sn_kva", "f8"),
                                                         ("soc_percent", "f8"),
                                                         ("min_e_kwh", "f8"),
                                                         ("max_e_kwh", "f8"),
                                                         ("scaling", "f8"),
                                                         ("in_service", 'bool'),
                                                         ("type", np.dtype(object))]))
    if "version" not in net or net.version < 1.1:
        if "min_p_kw" in net.gen and "max_p_kw" in net.gen:
            if np.any(net.gen.min_p_kw > net.gen.max_p_kw):
                pmin = copy.copy(net.gen.min_p_kw.values)
                pmax = copy.copy(net.gen.max_p_kw.values)
                net.gen["min_p_kw"] = pmax
                net.gen["max_p_kw"] = pmin
    if "piecewise_linear_cost" not in net:
        net["piecewise_linear_cost"] = pd.DataFrame(np.zeros(0, dtype=[("type", np.dtype(object)),
                                                                       ("element",
                                                                        np.dtype(object)),
                                                                       ("element_type",
                                                                        np.dtype(object)),
                                                                       ("p", np.dtype(object)),
                                                                       ("f", np.dtype(object))]))

    if "polynomial_cost" not in net:
        net["polynomial_cost"] = pd.DataFrame(np.zeros(0, dtype=[("type", np.dtype(object)),
                                                                 ("element", np.dtype(object)),
                                                                 ("element_type", np.dtype(object)),
                                                                 ("c", np.dtype(object))]))

    if "cost_per_kw" in net.gen:
        if "piecewise_linear_cost" not in net:
            for index, cost in net.gen.cost_per_kw.iteritems():
                if not np.isnan(cost):
                    p = net.gen.min_p_kw.at[index]
                    create_piecewise_linear_cost(net, index, "gen",
                                                 np.array([[p, cost * p], [0, 0]]))

    if "cost_per_kw" in net.sgen:
        if "min_p_kw" not in net.sgen:
            net.sgen["min_p_kw"] = net.sgen.p_kw
        if "max_p_kw" not in net.sgen:
            net.sgen["max_p_kw"] = 0

        if "piecewise_linear_cost" not in net:
            for index, cost in net.sgen.cost_per_kw.iteritems():
                if not np.isnan(cost):
                    p = net.sgen.min_p_kw.at[index]
                    create_piecewise_linear_cost(net, index, "sgen",
                                                 np.array([[p, cost * p], [0, 0]]))

    if "coords" not in net.bus_geodata:
        net.bus_geodata["coords"] = None

    if "cost_per_kw" in net.ext_grid:
        if "min_p_kw" not in net.ext_grid:
            net.ext_grid["min_p_kw"] = -1e9
        if "max_p_kw" not in net.ext_grid:
            net.ext_grid["max_p_kw"] = 0
        if "piecewise_linear_cost" not in net:
            for index, cost in net.ext_grid.cost_per_kw.iteritems():
                if not np.isnan(cost):
                    p = net.ext_grid.min_p_kw.at[index]
                    create_piecewise_linear_cost(net, index, "ext_grid",
                                                 np.array([[p, cost * p], [0, 0]]))

    if "cost_per_kvar" in net.gen:
        if "piecewise_linear_cost" not in net:
            for index, cost in net.gen.cost_per_kvar.iteritems():
                if not np.isnan(cost):
                    qmin = net.gen.min_q_kvar.at[index]
                    qmax = net.gen.max_q_kvar.at[index]
                    create_piecewise_linear_cost(net, index, "gen",
                                                 np.array([[qmin, cost * qmin], [0, 0],
                                                           [qmax, cost * qmax]]), type="q")

    if "cost_per_kvar" in net.sgen:
        if "piecewise_linear_cost" not in net:
            for index, cost in net.sgen.cost_per_kvar.iteritems():
                if not np.isnan(cost):
                    qmin = net.sgen.min_q_kvar.at[index]
                    qmax = net.sgen.max_q_kvar.at[index]
                    create_piecewise_linear_cost(net, index, "sgen",
                                                 np.array([[qmin, cost * qmin], [0, 0],
                                                           [qmax, cost * qmax]]), type="q")

    if "cost_per_kvar" in net.ext_grid:
        if "piecewise_linear_cost" not in net:
            for index, cost in net.ext_grid.cost_per_kvar.iteritems():
                if not np.isnan(cost):
                    qmin = net.ext_grid.min_q_kvar.at[index]
                    qmax = net.ext_grid.max_q_kvar.at[index]
                    create_piecewise_linear_cost(net, index, "ext_grid",
                                                 np.array([[qmin, cost * qmin], [0, 0],
                                                           [qmax, cost * qmax]]), type="q")

    if "tp_st_degree" not in net.trafo:
        net.trafo["tp_st_degree"] = np.nan
    if "tp_st_degree" not in net.trafo3w:
        net.trafo3w["tp_st_degree"] = np.nan
    if "tap_at_star_point" not in net.trafo3w:
        net.trafo3w["tap_at_star_point"] = False
    if "_pd2ppc_lookups" not in net:
        net._pd2ppc_lookups = {"bus": None,
                               "ext_grid": None,
                               "gen": None}
    if "_is_elements" not in net and "__is_elements" in net:
        net["_is_elements"] = copy.deepcopy(net["__is_elements"])
        net.pop("__is_elements", None)
    elif "_is_elements" not in net and "_is_elems" in net:
        net["_is_elements"] = copy.deepcopy(net["_is_elems"])
        net.pop("_is_elems", None)

    if "options" in net:
        if "recycle" in net["options"]:
            if "_is_elements" not in net["options"]["recycle"]:
                net["options"]["recycle"]["_is_elements"] = copy.deepcopy(
                    net["options"]["recycle"]["is_elems"])
                net["options"]["recycle"].pop("is_elems", None)

    if "const_z_percent" not in net.load or "const_i_percent" not in net.load:
        net.load["const_z_percent"] = np.zeros(net.load.shape[0])
        net.load["const_i_percent"] = np.zeros(net.load.shape[0])

    if "vn_kv" not in net["shunt"]:
        net.shunt["vn_kv"] = net.bus.vn_kv.loc[net.shunt.bus.values].values
    if "step" not in net["shunt"]:
        net.shunt["step"] = 1
    if "max_step" not in net["shunt"]:
        net.shunt["max_step"] = 1
    if "_pd2ppc_lookups" not in net:
        net["_pd2ppc_lookups"] = {"bus": None,
                                  "gen": None,
                                  "branch": None}
    net.version = float(__version__[:3])
    if "std_type" not in net.trafo3w:
        net.trafo3w["std_type"] = None

    if "time_resolution" not in net:
        # for storages
        time_resolution = 1.0

    new_net = create_empty_network()
    for key, item in net.items():
        if isinstance(item, pd.DataFrame):
            for col in item.columns:
                if key in new_net and col in new_net[key].columns:
                    if set(item.columns) == set(new_net[key]):
                        try:
                            net[key] = net[key].reindex(new_net[key].columns, axis=1)
                        except TypeError:  # legacy for pandas <0.21
                            net[key] = net[key].reindex_axis(new_net[key].columns, axis=1)
                    if int(pd.__version__[2]) < 2:
                        net[key][col] = net[key][col].astype(new_net[key][col].dtype,
                                                             raise_on_error=False)
                    else:
                        net[key][col] = net[key][col].astype(new_net[key][col].dtype,
                                                             errors="ignore")
    if "g_us_per_km" not in net.line:
        net.line["g_us_per_km"] = 0.
    return net


def _pre_release_changes(net):
    from pandapower.std_types import add_basic_std_types, create_std_type, parameter_from_std_type
    from pandapower.powerflow import reset_results
    if "std_types" not in net:
        net.std_types = {"line": {}, "trafo": {}, "trafo3w": {}}
        add_basic_std_types(net)

        import os
        import json
        path, file = os.path.split(os.path.realpath(__file__))
        linedb = os.path.join(path, "linetypes.json")
        if os.path.isfile(linedb):
            with open(linedb, 'r') as f:
                lt = json.load(f)
        else:
            lt = {}
        for std_type in net.line.std_type.unique():
            if std_type in lt:
                if "shift_degree" not in lt[std_type]:
                    lt[std_type]["shift_degree"] = 0
                create_std_type(net, lt[std_type], std_type, element="line")
        trafodb = os.path.join(path, "trafotypes.json")
        if os.path.isfile(trafodb):
            with open(trafodb, 'r') as f:
                tt = json.load(f)
        else:
            tt = {}
        for std_type in net.trafo.std_type.unique():
            if std_type in tt:
                create_std_type(
                    net, tt[std_type], std_type, element="trafo")

    if any(net.trafo.tp_side == 0) or any(net.trafo3w.tp_side == 0):
        logger.info("some values for tp_side are 0, replacing 0 as hv and 1 as lv (mv for trafo3w)")
        replace_tp_side = (0, 1, 2)
    else:
        replace_tp_side = (1, 2, 3)

    net.trafo.tp_side.replace(replace_tp_side[0], "hv", inplace=True)
    net.trafo.tp_side.replace(replace_tp_side[1], "lv", inplace=True)
    net.trafo.tp_side = net.trafo.tp_side.where(pd.notnull(net.trafo.tp_side), None)
    net.trafo3w.tp_side.replace(replace_tp_side[0], "hv", inplace=True)
    net.trafo3w.tp_side.replace(replace_tp_side[1], "mv", inplace=True)
    net.trafo3w.tp_side.replace(replace_tp_side[2], "lv", inplace=True)
    net.trafo3w.tp_side = net.trafo3w.tp_side.where(pd.notnull(net.trafo3w.tp_side), None)

    net["bus"] = net["bus"].rename(
        columns={'voltage_level': 'vn_kv', 'bus_type': 'type', "un_kv": "vn_kv"})
    net["bus"]["type"].replace("s", "b", inplace=True)
    net["bus"]["type"].replace("k", "n", inplace=True)
    net["line"] = net["line"].rename(columns={'vf': 'df', 'line_type': 'type'})
    if "df" not in net.line.columns:
        net.line['df'] = 1.
    net["ext_grid"] = net["ext_grid"].rename(columns={"angle_degree": "va_degree",
                                                      "ua_degree": "va_degree",
                                                      "sk_max_mva": "s_sc_max_mva",
                                                      "sk_min_mva": "s_sc_min_mva"})
    net["line"]["type"].replace("f", "ol", inplace=True)
    net["line"]["type"].replace("k", "cs", inplace=True)
    net["trafo"] = net["trafo"].rename(columns={'trafotype': 'std_type', "type": "std_type",
                                                "un1_kv": "vn_hv_kv", "un2_kv": "vn_lv_kv",
                                                'vfe_kw': 'pfe_kw', "unh_kv": "vn_hv_kv",
                                                "unl_kv": "vn_lv_kv", "type": "std_type",
                                                'vfe_kw': 'pfe_kw', "uk_percent": "vsc_percent",
                                                "ur_percent": "vscr_percent",
                                                "vnh_kv": "vn_hv_kv", "vnl_kv": "vn_lv_kv"})
    net["trafo3w"] = net["trafo3w"].rename(columns={"unh_kv": "vn_hv_kv", "unm_kv": "vn_mv_kv",
                                                    "unl_kv": "vn_lv_kv",
                                                    "ukh_percent": "vsc_hv_percent",
                                                    "ukm_percent": "vsc_mv_percent",
                                                    "ukl_percent": "vsc_lv_percent",
                                                    "urh_percent": "vscr_hv_percent",
                                                    "urm_percent": "vscr_mv_percent",
                                                    "url_percent": "vscr_lv_percent",
                                                    'vfe_kw': 'pfe_kw',
                                                    "vnh_kv": "vn_hv_kv", "vnm_kv": "vn_mv_kv",
                                                    "vnl_kv": "vn_lv_kv", "snh_kva": "sn_hv_kva",
                                                    "snm_kva": "sn_mv_kva", "snl_kva": "sn_lv_kva"})
    for element, old, new in [("trafo", "vnh_kv", "vn_hv_kv"),
                              ("trafo", "vnl_kv", "vn_lv_kv"),
                              ("trafo3w", "vnh_kv", "vn_hv_kv"),
                              ("trafo3w", "vnm_kv", "vn_mv_kv"),
                              ("trafo3w", "vnl_kv", "vn_lv_kv")]:
        for std_type, parameters in net.std_types[element].items():
            if old in parameters:
                net.std_types[element][std_type][new] = net.std_types[element][std_type].pop(old)
    if "name" not in net.switch.columns:
        net.switch["name"] = None
    net["switch"] = net["switch"].rename(columns={'element_type': 'et'})
    net["ext_grid"] = net["ext_grid"].rename(columns={'voltage': 'vm_pu', "u_pu": "vm_pu",
                                                      "sk_max": "sk_max_mva",
                                                      "ua_degree": "va_degree"})
    if "in_service" not in net["ext_grid"].columns:
        net["ext_grid"]["in_service"] = 1
    if "tp_phase_shifter" not in net["trafo"].columns:
        # infer to still have the same behavior
        net["trafo"]["tp_phase_shifter"] = False
        if "tp_st_degree" in net["trafo"]:
            is_tp_phase_shifter = \
                (net.trafo.tp_st_degree.values != 0) & np.isfinite(net.trafo.tp_st_degree.values) \
                & ((net.trafo.tp_st_percent.values == 0) | np.isnan(net.trafo.tp_st_percent.values))
            net["trafo"]["tp_phase_shifter"].values[is_tp_phase_shifter] = True
    if "shift_mv_degree" not in net["trafo3w"].columns:
        net["trafo3w"]["shift_mv_degree"] = 0
    if "shift_lv_degree" not in net["trafo3w"].columns:
        net["trafo3w"]["shift_lv_degree"] = 0
    parameter_from_std_type(net, "shift_degree", element="trafo", fill=0)
    if "gen" not in net:
        net["gen"] = pd.DataFrame(np.zeros(0, dtype=[("name", np.dtype(object)),
                                                     ("bus", "u4"),
                                                     ("p_kw", "f8"),
                                                     ("vm_pu", "f8"),
                                                     ("sn_kva", "f8"),
                                                     ("scaling", "f8"),
                                                     ("in_service", "i8"),
                                                     ("min_q_kvar", "f8"),
                                                     ("max_q_kvar", "f8"),
                                                     ("type", np.dtype(object))]))

    if "impedance" not in net:
        net["impedance"] = pd.DataFrame(np.zeros(0, dtype=[("name", np.dtype(object)),
                                                           ("from_bus", "u4"),
                                                           ("to_bus", "u4"),
                                                           ("r_pu", "f8"),
                                                           ("x_pu", "f8"),
                                                           ("sn_kva", "f8"),
                                                           ("in_service", 'bool')]))
    if "ward" not in net:
        net["ward"] = pd.DataFrame(np.zeros(0, dtype=[("name", np.dtype(object)),
                                                      ("bus", "u4"),
                                                      ("ps_kw", "u4"),
                                                      ("qs_kvar", "f8"),
                                                      ("pz_kw", "f8"),
                                                      ("qz_kvar", "f8"),
                                                      ("in_service", "f8")]))
    if "xward" not in net:
        net["xward"] = pd.DataFrame(np.zeros(0, dtype=[("name", np.dtype(object)),
                                                       ("bus", "u4"),
                                                       ("ps_kw", "u4"),
                                                       ("qs_kvar", "f8"),
                                                       ("pz_kw", "f8"),
                                                       ("qz_kvar", "f8"),
                                                       ("r_ohm", "f8"),
                                                       ("x_ohm", "f8"),
                                                       ("vm_pu", "f8"),
                                                       ("in_service", "f8")]))
    if "shunt" not in net:
        net["shunt"] = pd.DataFrame(np.zeros(0, dtype=[("bus", "u4"),
                                                       ("name", np.dtype(object)),
                                                       ("p_kw", "f8"),
                                                       ("q_kvar", "f8"),
                                                       ("scaling", "f8"),
                                                       ("in_service", "i8")]))

    if "parallel" not in net.line:
        net.line["parallel"] = 1
    if "parallel" not in net.trafo:
        net.trafo["parallel"] = 1
    if "df" not in net.trafo:
        net.trafo["df"] = 1.
    if "_empty_res_bus" not in net:
        net2 = create_empty_network()
        for key, item in net2.items():
            if key.startswith("_empty"):
                net[key] = copy.copy(item)
        reset_results(net)

    for attribute in ['tp_st_percent', 'tp_pos', 'tp_mid', 'tp_min', 'tp_max']:
        if net.trafo[attribute].dtype == 'O':
            net.trafo[attribute] = pd.to_numeric(net.trafo[attribute])
    net["gen"] = net["gen"].rename(columns={"u_pu": "vm_pu"})
    for element, old, new in [("trafo", "unh_kv", "vn_hv_kv"),
                              ("trafo", "unl_kv", "vn_lv_kv"),
                              ("trafo", "uk_percent", "vsc_percent"),
                              ("trafo", "ur_percent", "vscr_percent"),
                              ("trafo3w", "unh_kv", "vn_hv_kv"),
                              ("trafo3w", "unm_kv", "vn_mv_kv"),
                              ("trafo3w", "unl_kv", "vn_lv_kv")]:
        for std_type, parameters in net.std_types[element].items():
            if old in parameters:
                net.std_types[element][std_type][new] = net.std_types[element][std_type].pop(old)
    net.version = 1.0
    if "f_hz" not in net:
        net["f_hz"] = 50.

    if "type" not in net.load.columns:
        net.load["type"] = None
    if "zone" not in net.bus:
        net.bus["zone"] = None
    for element in ["line", "trafo", "bus", "load", "sgen", "ext_grid"]:
        net[element].in_service = net[element].in_service.astype(bool)
    if "in_service" not in net["ward"]:
        net.ward["in_service"] = True
    net.switch.closed = net.switch.closed.astype(bool)


def add_column_from_node_to_elements(net, column, replace, elements=None, branch_bus=None,
                                     verbose=True):
    """
    Adds column data to elements, inferring them from the column data of buses they are
    connected to.

    INPUT:
        **net** (pandapowerNet) - the pandapower net that will be changed

        **column** (string) - name of column that should be copied from the bus table to the element
            table

        **replace** (boolean) - if True, an existing column in the element table will be overwritten

        **elements** (list) - list of elements that should get the column values from the bus table

        **branch_bus** (list) - defines which bus should be considered for branch elements.
            'branch_bus' must have the length of 2. One entry must be 'from_bus' or 'to_bus', the
            other 'hv_bus' or 'lv_bus'

    EXAMPLE:
        compare to add_zones_to_elements()
    """
    branch_bus = ["from_bus", "hv_bus"] if branch_bus is None else branch_bus
    if column not in net.bus.columns:
        raise ValueError("%s is not in net.bus.columns" % column)
    elements = elements if elements is not None else pp_elements(bus=False)
    elements_to_replace = elements if replace else [
        el for el in elements if column not in net[el].columns or net[el][column].isnull().all()]
    # bus elements
    for element, bus_type in element_bus_tuples(bus_elements=True, branch_elements=False):
        if element in elements_to_replace:
            net[element][column] = net["bus"][column].loc[net[element][bus_type]].values
    # branch elements
    to_validate = {}
    for element, bus_type in element_bus_tuples(bus_elements=False, branch_elements=True):
        if element in elements_to_replace:
            if bus_type in (branch_bus + ["bus"]):  # copy data, append branch_bus for switch.bus
                net[element][column] = net["bus"][column].loc[net[element][bus_type]].values
            else:  # save data for validation
                to_validate[element] = net["bus"][column].loc[net[element][bus_type]].values
    # validate branch elements, but do not validate double and switches at all
    already_validated = ["switch"]
    for element, bus_type in element_bus_tuples(bus_elements=False, branch_elements=True):
        if (element in elements_to_replace) & (element not in already_validated):
            already_validated += [element]
            crossing = sum(net[element][column].values != to_validate[element])
            if crossing > 0:
                if verbose:
                    logger.warning("There have been %i %ss with different " % (crossing, element) +
                                   "%s data at from-/hv- and to-/lv-bus" % column)
                else:
                    logger.debug("There have been %i %ss with different " % (crossing, element) +
                                 "%s data at from-/hv- and to-/lv-bus" % column)


def add_zones_to_elements(net, replace=True, elements=None, **kwargs):
    """ Adds zones to elements, inferring them from the zones of buses they are connected to. """
    elements = ["line", "trafo", "ext_grid", "switch"] if elements is None else elements
    add_column_from_node_to_elements(net, "zone", replace=replace, elements=elements, **kwargs)


def create_continuous_bus_index(net, start=0):
    """
    Creates a continuous bus index starting at zero and replaces all
    references of old indices by the new ones.
    """
    new_bus_idxs = list(np.arange(start, len(net.bus) + start))
    bus_lookup = dict(zip(net["bus"].index.values, new_bus_idxs))
    net.bus.index = new_bus_idxs
    try:
        net.res_bus.index = get_indices(net.res_bus.index, bus_lookup)
    except:
        pass

    for element, value in element_bus_tuples():
        net[element][value] = get_indices(net[element][value], bus_lookup)
    net["bus_geodata"].set_index(get_indices(net["bus_geodata"].index, bus_lookup), inplace=True)
    bb_switches = net.switch[net.switch.et == "b"]
    net.switch.loc[bb_switches.index, "element"] = get_indices(bb_switches.element, bus_lookup)
    return net


def set_scaling_by_type(net, scalings, scale_load=True, scale_sgen=True):
    """
    Sets scaling of loads and/or sgens according to a dictionary
    mapping type to a scaling factor. Note that the type-string is case
    sensitive.
    E.g. scaling = {"pv": 0.8, "bhkw": 0.6}

    :param net:
    :param scalings: A dictionary containing a mapping from element type to
    :param scale_load:
    :param scale_sgen:
    """
    if not isinstance(scalings, dict):
        raise UserWarning("The parameter scaling has to be a dictionary, "
                          "see docstring")

    def scaleit(what):
        et = net[what]
        et["scaling"] = [scale[t] if scale[t] is not None else s for t, s in
                         zip(et.type.values, et.scaling.values)]

    scale = defaultdict(lambda: None, scalings)
    if scale_load:
        scaleit("load")
    if scale_sgen:
        scaleit("sgen")


# --- Modify topology

def close_switch_at_line_with_two_open_switches(net):
    """
    Finds lines that have opened switches at both ends and closes one of them.
    Function is usually used when optimizing section points to
    prevent the algorithm from ignoring isolated lines.
    """
    closed_switches = set()
    nl = net.switch[(net.switch.et == 'l') & (net.switch.closed == 0)]
    for _, switch in nl.groupby("element"):
        if len(switch.index) > 1:  # find all lines that have open switches at both ends
            # and close on of them
            net.switch.at[switch.index[0], "closed"] = 1
            closed_switches.add(switch.index[0])
    if len(closed_switches) > 0:
        logger.info('closed %d switches at line with 2 open switches (switches: %s)' % (
            len(closed_switches), closed_switches))


def drop_inactive_elements(net):
    """
    Drops any elements not in service AND any elements connected to inactive
    buses.
    """
    set_isolated_areas_out_of_service(net)
    drop_out_of_service_elements(net)


def drop_out_of_service_elements(net):
    # removes inactive lines and its switches and geodata
    inactive_lines = net.line[~net.line.in_service].index
    drop_lines(net, inactive_lines)

    inactive_trafos = net.trafo[~net.trafo.in_service].index
    drop_trafos(net, inactive_trafos, table='trafo')

    inactive_trafos3w = net.trafo3w[~net.trafo3w.in_service].index
    drop_trafos(net, inactive_trafos3w, table='trafo3w')

    do_not_delete = set(net.line.from_bus.values) | set(net.line.to_bus.values) | \
        set(net.trafo.hv_bus.values) | set(net.trafo.lv_bus.values) | \
        set(net.trafo3w.hv_bus.values) | set(net.trafo3w.mv_bus.values) | \
        set(net.trafo3w.lv_bus.values)

    # removes inactive buses safely
    inactive_buses = set(net.bus[~net.bus.in_service].index) - do_not_delete
    drop_buses(net, inactive_buses, drop_elements=True)

    # TODO: the following is not necessary anymore?
    for element in net.keys():
        if element not in ["bus", "trafo", "trafo3w", "line", "_equiv_trafo3w"] \
                and isinstance(net[element], pd.DataFrame) \
                and "in_service" in net[element].columns:
            drop_idx = net[element].query("not in_service").index
            net[element].drop(drop_idx, inplace=True)
            if len(drop_idx) > 0:
                logger.info("dropped %d %s elements!" % (len(drop_idx), element))


def element_bus_tuples(bus_elements=True, branch_elements=True, res_elements=False):
    """
    Utility function
    Provides the tuples of elements and corresponding columns for buses they are connected to
    :param bus_elements: whether tuples for bus elements e.g. load, sgen, ... are included
    :param branch_elements: whether branch elements e.g. line, trafo, ... are included
    :return: set of tuples with element names and column names
    """
    ebts = set()
    if bus_elements:
        ebts.update([("sgen", "bus"), ("load", "bus"), ("ext_grid", "bus"), ("gen", "bus"),
                     ("ward", "bus"), ("xward", "bus"), ("shunt", "bus"), ("measurement", "bus"),
                     ("storage", "bus")])
    if branch_elements:
        ebts.update([("line", "from_bus"), ("line", "to_bus"), ("impedance", "from_bus"),
                     ("switch", "bus"), ("impedance", "to_bus"), ("trafo", "hv_bus"),
                     ("trafo", "lv_bus"), ("trafo3w", "hv_bus"), ("trafo3w", "mv_bus"),
                     ("trafo3w", "lv_bus"), ("dcline", "from_bus"), ("dcline", "to_bus")])
    if res_elements:
        elements_without_res = ["switch", "measurement"]
        ebts.update(
            [("res_" + ebt[0], ebt[1]) for ebt in ebts if ebt[0] not in elements_without_res])
    return ebts


def pp_elements(bus=True, bus_elements=True, branch_elements=True, res_elements=False):
    """ Returns the list of pandapower elements. """
    pp_elms = set(["bus"]) if bus else set()
    pp_elms |= set([el[0] for el in element_bus_tuples(
        bus_elements=bus_elements, branch_elements=branch_elements, res_elements=res_elements)])
    return pp_elms


def drop_buses(net, buses, drop_elements=True):
    """
    Drops specified buses, their bus_geodata and by default drops all elements connected to
    them as well.
    """
    net["bus"].drop(buses, inplace=True)
    net["bus_geodata"].drop(set(buses) & set(net["bus_geodata"].index), inplace=True)
    if drop_elements:
        drop_elements_at_buses(net, buses)


def drop_switches_at_buses(net, buses):
    i = net["switch"][(net["switch"]["bus"].isin(buses))
                      | ((net["switch"]["element"].isin(buses))
                         & (net["switch"]["et"] == "b"))].index
    net["switch"].drop(i, inplace=True)
    logger.info("dropped %d switches" % len(i))


def drop_elements_at_buses(net, buses):
    """
    drop elements connected to given buses
    """
    for element, column in element_bus_tuples():
        if element == "switch":
            drop_switches_at_buses(net, buses)

        elif any(net[element][column].isin(buses)):
            eid = net[element][net[element][column].isin(buses)].index
            if element == 'line':
                drop_lines(net, eid)
            elif element == 'trafo' or element == 'trafo3w':
                drop_trafos(net, eid, table=element)
            else:
                n_el = net[element].shape[0]
                net[element].drop(eid, inplace=True)
                if net[element].shape[0] < n_el:
                    logger.info("dropped %d %s elements" % (n_el - net[element].shape[0], element))


def drop_trafos(net, trafos, table="trafo"):
    """
    Deletes all trafos and in the given list of indices and removes
    any switches connected to it.
    """
    if table not in ('trafo', 'trafo3w'):
        raise UserWarning("parameter 'table' must be 'trafo' or 'trafo3w'")
    # drop any switches
    num_switches = 0
    if table == 'trafo':  # remove as soon as the trafo3w switches are implemented
        i = net["switch"].index[(net["switch"]["element"].isin(trafos)) &
                                (net["switch"]["et"] == "t")]
        net["switch"].drop(i, inplace=True)
        num_switches = len(i)

    # drop the trafos
    net[table].drop(trafos, inplace=True)
    logger.info("dropped %d %s elements with %d switches" % (len(trafos), table, num_switches))


def drop_lines(net, lines):
    """
    Deletes all lines and their geodata in the given list of indices and removes
    any switches connected to it.
    """
    # drop connected switches
    i = net["switch"][(net["switch"]["element"].isin(lines)) & (net["switch"]["et"] == "l")].index
    net["switch"].drop(i, inplace=True)

    # drop lines and geodata
    net["line"].drop(lines, inplace=True)
    net["line_geodata"].drop(set(lines) & set(net["line_geodata"].index), inplace=True)
    logger.info("dropped %d lines with %d line switches" % (len(lines), len(i)))


def drop_duplicated_measurements(net, buses=None, keep="first"):
    """ Drops duplicated measurements at given set buses. If buses is None, all buses are
    considered. """
    buses = buses if buses is not None else net.bus.index
    # only analyze measurements at given buses
    analyzed_meas = net.measurement.loc[net.measurement.bus.isin(buses).fillna("nan")]
    # drop duplicates
    idx_to_drop = analyzed_meas.index[analyzed_meas.duplicated(subset=[
        "type", "element_type", "bus", "element"], keep=keep)]
    net.measurement.drop(idx_to_drop, inplace=True)


def fuse_buses(net, b1, b2, drop=True):
    """
    Reroutes any connections to buses in b2 to the given bus b1. Additionally drops the buses b2,
    if drop=True (default).
    """
    b2 = set(b2) - {b1} if isinstance(b2, Iterable) else [b2]

    for element, value in element_bus_tuples():
        i = net[element][net[element][value].isin(b2)].index
        net[element].loc[i, value] = b1

    i = net["switch"][(net["switch"]["et"] == 'b') & (
        net["switch"]["element"].isin(b2))].index
    net["switch"].loc[i, "element"] = b1
    net["switch"].drop(net["switch"][(net["switch"]["bus"] == net["switch"]["element"]) &
                                     (net["switch"]["et"] == "b")].index, inplace=True)
    if drop:
        # drop_elements=False because the elements must be connected to new buses now
        drop_buses(net, b2, drop_elements=False)
        # if there were measurements at b1 and b2, these can be duplicated at b1 now -> drop
        drop_duplicated_measurements(net, buses=[b1])
    return net


def set_element_status(net, buses, in_service):
    """
    Sets buses and all elements connected to them in or out of service.
    """
    net.bus.loc[buses, "in_service"] = in_service

    for element in net.keys():
        if element not in ['bus'] and isinstance(net[element], pd.DataFrame) \
                and "in_service" in net[element].columns:
            try:
                idx = get_connected_elements(net, element, buses)
                net[element].loc[idx, 'in_service'] = in_service
            except:
                pass


def set_isolated_areas_out_of_service(net):
    """
    Set all isolated buses and all elements connected to isolated buses out of service.
    """
    closed_switches = set()
    unsupplied = unsupplied_buses(net)
    logger.info("set %d of %d unsupplied buses out of service" % (
        len(net.bus.loc[unsupplied].query('~in_service')), len(unsupplied)))
    set_element_status(net, unsupplied, False)

    # TODO: remove this loop after unsupplied_buses are fixed
    for tr3w in net.trafo3w.index.values:
        tr3w_buses = net.trafo3w.loc[tr3w, ['hv_bus', 'mv_bus', 'lv_bus']].values
        if not all(net.bus.loc[tr3w_buses, 'in_service'].values):
            net.trafo3w.loc[tr3w, 'in_service'] = False

    for element in ["line", "trafo"]:
        oos_elements = net.line[~net.line.in_service].index
        oos_switches = net.switch[(net.switch.et == element[0]) &
                                  (net.switch.element.isin(oos_elements))].index

        closed_switches.update([i for i in oos_switches.values if not net.switch.at[i, 'closed']])
        net.switch.loc[oos_switches, "closed"] = True

        for idx, bus in net.switch[
            ~net.switch.closed & (net.switch.et == element[0])][["element", "bus"]].values:
            if not net.bus.in_service.at[next_bus(net, bus, idx, element)]:
                net[element].at[idx, "in_service"] = False
    if len(closed_switches) > 0:
        logger.info('closed %d switches: %s' % (len(closed_switches), closed_switches))


def select_subnet(net, buses, include_switch_buses=False, include_results=False,
                  keep_everything_else=False):
    """
    Selects a subnet by a list of bus indices and returns a net with all elements
    connected to them.
    """
    buses = set(buses)
    if include_switch_buses:
        # we add both buses of a connected line, the one selected is not switch.bus

        # for all line switches
        for _, s in net["switch"].query("et=='l'").iterrows():
            # get from/to-bus of the connected line
            fb = net["line"]["from_bus"].at[s["element"]]
            tb = net["line"]["to_bus"].at[s["element"]]
            # if one bus of the line is selected and its not the switch-bus, add the other bus
            if fb in buses and s["bus"] != fb:
                buses.add(tb)
            if tb in buses and s["bus"] != tb:
                buses.add(fb)

    p2 = create_empty_network()

    p2.bus = net.bus.loc[buses]
    for elm in pp_elements(bus=False, bus_elements=True, branch_elements=False, res_elements=False):
        p2[elm] = net[elm][net[elm].bus.isin(buses)]

    p2.line = net.line[(net.line.from_bus.isin(buses)) & (net.line.to_bus.isin(buses))]
    p2.dcline = net.dcline[(net.dcline.from_bus.isin(buses)) & (net.dcline.to_bus.isin(buses))]
    p2.trafo = net.trafo[(net.trafo.hv_bus.isin(buses)) & (net.trafo.lv_bus.isin(buses))]
    p2.trafo3w = net.trafo3w[(net.trafo3w.hv_bus.isin(buses)) & (net.trafo3w.mv_bus.isin(buses)) &
                             (net.trafo3w.lv_bus.isin(buses))]
    p2.impedance = net.impedance[(net.impedance.from_bus.isin(buses)) &
                                 (net.impedance.to_bus.isin(buses))]

    if include_results:
        for table in net.keys():
            if net[table] is None:
                continue
            elif table == "res_bus":
                p2[table] = net[table].loc[buses]
            elif table.startswith("res_"):
                p2[table] = net[table].loc[p2[table.split("res_")[1]].index]
    if "bus_geodata" in net:
        p2["bus_geodata"] = net["bus_geodata"].loc[net["bus_geodata"].index.isin(buses)]
    if "line_geodata" in net:
        lines = p2.line.index
        p2["line_geodata"] = net["line_geodata"].loc[net["line_geodata"].index.isin(lines)]

    # switches
    si = [i for i, s in net["switch"].iterrows()
          if s["bus"] in buses and
          ((s["et"] == "b" and s["element"] in p2["bus"].index) or
           (s["et"] == "l" and s["element"] in p2["line"].index) or
           (s["et"] == "t" and s["element"] in p2["trafo"].index))]
    p2["switch"] = net["switch"].loc[si]
    # return a pandapowerNet
    if keep_everything_else:
        newnet = copy.deepcopy(net)
        newnet.update(p2)
        return pandapowerNet(newnet)
    p2["std_types"] = copy.deepcopy(net["std_types"])
    return pandapowerNet(p2)


def merge_nets(net1, net2, validate=True, tol=1e-9, **kwargs):
    """
    Function to concatenate two nets into one data structure. All element tables get new,
    continuous indizes in order to avoid duplicates.
    """
    net = copy.deepcopy(net1)
    net1 = copy.deepcopy(net1)
    net2 = copy.deepcopy(net2)
    create_continuous_bus_index(net2, start=net1.bus.index.max() + 1)
    if validate:
        runpp(net1, **kwargs)
        runpp(net2, **kwargs)

    def adapt_element_idx_references(net, element, element_type, offset=0):
        """ used for switch and measurement """
        # element_type[0] == "l" for "line", etc.:
        et = element_type[0] if element == "switch" else element_type
        et_col = "et" if element == "switch" else "element_type"
        elements = net[element][net[element][et_col] == et]
        new_index = [net[element_type].index.get_loc(ix) + offset for ix in elements.element.values]
        if len(new_index):
            net[element].loc[elements.index, "element"] = new_index

    for element, table in net.items():
        if element.startswith("_") or element.startswith("res") or element == "dtypes":
            continue
        if type(table) == pd.DataFrame and (len(table) > 0 or len(net2[element]) > 0):
            if element in ["switch", "measurement"]:
                adapt_element_idx_references(net2, element, "line", offset=len(net1.line))
                adapt_element_idx_references(net1, element, "line")
                adapt_element_idx_references(net2, element, "trafo", offset=len(net1.trafo))
                adapt_element_idx_references(net1, element, "trafo")
            if element == "line_geodata":
                ni = [net1.line.index.get_loc(ix) for ix in net1["line_geodata"].index]
                net1.line_geodata.set_index(np.array(ni), inplace=True)
                ni = [net2.line.index.get_loc(ix) + len(net1.line)
                      for ix in net2["line_geodata"].index]
                net2.line_geodata.set_index(np.array(ni), inplace=True)
            ignore_index = element not in ("bus", "bus_geodata", "line_geodata")
            dtypes = net1[element].dtypes
            try:
                net[element] = pd.concat([net1[element], net2[element]], ignore_index=ignore_index,
                                         sort=True)
            except:
                # pandas legacy < 0.21
                net[element] = pd.concat([net1[element], net2[element]], ignore_index=ignore_index)
            _preserve_dtypes(net[element], dtypes)
    # update standard types of net by data of net2
    for type_ in net.std_types.keys():
        # net2.std_types[type_].update(net1.std_types[type_])  # if net1.std_types have priority
        net.std_types[type_].update(net2.std_types[type_])
    if validate:
        runpp(net, **kwargs)
        dev1 = max(abs(net.res_bus.loc[net1.bus.index].vm_pu.values - net1.res_bus.vm_pu.values))
        dev2 = max(abs(net.res_bus.iloc[len(net1.bus.index):].vm_pu.values -
                       net2.res_bus.vm_pu.values))
        if dev1 > tol or dev2 > tol:
            raise UserWarning("Deviation in bus voltages after merging: %.10f" % max(dev1, dev2))
    return net


# --- item/element selections

def get_element_index(net, element, name, exact_match=True):
    """
    Returns the element(s) identified by a name or regex and its element-table.

    INPUT:
      **net** - pandapower network

      **element** - Table to get indices from ("line", "bus", "trafo" etc.)

      **name** - Name of the element to match.

    OPTIONAL:
      **exact_match** (boolean, True) - True: Expects exactly one match, raises
                                                UserWarning otherwise.
                                        False: returns all indices containing the name

    OUTPUT:
      **index** - The indices of matching element(s).
    """
    if exact_match:
        idx = net[element][net[element]["name"] == name].index
        if len(idx) == 0:
            raise UserWarning("There is no %s with name %s" % (element, name))
        if len(idx) > 1:
            raise UserWarning("Duplicate %s names for %s" % (element, name))
        return idx[0]
    else:
        return net[element][net[element]["name"].str.contains(name)].index


def get_element_indices(net, element, name, exact_match=True):
    """
    Returns a list of element(s) identified by a name or regex and its element-table -> Wrapper
    function of get_element_index()

    INPUT:
      **net** - pandapower network

      **element** (str or iterable of strings) - Element table to get indices from ("line", "bus",
            "trafo" etc.)

      **name** (str or iterable of strings) - Name of the element to match.

    OPTIONAL:
      **exact_match** (boolean, True) - True: Expects exactly one match, raises
                                                UserWarning otherwise.
                                        False: returns all indices containing the name

    OUTPUT:
      **index** (list) - List of the indices of matching element(s).

    EXAMPLE:
        import pandapower.networks as pn
        import pandapower as pp
        net = pn.example_multivoltage()
        idx1 = pp.get_element_indices(net, "bus", ["Bus HV%i" % i for i in range(1, 4)])
        idx2 = pp.get_element_indices(net, ["bus", "line"], "HV", exact_match=False)
        idx3 = pp.get_element_indices(net, ["bus", "line"], ["Bus HV3", "MV Line6"])
    """
    if isinstance(element, str) and isinstance(name, str):
        element = [element]
        name = [name]
    else:
        element = element if not isinstance(element, str) else [element] * len(name)
        name = name if not isinstance(name, str) else [name] * len(element)
    if len(element) != len(name):
        raise ValueError("'element' and 'name' must have the same length.")
    idx = []
    for elm, nam in zip(element, name):
        idx += [get_element_index(net, elm, nam, exact_match=exact_match)]
    return idx


def next_bus(net, bus, element_id, et='line', **kwargs):
    """
    Returns the index of the second bus an element is connected to, given a
    first one. E.g. the from_bus given the to_bus of a line.
    """
    if et == 'line':
        bc = ["from_bus", "to_bus"]
    elif et == 'trafo':
        bc = ["hv_bus", "lv_bus"]
    elif et == "switch" and list(net[et].loc[element_id, ["et"]].values) == [
            'b']:  # Raises error if switch is not a bus-bus switch
        bc = ["bus", "element"]
    else:
        raise Exception("unknown element type")
    nb = list(net[et].loc[element_id, bc].values)
    nb.remove(bus)
    return nb[0]


def get_connected_elements(net, element, buses, respect_switches=True, respect_in_service=False):
    """
     Returns elements connected to a given bus.

     INPUT:
        **net** (pandapowerNet)

        **element** (string, name of the element table)

        **buses** (single integer or iterable of ints)

     OPTIONAL:
        **respect_switches** (boolean, True)    - True: open switches will be respected
                                                  False: open switches will be ignored
        **respect_in_service** (boolean, False) - True: in_service status of connected lines will be
                                                        respected
                                                  False: in_service status will be ignored
     OUTPUT:
        **connected_elements** (set) - Returns connected elements.

    """

    if not hasattr(buses, "__iter__"):
        buses = [buses]

    if element in ["line", "l"]:
        element = "l"
        element_table = net.line
        connected_elements = set(net.line.index[net.line.from_bus.isin(buses) |
                                                net.line.to_bus.isin(buses)])

    elif element in ["dcline"]:
        element_table = net.dcline
        connected_elements = set(net.dcline.index[net.dcline.from_bus.isin(buses) |
                                                  net.dcline.to_bus.isin(buses)])

    elif element in ["trafo"]:
        element = "t"
        element_table = net.trafo
        connected_elements = set(net["trafo"].index[(net.trafo.hv_bus.isin(buses)) |
                                                    (net.trafo.lv_bus.isin(buses))])
    elif element in ["trafo3w", "t3w"]:
        element = "t3w"
        element_table = net.trafo3w
        connected_elements = set(net["trafo3w"].index[(net.trafo3w.hv_bus.isin(buses)) |
                                                      (net.trafo3w.mv_bus.isin(buses)) |
                                                      (net.trafo3w.lv_bus.isin(buses))])
    elif element == "impedance":
        element_table = net.impedance
        connected_elements = set(net["impedance"].index[(net.impedance.from_bus.isin(buses)) |
                                                        (net.impedance.to_bus.isin(buses))])
    elif element in ["gen", "ext_grid", "xward", "shunt", "ward", "sgen", "load", "storage"]:
        element_table = net[element]
        connected_elements = set(element_table.index[(element_table.bus.isin(buses))])
    elif element in ['_equiv_trafo3w']:
        # ignore '_equiv_trafo3w'
        return {}
    else:
        raise UserWarning("Unknown element! ", element)

    if respect_switches and element in ["l", "t", "t3w"]:
        open_switches = get_connected_switches(net, buses, consider=element, status="open")
        if open_switches:
            open_and_connected = net.switch.loc[net.switch.index.isin(open_switches) &
                                                net.switch.element.isin(connected_elements)].index
            connected_elements -= set(net.switch.element[open_and_connected])

    if respect_in_service:
        connected_elements -= set(element_table[~element_table.in_service].index)

    return connected_elements


def get_connected_buses(net, buses, consider=("l", "s", "t", "t3"), respect_switches=True,
                        respect_in_service=False):
    """
     Returns buses connected to given buses. The source buses will NOT be returned.

     INPUT:
        **net** (pandapowerNet)

        **buses** (single integer or iterable of ints)

     OPTIONAL:
        **respect_switches** (boolean, True)        - True: open switches will be respected
                                                      False: open switches will be ignored
        **respect_in_service** (boolean, False)     - True: in_service status of connected buses
                                                            will be respected
                                                            False: in_service status will be
                                                            ignored
        **consider** (iterable, ("l", "s", "t"))    - Determines, which types of connections will
                                                      be will be considered.
                                                      l: lines
                                                      s: switches
                                                      t: trafos
     OUTPUT:
        **cl** (set) - Returns connected buses.

    """
    if not hasattr(buses, "__iter__"):
        buses = [buses]

    cb = set()
    if "l" in consider:
        in_service_constr = net.line.in_service if respect_in_service else True
        opened_lines = set(net.switch.loc[(~net.switch.closed) & (net.switch.et == "l")
                                          ].element.unique()) if respect_switches else {}
        connected_fb_lines = set(net.line.index[
                                     (net.line.from_bus.isin(buses)) & ~net.line.index.isin(
                                         opened_lines) &
                                     (in_service_constr)])
        connected_tb_lines = set(net.line.index[
                                     (net.line.to_bus.isin(buses)) & ~net.line.index.isin(
                                         opened_lines) &
                                     (in_service_constr)])
        cb |= set(net.line[net.line.index.isin(connected_tb_lines)].from_bus)
        cb |= set(net.line[net.line.index.isin(connected_fb_lines)].to_bus)

    if "s" in consider:
        cs = get_connected_switches(net, buses, consider='b',
                                    status="closed" if respect_switches else "all")
        cb |= set(net.switch[net.switch.index.isin(cs)].element)
        cb |= set(net.switch[net.switch.index.isin(cs)].bus)

    if "t" in consider:
        in_service_constr = net.trafo.in_service if respect_in_service else True
        opened_trafos = set(net.switch.loc[(~net.switch.closed) & (net.switch.et == "t")
                                           ].element.unique()) if respect_switches else {}
        connected_hvb_trafos = set(net.trafo.index[
                                       (net.trafo.hv_bus.isin(buses)) & ~net.trafo.index.isin(
                                           opened_trafos) &
                                       (in_service_constr)])
        connected_lvb_trafos = set(net.trafo.index[
                                       (net.trafo.lv_bus.isin(buses)) & ~net.trafo.index.isin(
                                           opened_trafos) &
                                       (in_service_constr)])
        cb |= set(net.trafo.loc[connected_lvb_trafos].hv_bus.values)
        cb |= set(net.trafo.loc[connected_hvb_trafos].lv_bus.values)

    # Gives the lv mv and hv buses of a 3 winding transformer
    if "t3" in consider:
        ct3 = get_connected_elements(net, "trafo3w", buses, respect_switches, respect_in_service)
        cb |= set(net.trafo3w.loc[ct3].hv_bus.values)
        cb |= set(net.trafo3w.loc[ct3].mv_bus.values)
        cb |= set(net.trafo3w.loc[ct3].lv_bus.values)

    if respect_in_service:
        cb -= set(net.bus[~net.bus.in_service].index)

    return cb - set(buses)


def get_connected_buses_at_element(net, element, et, respect_in_service=False):
    """
     Returns buses connected to a given line, switch or trafo. In case of a bus switch, two buses
     will be returned, else one.

     INPUT:
        **net** (pandapowerNet)

        **element** (integer)

        **et** (string)                             - Type of the source element:
                                                      l: line
                                                      s: switch
                                                      t: trafo

     OPTIONAL:
        **respect_in_service** (boolean, False)     - True: in_service status of connected buses
                                                            will be respected
                                                      False: in_service status will be ignored
     OUTPUT:
        **cl** (set) - Returns connected switches.

    """

    cb = set()
    if et == 'l':
        cb.add(net.line.from_bus.at[element])
        cb.add(net.line.to_bus.at[element])

    elif et == 's':
        cb.add(net.switch.bus.at[element])
        if net.switch.et.at[element] == 'b':
            cb.add(net.switch.element.at[element])
    elif et == 't':
        cb.add(net.trafo.hv_bus.at[element])
        cb.add(net.trafo.lv_bus.at[element])

    if respect_in_service:
        cb -= set(net.bus[~net.bus.in_service].index)

    return cb


def get_connected_switches(net, buses, consider=('b', 'l', 't'), status="all"):
    """
    Returns switches connected to given buses.

    INPUT:
        **net** (pandapowerNet)

        **buses** (single integer or iterable of ints)

    OPTIONAL:
        **consider** (iterable, ("l", "s", "t"))    - Determines, which types of connections
                                                      will be considered.
                                                      l: lines
                                                      b: bus-bus-switches
                                                      t: trafos

        **status** (string, ("all", "closed", "open"))    - Determines, which switches will
                                                            be considered
    OUTPUT:
       **cl** (set) - Returns connected switches.

    """

    if not hasattr(buses, "__iter__"):
        buses = [buses]

    if status == "closed":
        switch_selection = net.switch.closed
    elif status == "open":
        switch_selection = ~net.switch.closed
    elif status == "all":
        switch_selection = np.full(len(net.switch), True, dtype=bool)
    else:
        logger.warning("Unknown switch status \"%s\" selected! "
                       "Selecting all switches by default." % status)

    cs = set()
    if 'b' in consider:
        cs |= set(net['switch'].index[
                      (net['switch']['bus'].isin(buses) | net['switch']['element'].isin(buses)) &
                      (net['switch']['et'] == 'b') & switch_selection])
    if 'l' in consider:
        cs |= set(net['switch'].index[(net['switch']['bus'].isin(buses)) & (
                net['switch']['et'] == 'l') & switch_selection])

    if 't' in consider:
        cs |= set(net['switch'].index[net['switch']['bus'].isin(buses) & (
                net['switch']['et'] == 't') & switch_selection])

    return cs


def ensure_iterability(var, len_=None):
    """ This function ensures iterability of a variable (and optional length). """
    if hasattr(var, "__iter__") and not isinstance(var, str):
        if isinstance(len_, int) and len(var) != len_:
            raise ValueError("Length of variable differs from %i." % len_)
    else:
        len_ = len_ or 1
        var = [var]*len_
    return var


def pq_from_cosphi(s, cosphi, qmode, pmode):
    """
    Calculates P/Q values from rated apparent power and cosine(phi) values.

       - s: rated apparent power
       - cosphi: cosine phi of the
       - qmode: "ind" for inductive or "cap" for capacitive behaviour
       - pmode: "load" for load or "gen" for generation

    As all other pandapower functions this function is based on the consumer viewpoint. For active
    power, that means that loads are positive and generation is negative. For reactive power,
    inductive behaviour is modeled with positive values, capacitive behaviour with negative values.
    """
    s = np.array(ensure_iterability(s))
    cosphi = np.array(ensure_iterability(cosphi, len(s)))
    qmode = np.array(ensure_iterability(qmode, len(s)))
    pmode = np.array(ensure_iterability(pmode, len(s)))

    # qmode consideration
    unknown_qmode = set(qmode) - set(["ind", "cap", "ohm"])
    if len(unknown_qmode):
        raise ValueError("Unknown qmodes: " + str(list(unknown_qmode)))
    qmode_is_ohm = qmode == "ohm"
    if any(cosphi[qmode_is_ohm] != 1):
        raise ValueError("qmode cannot be 'ohm' if cosphi is not 1.")
    qsign = np.ones(qmode.shape)
    qsign[qmode == "cap"] = -1

    # pmode consideration
    unknown_pmode = set(pmode) - set(["load", "gen"])
    if len(unknown_pmode):
        raise ValueError("Unknown pmodes: " + str(list(unknown_pmode)))
    psign = np.ones(pmode.shape)
    psign[pmode == "gen"] = -1

    # calculate p and q
    p = psign * s * cosphi
    q = qsign * np.sqrt(s ** 2 - p ** 2)

    if len(p) > 1:
        return p, q
    else:
        return p[0], q[0]


def cosphi_from_pq(p, q):
    """
    Analog to pq_from_cosphi, but other way around.
    In consumer viewpoint (pandapower): cap=overexcited and ind=underexcited
    """
    p = np.array(ensure_iterability(p))
    q = np.array(ensure_iterability(q, len(p)))
    if len(p) != len(q):
        raise ValueError("p and q must have the same length.")
    p_is_zero = np.array(p == 0)
    cosphi = np.empty(p.shape)
    if sum(p_is_zero):
        cosphi[p_is_zero] = np.nan
        logger.warning("A cosphi from p=0 is undefined.")
    cosphi[~p_is_zero] = np.cos(np.arctan(q[~p_is_zero] / p[~p_is_zero]))
    s = (p ** 2 + q ** 2) ** 0.5
    pmode = np.array(["undef", "load", "gen"])[np.sign(p).astype(int)]
    qmode = np.array(["ohm", "ind", "cap"])[np.sign(q).astype(int)]
    if len(p) > 1:
        return cosphi, s, qmode, pmode
    else:
        return cosphi[0], s[0], qmode[0], pmode[0]


def create_replacement_switch_for_branch(net, element, idx):
    """
    Creates a switch parallel to a branch, connecting the same buses as the branch.
    The switch is closed if the branch is in service and open if the branch is out of service.
    The in_service status of the original branch is not affected and should be set separately,
    if needed.

    :param net: pandapower network
    :param element: element table e. g. 'line', 'impedance'
    :param idx: index of the branch e. g. 0
    :return: None
    """
    bus_i = net[element].from_bus.at[idx]
    bus_j = net[element].to_bus.at[idx]
    in_service = net[element].in_service.at[idx]
    if element in ['line', 'trafo']:
        is_closed = all(
            net.switch.loc[(net.switch.element == idx) & (net.switch.et == element[0]), 'closed'])
        is_closed = is_closed and in_service
    else:
        is_closed = in_service

    switch_name = 'REPLACEMENT_%s_%d' % (element, idx)
    sid = create_switch(net, name=switch_name, bus=bus_i, element=bus_j, et='b', closed=is_closed,
                        type='CB')
    logger.debug('created switch %s (%d) as replacement for %s %s' %
                 (switch_name, sid, element, idx))
    return sid


def replace_zero_branches_with_switches(net, elements=('line', 'impedance'),
                                        zero_length=True, zero_impedance=True, in_service_only=True,
                                        min_length_km=0, min_r_ohm_per_km=0, min_x_ohm_per_km=0,
                                        min_c_nf_per_km=0, min_rft_pu=0, min_xft_pu=0, min_rtf_pu=0,
                                        min_xtf_pu=0, drop_affected=False):
    """
    Creates a replacement switch for branches with zero impedance (line, impedance) and sets them
    out of service.

    :param net: pandapower network
    :param elements: a tuple of names of element tables e. g. ('line', 'impedance') or (line)
    :param zero_length: whether zero length lines will be affected
    :param zero_impedance: whether zero impedance branches will be affected
    :param in_service_only: whether the branches that are not in service will be affected
    :param drop_affected: wheter the affected branch elements are dropped
    :param min_length_km: threshhold for line length for a line to be considered zero line
    :param min_r_ohm_per_km: threshhold for line R' value for a line to be considered zero line
    :param min_x_ohm_per_km: threshhold for line X' value for a line to be considered zero line
    :param min_c_nf_per_km: threshhold for line C' for a line to be considered zero line
    :param min_rft_pu: threshhold for R from-to value for impedance to be considered zero impedance
    :param min_xft_pu: threshhold for X from-to value for impedance to be considered zero impedance
    :param min_rtf_pu: threshhold for R to-from value for impedance to be considered zero impedance
    :param min_xtf_pu: threshhold for X to-from value for impedance to be considered zero impedance
    :return:
    """

    if not isinstance(elements, tuple):
        raise TypeError(
            'input parameter "elements" must be a tuple, e.g. ("line", "impedance") or ("line")')

    replaced = dict()
    for elm in elements:
        branch_zero = set()
        if elm == 'line' and zero_length:
            branch_zero.update(net[elm].loc[net[elm].length_km <= min_length_km].index.tolist())

        if elm == 'line' and zero_impedance:
            branch_zero.update(net[elm].loc[(net[elm].r_ohm_per_km <= min_r_ohm_per_km) &
                                            (net[elm].x_ohm_per_km <= min_x_ohm_per_km) &
                                            (net[elm].c_nf_per_km <= min_c_nf_per_km)
                                            ].index.tolist())

        if elm == 'impedance' and zero_impedance:
            branch_zero.update(net[elm].loc[(net[elm].rft_pu <= min_rft_pu) &
                                            (net[elm].xft_pu <= min_xft_pu) &
                                            (net[elm].rtf_pu <= min_rtf_pu) &
                                            (net[elm].xtf_pu <= min_xtf_pu)].index.tolist())

        affected_elements = set()
        for b in branch_zero:
            if in_service_only and ~net[elm].in_service.at[b]:
                continue
            create_replacement_switch_for_branch(net, element=elm, idx=b)
            net[elm].loc[b, 'in_service'] = False
            affected_elements.add(b)

        replaced[elm] = net[elm].loc[affected_elements]

        if drop_affected:
            net[elm] = net[elm][~net[elm].index.isin(affected_elements)]
            logger.info('replaced %d %ss by switches' % (len(affected_elements), elm))
        else:
            logger.info('set %d %ss out of service' % (len(affected_elements), elm))

    return replaced


def replace_impedance_by_line(net, index=None, only_valid_replace=True, sn_as_max=False):
    """
    Creates lines by given impedances data, while the impedances are dropped.
    INPUT:
        **net** - pandapower net

    OPTIONAL:
        **index** (index, None) - Index of all impedances to be replaced. If None, all impedances
            will be replaced.

        **only_valid_replace** (bool, True) - If True, impedances will only replaced, if a
            replacement leads to equal power flow results. If False, unsymmetric impedances will
            be replaced by symmetric lines.

        **sn_as_max** (bool, False) - Flag to set whether sn_kva of impedances should be assumed
            for max_i_ka of lines.
    """
    index = index or net.impedance.index
    for _, imp in net.impedance.loc[index].iterrows():
        if imp.rft_pu != imp.rtf_pu or imp.xft_pu != imp.xtf_pu:
            if only_valid_replace:
                continue
            logger.error("impedance differs in from or to bus direction. lines always " +
                         "parameters always pertain in both direction. only from_bus to " +
                         "to_bus parameters are considered.")
        vn = net.bus.vn_kv.at[imp.from_bus]
        Zni = vn ** 2 / imp.sn_kva * 1e3
        max_i_ka = imp.sn_kva / vn / np.sqrt(3) * 1e-3 if sn_as_max else np.nan
        create_line_from_parameters(net, imp.from_bus, imp.to_bus, 1, imp.rft_pu * Zni,
                                    imp.xft_pu * Zni, 0, max_i_ka, name=imp.name,
                                    in_service=imp.in_service)
    net.impedance.drop(index, inplace=True)


def replace_line_by_impedance(net, index=None, sn_kva=None, only_valid_replace=True):
    """
    Creates impedances by given lines data, while the lines are dropped.
    INPUT:
        **net** - pandapower net

    OPTIONAL:
        **index** (index, None) - Index of all lines to be replaced. If None, all lines
            will be replaced.

        **sn_kva** (list or array, None) - Values of sn_kva for creating the impedances. If None,
            the net.sn_kva is assumed

        **only_valid_replace** (bool, True) - If True, lines will only replaced, if a replacement
            leads to equal power flow results. If False, capacitance and dielectric conductance will
            be neglected.
    """
    index = index or net.line.index
    sn_kva = sn_kva or net.sn_kva
    sn_kva = sn_kva if sn_kva != "max_i_ka" else net.line.max_i_ka.loc[index]
    sn_kva = sn_kva if hasattr(sn_kva, "__iter__") else [sn_kva] * len(index)
    if len(sn_kva) != len(index):
        raise ValueError("index and sn_kva must have the same length.")
    i = 0
    for idx, line_ in net.line.loc[index].iterrows():
        if line_.c_nf_per_km or line_.g_us_per_km:
            if only_valid_replace:
                continue
            logger.error("Capacitance and dielectric conductance of line %i cannot be " % idx +
                         "converted to impedances, which do not model such parameters.")
        vn = net.bus.vn_kv.at[line_.from_bus]
        Zni = vn ** 2 / sn_kva[i] * 1e3
        create_impedance(net, line_.from_bus, line_.to_bus,
                         line_.r_ohm_per_km * line_.length_km / Zni,
                         line_.x_ohm_per_km * line_.length_km / Zni, sn_kva[i], name=line_.name,
                         in_service=line_.in_service)
        i += 1
    net.line.drop(index, inplace=True)
>>>>>>> 335b5e5a
<|MERGE_RESOLUTION|>--- conflicted
+++ resolved
@@ -1,4 +1,3 @@
-<<<<<<< HEAD
 # -*- coding: utf-8 -*-
 
 # Copyright (c) 2016-2018 by University of Kassel and Fraunhofer Institute for Energy Economics
@@ -431,11 +430,13 @@
         y_df.sort_index(axis=0, inplace=True)
     # eval if two DataFrames are equal, with regard to a tolerance
     if x_df.shape == y_df.shape:
-        # we use numpy.allclose to grant a tolerance on numerical values
-        numerical_equal = np.allclose(x_df.select_dtypes(include=[np.number]),
-                                      y_df.select_dtypes(include=[np.number]),
-                                      atol=tol, equal_nan=True)
-
+        if x_df.shape[0]:
+            # we use numpy.allclose to grant a tolerance on numerical values
+            numerical_equal = np.allclose(x_df.select_dtypes(include=[np.number]),
+                                          y_df.select_dtypes(include=[np.number]),
+                                          atol=tol, equal_nan=True)
+        else:
+            numerical_equal = True
         # ... use pandas .equals for the rest, which also evaluates NaNs to be equal
         rest_equal = x_df.select_dtypes(exclude=[np.number]).equals(
             y_df.select_dtypes(exclude=[np.number]))
@@ -452,330 +453,330 @@
     """
     if "version" not in net:
         _pre_release_changes(net)
-    if net.version < 2:
-        if net.name is None:
-            net.name = ""
-        if "sn_kva" not in net:
-            net.sn_kva = 1e3
-        if "OPF_converged" not in net:
-            net["OPF_converged"] = False
-        net.line.rename(columns={'imax_ka': 'max_i_ka'}, inplace=True)
-        for typ, data in net.std_types["line"].items():
-            if "imax_ka" in data:
-                net.std_types["line"][typ]["max_i_ka"] = net.std_types["line"][typ].pop("imax_ka")
-
-        # "tap_phase_shifter" is now required for the calculation
-        if "tap_phase_shifter" not in net.trafo3w and "tp_phase_shifter"not in net.trafo3w:
-            net.trafo3w["tap_phase_shifter"] = False
-        if "tap_phase_shifter" not in net.trafo and "tp_phase_shifter"not in net.trafo:
-            net.trafo["tap_phase_shifter"] = False
-
-        # unsymmetric impedance
-        if "r_pu" in net.impedance:
-            net.impedance["rft_pu"] = net.impedance["rtf_pu"] = net.impedance["r_pu"]
-            net.impedance["xft_pu"] = net.impedance["xtf_pu"] = net.impedance["x_pu"]
-        for element in ["trafo", "line", "trafo3w"]:
-            if "df" not in net[element]:
-                net[element]["df"] = 1.0
-
-        # initialize measurement dataframe
-        if "measurement" in net and "type" in net.measurement:
-            if net.measurement.empty:
-                del net["measurement"]
-            else:
-                net.measurement["side"] = None
-                bus_measurements = net.measurement.element_type == "bus"
-                net.measurement.loc[bus_measurements, "element"] = net.measurement.loc[bus_measurements, "bus"].values
-                net.measurement.loc[~bus_measurements, "side"] = net.measurement.loc[~bus_measurements, "bus"].values
-                net.measurement.rename(columns={'type': 'measurement_type'}, inplace=True)
-                net.measurement.drop(["bus"], axis=1, inplace=True)
-        if "measurement" in net and "name" not in net.measurement:
-            net.measurement.insert(0, "name", None)
-        if "measurement" not in net:
-            net["measurement"] = pd.DataFrame(np.zeros(0, dtype=[("name", np.dtype(object)),
-                                                                 ("measurement_type", np.dtype(object)),
-                                                                 ("element_type", np.dtype(object)),
-                                                                 ("element", "uint32"),
-                                                                 ("value", "float64"),
-                                                                 ("std_dev", "float64"),
-                                                                 ("side", np.dtype(object))]))
-
-        # initialize dcline dataframe in net if not exist
-        if "dcline" not in net:
-            net["dcline"] = pd.DataFrame(np.zeros(0, dtype=[("name", np.dtype(object)),
-                                                            ("from_bus", "u4"),
-                                                            ("to_bus", "u4"),
-                                                            ("p_kw", "f8"),
-                                                            ("loss_percent", 'f8'),
-                                                            ("loss_kw", 'f8'),
-                                                            ("vm_from_pu", "f8"),
-                                                            ("vm_to_pu", "f8"),
-                                                            ("max_p_kw", "f8"),
-                                                            ("min_q_from_kvar", "f8"),
-                                                            ("min_q_to_kvar", "f8"),
-                                                            ("max_q_from_kvar", "f8"),
-                                                            ("max_q_to_kvar", "f8"),
-                                                            ("cost_per_kw", 'f8'),
-                                                            ("in_service", 'bool')]))
-        # initialize storage dataframe in net if not exist
-        if "storage" not in net:
-            net["storage"] = pd.DataFrame(np.zeros(0, dtype=[("name", np.dtype(object)),
-                                                             ("bus", "i8"),
-                                                             ("p_kw", "f8"),
-                                                             ("q_kvar", "f8"),
-                                                             ("sn_kva", "f8"),
-                                                             ("soc_percent", "f8"),
-                                                             ("min_e_kwh", "f8"),
-                                                             ("max_e_kwh", "f8"),
-                                                             ("scaling", "f8"),
-                                                             ("in_service", 'bool'),
-                                                             ("type", np.dtype(object))]))
-
-        if "_empty_res_dcline" not in net:
-            net["_empty_res_dcline"] = pd.DataFrame(np.zeros(0, dtype=[("p_from_kw", "f8"),
-                                                                       ("q_from_kvar", "f8"),
-                                                                       ("p_to_kw", "f8"),
-                                                                       ("q_to_kvar", "f8"),
-                                                                       ("pl_kw", "f8"),
-                                                                       ("vm_from_pu", "f8"),
-                                                                       ("va_from_degree", "f8"),
-                                                                       ("vm_to_pu", "f8"),
-                                                                       ("va_to_degree", "f8")]))
-        if "_empty_res_storage" not in net:
-            net["_empty_res_storage"] = pd.DataFrame(np.zeros(0, dtype=[("p_kw", "f8"),
-                                                                        ("q_kvar", "f8")]))
-        if not "vm_pu" in net._empty_res_gen:
-            net["_empty_res_gen"] = pd.DataFrame(np.zeros(0, dtype= [("p_mw", "f8"),
-                                                                     ("q_mvar", "f8"),
-                                                                     ("va_degree", "f8"),
-                                                                     ("vm_pu", "f8")]))
-
-        if not "vm_from_pu" in net._empty_res_line:
-            net["_empty_res_line"] = pd.DataFrame(np.zeros(0, dtype= [("p_from_mw", "f8"),
-                                                                      ("q_from_mvar", "f8"),
-                                                                      ("p_to_mw", "f8"),
-                                                                      ("q_to_mvar", "f8"),
-                                                                      ("pl_mw", "f8"),
-                                                                      ("ql_mvar", "f8"),
-                                                                      ("i_from_ka", "f8"),
-                                                                      ("i_to_ka", "f8"),
-                                                                      ("i_ka", "f8"),
-                                                                      ("vm_from_pu", "f8"),
-                                                                      ("va_from_degree", "f8"),
-                                                                      ("vm_to_pu", "f8"),
-                                                                      ("va_to_degree", "f8"),
-                                                                      ("loading_percent", "f8")]))
-        if not "vm_hv_pu" in net._empty_res_trafo:
-            net["_empty_res_trafo"] = pd.DataFrame(np.zeros(0, dtype= [("p_hv_mw", "f8"),
+    if net.name is None:
+        net.name = ""
+    if "sn_kva" not in net:
+        net.sn_kva = 1e3
+    if "OPF_converged" not in net:
+        net["OPF_converged"] = False
+    net.line.rename(columns={'imax_ka': 'max_i_ka'}, inplace=True)
+    for typ, data in net.std_types["line"].items():
+        if "imax_ka" in data:
+            net.std_types["line"][typ]["max_i_ka"] = net.std_types["line"][typ].pop("imax_ka")
+
+    # "tap_phase_shifter" is now required for the calculation
+    if "tap_phase_shifter" not in net.trafo and "tp_phase_shifter"not in net.trafo:
+        net.trafo["tap_phase_shifter"] = False
+
+    # unsymmetric impedance
+    if "r_pu" in net.impedance:
+        net.impedance["rft_pu"] = net.impedance["rtf_pu"] = net.impedance["r_pu"]
+        net.impedance["xft_pu"] = net.impedance["xtf_pu"] = net.impedance["x_pu"]
+    for element in ["trafo", "line"]:
+        if "df" not in net[element]:
+            net[element]["df"] = 1.0
+
+    # initialize measurement dataframe
+    if "measurement" in net and "type" in net.measurement:
+        if net.measurement.empty:
+            del net["measurement"]
+        else:
+            net.measurement["side"] = None
+            bus_measurements = net.measurement.element_type == "bus"
+            net.measurement.loc[bus_measurements, "element"] = net.measurement.loc[bus_measurements, "bus"].values
+            net.measurement.loc[~bus_measurements, "side"] = net.measurement.loc[~bus_measurements, "bus"].values
+            net.measurement.rename(columns={'type': 'measurement_type'}, inplace=True)
+            net.measurement.drop(["bus"], axis=1, inplace=True)
+    if "measurement" in net and "name" not in net.measurement:
+        net.measurement.insert(0, "name", None)
+    if "measurement" not in net:
+        net["measurement"] = pd.DataFrame(np.zeros(0, dtype=[("name", np.dtype(object)),
+                                                             ("measurement_type", np.dtype(object)),
+                                                             ("element_type", np.dtype(object)),
+                                                             ("element", "uint32"),
+                                                             ("value", "float64"),
+                                                             ("std_dev", "float64"),
+                                                             ("side", np.dtype(object))]))
+
+    # initialize dcline dataframe in net if not exist
+    if "dcline" not in net:
+        net["dcline"] = pd.DataFrame(np.zeros(0, dtype=[("name", np.dtype(object)),
+                                                        ("from_bus", "u4"),
+                                                        ("to_bus", "u4"),
+                                                        ("p_kw", "f8"),
+                                                        ("loss_percent", 'f8'),
+                                                        ("loss_kw", 'f8'),
+                                                        ("vm_from_pu", "f8"),
+                                                        ("vm_to_pu", "f8"),
+                                                        ("max_p_kw", "f8"),
+                                                        ("min_q_from_kvar", "f8"),
+                                                        ("min_q_to_kvar", "f8"),
+                                                        ("max_q_from_kvar", "f8"),
+                                                        ("max_q_to_kvar", "f8"),
+                                                        ("cost_per_kw", 'f8'),
+                                                        ("in_service", 'bool')]))
+    # initialize storage dataframe in net if not exist
+    if "storage" not in net:
+        net["storage"] = pd.DataFrame(np.zeros(0, dtype=[("name", np.dtype(object)),
+                                                         ("bus", "i8"),
+                                                         ("p_kw", "f8"),
+                                                         ("q_kvar", "f8"),
+                                                         ("sn_kva", "f8"),
+                                                         ("soc_percent", "f8"),
+                                                         ("min_e_kwh", "f8"),
+                                                         ("max_e_kwh", "f8"),
+                                                         ("scaling", "f8"),
+                                                         ("in_service", 'bool'),
+                                                         ("type", np.dtype(object))]))
+
+    if "_empty_res_dcline" not in net:
+        net["_empty_res_dcline"] = pd.DataFrame(np.zeros(0, dtype=[("p_from_kw", "f8"),
+                                                                   ("q_from_kvar", "f8"),
+                                                                   ("p_to_kw", "f8"),
+                                                                   ("q_to_kvar", "f8"),
+                                                                   ("pl_kw", "f8"),
+                                                                   ("vm_from_pu", "f8"),
+                                                                   ("va_from_degree", "f8"),
+                                                                   ("vm_to_pu", "f8"),
+                                                                   ("va_to_degree", "f8")]))
+    if "_empty_res_storage" not in net:
+        net["_empty_res_storage"] = pd.DataFrame(np.zeros(0, dtype=[("p_kw", "f8"),
+                                                                    ("q_kvar", "f8")]))
+    if not "vm_pu" in net._empty_res_gen:
+        net["_empty_res_gen"] = pd.DataFrame(np.zeros(0, dtype= [("p_mw", "f8"),
+                                                                 ("q_mvar", "f8"),
+                                                                 ("va_degree", "f8"),
+                                                                 ("vm_pu", "f8")]))
+
+    if not "vm_from_pu" in net._empty_res_line:
+        net["_empty_res_line"] = pd.DataFrame(np.zeros(0, dtype= [("p_from_mw", "f8"),
+                                                                  ("q_from_mvar", "f8"),
+                                                                  ("p_to_mw", "f8"),
+                                                                  ("q_to_mvar", "f8"),
+                                                                  ("pl_mw", "f8"),
+                                                                  ("ql_mvar", "f8"),
+                                                                  ("i_from_ka", "f8"),
+                                                                  ("i_to_ka", "f8"),
+                                                                  ("i_ka", "f8"),
+                                                                  ("vm_from_pu", "f8"),
+                                                                  ("va_from_degree", "f8"),
+                                                                  ("vm_to_pu", "f8"),
+                                                                  ("va_to_degree", "f8"),
+                                                                  ("loading_percent", "f8")]))
+    if not "vm_hv_pu" in net._empty_res_trafo:
+        net["_empty_res_trafo"] = pd.DataFrame(np.zeros(0, dtype= [("p_hv_mw", "f8"),
+                                                                   ("q_hv_mvar", "f8"),
+                                                                   ("p_lv_mw", "f8"),
+                                                                   ("q_lv_mvar", "f8"),
+                                                                   ("pl_mw", "f8"),
+                                                                   ("ql_mvar", "f8"),
+                                                                   ("i_hv_ka", "f8"),
+                                                                   ("i_lv_ka", "f8"),
+                                                                   ("vm_hv_pu", "f8"),
+                                                                   ("va_hv_degree", "f8"),
+                                                                   ("vm_lv_pu", "f8"),
+                                                                   ("va_lv_degree", "f8"),
+                                                                   ("loading_percent", "f8")]))
+    if not "vm_hv_pu" in net._empty_res_trafo3w:
+        net["_empty_res_trafo3w"] = pd.DataFrame(np.zeros(0, dtype=   [("p_hv_mw", "f8"),
                                                                        ("q_hv_mvar", "f8"),
+                                                                       ("p_mv_mw", "f8"),
+                                                                       ("q_mv_mvar", "f8"),
                                                                        ("p_lv_mw", "f8"),
                                                                        ("q_lv_mvar", "f8"),
                                                                        ("pl_mw", "f8"),
                                                                        ("ql_mvar", "f8"),
                                                                        ("i_hv_ka", "f8"),
+                                                                       ("i_mv_ka", "f8"),
                                                                        ("i_lv_ka", "f8"),
                                                                        ("vm_hv_pu", "f8"),
                                                                        ("va_hv_degree", "f8"),
+                                                                       ("vm_mv_pu", "f8"),
+                                                                       ("va_mv_degree", "f8"),
                                                                        ("vm_lv_pu", "f8"),
                                                                        ("va_lv_degree", "f8"),
                                                                        ("loading_percent", "f8")]))
-        if not "vm_hv_pu" in net._empty_res_trafo3w:
-            net["_empty_res_trafo3w"] = pd.DataFrame(np.zeros(0, dtype=   [("p_hv_mw", "f8"),
-                                                                           ("q_hv_mvar", "f8"),
-                                                                           ("p_mv_mw", "f8"),
-                                                                           ("q_mv_mvar", "f8"),
-                                                                           ("p_lv_mw", "f8"),
-                                                                           ("q_lv_mvar", "f8"),
-                                                                           ("pl_mw", "f8"),
-                                                                           ("ql_mvar", "f8"),
-                                                                           ("i_hv_ka", "f8"),
-                                                                           ("i_mv_ka", "f8"),
-                                                                           ("i_lv_ka", "f8"),
-                                                                           ("vm_hv_pu", "f8"),
-                                                                           ("va_hv_degree", "f8"),
-                                                                           ("vm_mv_pu", "f8"),
-                                                                           ("va_mv_degree", "f8"),
-                                                                           ("vm_lv_pu", "f8"),
-                                                                           ("va_lv_degree", "f8"),
-                                                                           ("loading_percent", "f8")]))
-        # update required values for OPF
-        if "min_p_kw" in net.gen and "max_p_kw" in net.gen:
-            if np.any(net.gen.min_p_kw > net.gen.max_p_kw):
-                pmin = copy.copy(net.gen.min_p_kw.values)
-                pmax = copy.copy(net.gen.max_p_kw.values)
-                net.gen["min_p_kw"] = pmax
-                net.gen["max_p_kw"] = pmin
-        if "pwl_cost" not in net:
-            net["pwl_cost"] = pd.DataFrame(np.zeros(0, dtype=
-                                                             [("power_type", np.dtype(object)),
-                                                              ("element", np.dtype(object)),
-                                                              ("et", np.dtype(object)),
-                                                              ("points", np.dtype(object))
-                                                              ]))
-
-        if "poly_cost" not in net:
-            net["poly_cost"] = pd.DataFrame(np.zeros(0, dtype=
-                                                       [("element", np.dtype(object)),
-                                                        ("et", np.dtype(object)),
-                                                          ("cp0_eur", np.dtype("f8")),
-                                                          ("cp1_eur_per_mw", np.dtype("f8")),
-                                                          ("cp2_eur_per_mw2", np.dtype("f8")),
-                                                          ("cq0_eur", np.dtype("f8")),
-                                                          ("cq1_eur_per_kvar", np.dtype("f8")),
-                                                          ("cq2_eur_per_kvar2", np.dtype("f8"))
+    # update required values for OPF
+    if "min_p_kw" in net.gen and "max_p_kw" in net.gen:
+        if np.any(net.gen.min_p_kw > net.gen.max_p_kw):
+            pmin = copy.copy(net.gen.min_p_kw.values)
+            pmax = copy.copy(net.gen.max_p_kw.values)
+            net.gen["min_p_kw"] = pmax
+            net.gen["max_p_kw"] = pmin
+    if "pwl_cost" not in net:
+        net["pwl_cost"] = pd.DataFrame(np.zeros(0, dtype=
+                                                         [("power_type", np.dtype(object)),
+                                                          ("element", np.dtype(object)),
+                                                          ("et", np.dtype(object)),
+                                                          ("points", np.dtype(object))
                                                           ]))
 
-        if "cost_per_kw" in net.gen:
-            if not "piecewise_linear_cost" in net:
-                for index, cost in net.gen.cost_per_kw.iteritems():
-                    if not np.isnan(cost):
-                        create_poly_cost(net, index, "gen", cp1_eur_per_mw=cost*1e3)
-
-        if "cost_per_kw" in net.sgen:
-            if "min_p_kw" not in net.sgen:
-                net.sgen["min_p_kw"] = net.sgen.p_kw
-            if "max_p_kw" not in net.sgen:
-                net.sgen["max_p_kw"] = 0
-
-            if not "piecewise_linear_cost" in net:
-                for index, cost in net.sgen.cost_per_kw.iteritems():
-                    if not np.isnan(cost):
-                        create_poly_cost(net, index, "sgen", cp1_eur_per_kw=cost)
-
-        if "cost_per_kw" in net.ext_grid:
-            if "min_p_kw" not in net.ext_grid:
-                net.ext_grid["min_p_kw"] = -1e9
-            if "max_p_kw" not in net.ext_grid:
-                net.ext_grid["max_p_kw"] = 0
-            if not "piecewise_linear_cost" in net:
-                for index, cost in net.ext_grid.cost_per_kw.iteritems():
-                    if not np.isnan(cost):
-                        create_poly_cost(net, index, "ext_grid", cp1_eur_per_kw=cost)
-
-        if "cost_per_kvar" in net.gen:
-            if not "piecewise_linear_cost" in net:
-                for index, cost in net.gen.cost_per_kvar.iteritems():
-                    if not np.isnan(cost):
-                        create_poly_cost(net, index, "ext_grid", cp1_eur_per_mw=0, cq1_eur_per_mvar=cost*1e3)
-
-        if "cost_per_kvar" in net.sgen:
-            if not "piecewise_linear_cost" in net:
-                for index, cost in net.sgen.cost_per_kvar.iteritems():
-                    if not np.isnan(cost):
-                        create_poly_cost(net, index, "sgen", cp1_eur_per_mw=0, cq1_eur_per_mvar=cost*1e3)
-
-        if "cost_per_kvar" in net.ext_grid:
-            if not "piecewise_linear_cost" in net:
-                for index, cost in net.ext_grid.cost_per_kvar.iteritems():
-                    if not np.isnan(cost):
-                        create_poly_cost(net, index, "ext_grid", cp1_eur_per_mw=0, cq1_eur_per_mvar=cost*1e3)
-
-        if "_pd2ppc_lookups" not in net:
-            net._pd2ppc_lookups = {"bus": None,
-                                   "ext_grid": None,
-                                   "gen": None,
-                                   "branch": None,
-                                   "aux": None}
-        if "_is_elements" not in net and "__is_elements" in net:
-            net["_is_elements"] = copy.deepcopy(net["__is_elements"])
-            net.pop("__is_elements", None)
-        elif "_is_elements" not in net and "_is_elems" in net:
-            net["_is_elements"] = copy.deepcopy(net["_is_elems"])
-            net.pop("_is_elems", None)
-
-        if "options" in net:
-            if "recycle" in net["options"]:
-                if "_is_elements" not in net["options"]["recycle"]:
-                    net["options"]["recycle"]["_is_elements"] = copy.deepcopy(
-                        net["options"]["recycle"]["is_elems"])
-                    net["options"]["recycle"].pop("is_elems", None)
-
-        if "const_z_percent" not in net.load or "const_i_percent" not in net.load:
-            net.load["const_z_percent"] = np.zeros(net.load.shape[0])
-            net.load["const_i_percent"] = np.zeros(net.load.shape[0])
-
-        if "vn_kv" not in net["shunt"]:
-            net.shunt["vn_kv"] = net.bus.vn_kv.loc[net.shunt.bus.values].values
-        if "step" not in net["shunt"]:
-            net.shunt["step"] = 1
-        if "max_step" not in net["shunt"]:
-            net.shunt["max_step"] = 1
-        if "std_type" not in net.trafo3w:
-            net.trafo3w["std_type"] = None
-
-        if "current_source" not in net.sgen:
-            net.sgen["current_source"] = net.sgen["type"].apply(func=lambda x: False if x == "motor" else True)
-
-    #    if "time_resolution" not in net:
-    #        # for storages
-    #        net.time_resolution = 1.0
-
-        new_net = create_empty_network()
-        for key, item in net.items():
-            if isinstance(item, pd.DataFrame):
-                for col in item.columns:
-                    if key in new_net and col in new_net[key].columns:
-                        if set(item.columns) == set(new_net[key]):
-                            try:
-                                net[key] = net[key].reindex(new_net[key].columns, axis=1)
-                            except TypeError:  # legacy for pandas <0.21
-                                net[key] = net[key].reindex_axis(new_net[key].columns, axis=1)
-                        if int(pd.__version__[2]) < 2:
-                            net[key][col] = net[key][col].astype(new_net[key][col].dtype,
-                                                                 raise_on_error=False)
-                        else:
-                            net[key][col] = net[key][col].astype(new_net[key][col].dtype,
-                                                                 errors="ignore")
-        if not "g_us_per_km" in net.line:
-            net.line["g_us_per_km"] = 0.
-        if not "slack" in net.gen:
-            net.gen["slack"] = False
-
-        if net.version < 2:
-            net.sgen.p_kw *= -1
-            net.sgen.q_kvar *= -1
-            net.gen.p_kw *= -1
-            for element in ["gen", "sgen", "ext_grid"]:
-                for suffix in ["p_kw", "q_kvar"]:
-                    constraints = {}
-                    if "min_%s"%suffix in net[element]:
-                        constraints["max_%s"%suffix] = net[element]["min_%s"%suffix] * -1
-                        del net[element]["min_%s"%suffix]
-                    if "max_%s"%suffix in net[element]:
-                        constraints["min_%s"%suffix] = net[element]["max_%s"%suffix] * -1
-                        del net[element]["max_%s"%suffix]
-                    for column, values in constraints.items():
-                        net[element][column] = values
-            if "polynomial_cost" in net:
-                for cost in net.polynomial_cost.itertuples():
-                    values = cost.c[0]
-                    if len(values) == 2:
-                        cp0 = values[1]
-                        cp1 = values[0]
-                        cp2 = 0
-                    elif len(values) == 3:
-                        cp0 = values[2]
-                        cp1 = values[1]
-                        cp2 = values[0]
-                    create_poly_cost(net, et=cost.element_type, element=cost.element, cp0_eur=cp0,
-                                     cp1_eur_per_mw=cp1*1e3, cp2_eur_per_mw2=cp2*1e6)
-                del net.polynomial_cost
-            if "piecewise_linear_cost" in net:
-                if len(net.piecewise_linear_cost) > 0:
-                    raise NotImplementedError
-                del net.piecewise_linear_cost
-
-            pq_measurements = net.measurement[net.measurement.measurement_type.isin(["p", "q"])].index
-            net.measurement.loc[pq_measurements, ["value", "std_dev"]] *= 1e-3
-
-        _convert_to_mw(net)
-        if "sn_kva" in net.keys():
-            net.sn_mva = net.sn_kva*1e-3
-            del net.sn_kva
-        net.version = float(__version__[:3])
+    if "poly_cost" not in net:
+        net["poly_cost"] = pd.DataFrame(np.zeros(0, dtype=
+                                                   [("element", np.dtype(object)),
+                                                    ("et", np.dtype(object)),
+                                                      ("cp0_eur", np.dtype("f8")),
+                                                      ("cp1_eur_per_mw", np.dtype("f8")),
+                                                      ("cp2_eur_per_mw2", np.dtype("f8")),
+                                                      ("cq0_eur", np.dtype("f8")),
+                                                      ("cq1_eur_per_kvar", np.dtype("f8")),
+                                                      ("cq2_eur_per_kvar2", np.dtype("f8"))
+                                                      ]))
+        
+    if "coords" not in net.bus_geodata:
+        net.bus_geodata["coords"] = None
+                                                      
+    if "cost_per_kw" in net.gen:
+        if not "piecewise_linear_cost" in net:
+            for index, cost in net.gen.cost_per_kw.iteritems():
+                if not np.isnan(cost):
+                    create_poly_cost(net, index, "gen", cp1_eur_per_mw=cost*1e3)
+
+    if "cost_per_kw" in net.sgen:
+        if "min_p_kw" not in net.sgen:
+            net.sgen["min_p_kw"] = net.sgen.p_kw
+        if "max_p_kw" not in net.sgen:
+            net.sgen["max_p_kw"] = 0
+
+        if not "piecewise_linear_cost" in net:
+            for index, cost in net.sgen.cost_per_kw.iteritems():
+                if not np.isnan(cost):
+                    create_poly_cost(net, index, "sgen", cp1_eur_per_kw=cost)
+
+    if "cost_per_kw" in net.ext_grid:
+        if "min_p_kw" not in net.ext_grid:
+            net.ext_grid["min_p_kw"] = -1e9
+        if "max_p_kw" not in net.ext_grid:
+            net.ext_grid["max_p_kw"] = 0
+        if not "piecewise_linear_cost" in net:
+            for index, cost in net.ext_grid.cost_per_kw.iteritems():
+                if not np.isnan(cost):
+                    create_poly_cost(net, index, "ext_grid", cp1_eur_per_kw=cost)
+
+    if "cost_per_kvar" in net.gen:
+        if not "piecewise_linear_cost" in net:
+            for index, cost in net.gen.cost_per_kvar.iteritems():
+                if not np.isnan(cost):
+                    create_poly_cost(net, index, "ext_grid", cp1_eur_per_mw=0, cq1_eur_per_mvar=cost*1e3)
+
+    if "cost_per_kvar" in net.sgen:
+        if not "piecewise_linear_cost" in net:
+            for index, cost in net.sgen.cost_per_kvar.iteritems():
+                if not np.isnan(cost):
+                    create_poly_cost(net, index, "sgen", cp1_eur_per_mw=0, cq1_eur_per_mvar=cost*1e3)
+
+    if "cost_per_kvar" in net.ext_grid:
+        if not "piecewise_linear_cost" in net:
+            for index, cost in net.ext_grid.cost_per_kvar.iteritems():
+                if not np.isnan(cost):
+                    create_poly_cost(net, index, "ext_grid", cp1_eur_per_mw=0, cq1_eur_per_mvar=cost*1e3)
+
+    if "_pd2ppc_lookups" not in net:
+        net._pd2ppc_lookups = {"bus": None,
+                               "ext_grid": None,
+                               "gen": None,
+                               "branch": None,
+                               "aux": None}
+    if "_is_elements" not in net and "__is_elements" in net:
+        net["_is_elements"] = copy.deepcopy(net["__is_elements"])
+        net.pop("__is_elements", None)
+    elif "_is_elements" not in net and "_is_elems" in net:
+        net["_is_elements"] = copy.deepcopy(net["_is_elems"])
+        net.pop("_is_elems", None)
+
+    if "options" in net:
+        if "recycle" in net["options"]:
+            if "_is_elements" not in net["options"]["recycle"]:
+                net["options"]["recycle"]["_is_elements"] = copy.deepcopy(
+                    net["options"]["recycle"]["is_elems"])
+                net["options"]["recycle"].pop("is_elems", None)
+
+    if "const_z_percent" not in net.load or "const_i_percent" not in net.load:
+        net.load["const_z_percent"] = np.zeros(net.load.shape[0])
+        net.load["const_i_percent"] = np.zeros(net.load.shape[0])
+
+    if "vn_kv" not in net["shunt"]:
+        net.shunt["vn_kv"] = net.bus.vn_kv.loc[net.shunt.bus.values].values
+    if "step" not in net["shunt"]:
+        net.shunt["step"] = 1
+    if "max_step" not in net["shunt"]:
+        net.shunt["max_step"] = 1
+    if "std_type" not in net.trafo3w:
+        net.trafo3w["std_type"] = None
+
+    if "current_source" not in net.sgen:
+        net.sgen["current_source"] = net.sgen["type"].apply(func=lambda x: False if x == "motor" else True)
+
+#    if "time_resolution" not in net:
+#        # for storages
+#        net.time_resolution = 1.0
+
+    new_net = create_empty_network()
+    for key, item in net.items():
+        if isinstance(item, pd.DataFrame):
+            for col in item.columns:
+                if key in new_net and col in new_net[key].columns:
+                    if set(item.columns) == set(new_net[key]):
+                        try:
+                            net[key] = net[key].reindex(new_net[key].columns, axis=1)
+                        except TypeError:  # legacy for pandas <0.21
+                            net[key] = net[key].reindex_axis(new_net[key].columns, axis=1)
+                    if int(pd.__version__[2]) < 2:
+                        net[key][col] = net[key][col].astype(new_net[key][col].dtype,
+                                                             raise_on_error=False)
+                    else:
+                        net[key][col] = net[key][col].astype(new_net[key][col].dtype,
+                                                             errors="ignore")
+    if not "g_us_per_km" in net.line:
+        net.line["g_us_per_km"] = 0.
+    if not "slack" in net.gen:
+        net.gen["slack"] = False
+
+    if net.version < 2:
+        net.sgen.p_kw *= -1
+        net.sgen.q_kvar *= -1
+        net.gen.p_kw *= -1
+        for element in ["gen", "sgen", "ext_grid"]:
+            for suffix in ["p_kw", "q_kvar"]:
+                constraints = {}
+                if "min_%s"%suffix in net[element]:
+                    constraints["max_%s"%suffix] = net[element]["min_%s"%suffix] * -1
+                    del net[element]["min_%s"%suffix]
+                if "max_%s"%suffix in net[element]:
+                    constraints["min_%s"%suffix] = net[element]["max_%s"%suffix] * -1
+                    del net[element]["max_%s"%suffix]
+                for column, values in constraints.items():
+                    net[element][column] = values
+        if "polynomial_cost" in net:
+            for cost in net.polynomial_cost.itertuples():
+                values = cost.c[0]
+                if len(values) == 2:
+                    cp0 = values[1]
+                    cp1 = values[0]
+                    cp2 = 0
+                elif len(values) == 3:
+                    cp0 = values[2]
+                    cp1 = values[1]
+                    cp2 = values[0]
+                create_poly_cost(net, et=cost.element_type, element=cost.element, cp0_eur=cp0,
+                                 cp1_eur_per_mw=cp1*1e3, cp2_eur_per_mw2=cp2*1e6)
+            del net.polynomial_cost
+        if "piecewise_linear_cost" in net:
+            if len(net.piecewise_linear_cost) > 0:
+                raise NotImplementedError
+            del net.piecewise_linear_cost
+
+        pq_measurements = net.measurement[net.measurement.measurement_type.isin(["p", "q"])].index
+        net.measurement.loc[pq_measurements, ["value", "std_dev"]] *= 1e-3
+
+    _convert_to_mw(net)
+    _revert_pfe_mw(net)
+    if "sn_kva" in net.keys():
+        net.sn_mva = net.sn_kva*1e-3
+        del net.sn_kva
+    net.version = float(__version__[:3])
 
     _update_trafo_parameter_names(net)
-    _revert_pfe_mw(net)
     return net
 
 def _update_trafo_parameter_names(net):
@@ -1024,6 +1025,15 @@
     net.switch.closed = net.switch.closed.astype(bool)
     net.version = 1.0
 
+def compare_arrays(x, y):
+    """ Returns an array of bools whether array x is equal to array y. Strings are allowed in x
+        or y. NaN values are assumed as equal. """
+    if x.shape == y.shape:
+        # (x != x) is like np.isnan(x) - but works also for strings
+        return np.equal(x, y) | ((x != x) & (y != y))
+    else:
+        raise ValueError("x and y needs to have the same shape.")
+
 
 def add_column_from_node_to_elements(net, column, replace, elements=None, branch_bus=None,
                                      verbose=True):
@@ -1052,8 +1062,8 @@
     if column not in net.bus.columns:
         raise ValueError("%s is not in net.bus.columns" % column)
     elements = elements if elements is not None else pp_elements(bus=False)
-    elements_to_replace = elements if replace else [el for el in elements if column not in
-                                                    net[el].columns]
+    elements_to_replace = elements if replace else [el for el in elements if column not in 
+                                                  net[el].columns or net[el][column].isnull().all()]
     # bus elements
     for element, bus_type in element_bus_tuples(bus_elements=True, branch_elements=False):
         if element in elements_to_replace:
@@ -1071,7 +1081,7 @@
     for element, bus_type in element_bus_tuples(bus_elements=False, branch_elements=True):
         if (element in elements_to_replace) & (element not in already_validated):
             already_validated += [element]
-            crossing = sum(net[element][column].values != to_validate[element])
+            crossing = sum(~compare_arrays(net[element][column].values, to_validate[element]))
             if crossing > 0:
                 if verbose:
                     logger.warning("There have been %i %ss with different " % (crossing, element) +
@@ -1160,12 +1170,12 @@
             len(closed_switches), closed_switches))
 
 
-def drop_inactive_elements(net):
+def drop_inactive_elements(net, respect_switches=True):
     """
     Drops any elements not in service AND any elements connected to inactive
     buses.
     """
-    set_isolated_areas_out_of_service(net)
+    set_isolated_areas_out_of_service(net, respect_switches=respect_switches)
     drop_out_of_service_elements(net)
 
 
@@ -1365,1939 +1375,12 @@
                 pass
 
 
-def set_isolated_areas_out_of_service(net):
+def set_isolated_areas_out_of_service(net, respect_switches=True):
     """
     Set all isolated buses and all elements connected to isolated buses out of service.
     """
     closed_switches = set()
-    unsupplied = unsupplied_buses(net)
-    logger.info("set %d of %d unsupplied buses out of service" % (
-        len(net.bus.loc[unsupplied].query('~in_service')), len(unsupplied)))
-    set_element_status(net, unsupplied, False)
-
-    # TODO: remove this loop after unsupplied_buses are fixed
-    for tr3w in net.trafo3w.index.values:
-        tr3w_buses = net.trafo3w.loc[tr3w, ['hv_bus', 'mv_bus', 'lv_bus']].values
-        if not all(net.bus.loc[tr3w_buses, 'in_service'].values):
-            net.trafo3w.loc[tr3w, 'in_service'] = False
-
-    for element in ["line", "trafo"]:
-        oos_elements = net.line[~net.line.in_service].index
-        oos_switches = net.switch[(net.switch.et == element[0]) &
-                                  (net.switch.element.isin(oos_elements))].index
-
-        closed_switches.update([i for i in oos_switches.values if not net.switch.at[i, 'closed']])
-        net.switch.loc[oos_switches, "closed"] = True
-
-        for idx, bus in net.switch[
-            ~net.switch.closed & (net.switch.et == element[0])][["element", "bus"]].values:
-            if not net.bus.in_service.at[next_bus(net, bus, idx, element)]:
-                net[element].at[idx, "in_service"] = False
-    if len(closed_switches) > 0:
-        logger.info('closed %d switches: %s' % (len(closed_switches), closed_switches))
-
-
-def select_subnet(net, buses, include_switch_buses=False, include_results=False,
-                  keep_everything_else=False):
-    """
-    Selects a subnet by a list of bus indices and returns a net with all elements
-    connected to them.
-    """
-    buses = set(buses)
-    if include_switch_buses:
-        # we add both buses of a connected line, the one selected is not switch.bus
-
-        # for all line switches
-        for _, s in net["switch"].query("et=='l'").iterrows():
-            # get from/to-bus of the connected line
-            fb = net["line"]["from_bus"].at[s["element"]]
-            tb = net["line"]["to_bus"].at[s["element"]]
-            # if one bus of the line is selected and its not the switch-bus, add the other bus
-            if fb in buses and s["bus"] != fb:
-                buses.add(tb)
-            if tb in buses and s["bus"] != tb:
-                buses.add(fb)
-
-    p2 = create_empty_network()
-
-    p2.bus = net.bus.loc[buses]
-    for elm in pp_elements(bus=False, bus_elements=True, branch_elements=False, res_elements=False):
-        p2[elm] = net[elm][net[elm].bus.isin(buses)]
-
-    p2.line = net.line[(net.line.from_bus.isin(buses)) & (net.line.to_bus.isin(buses))]
-    p2.dcline = net.dcline[(net.dcline.from_bus.isin(buses)) & (net.dcline.to_bus.isin(buses))]
-    p2.trafo = net.trafo[(net.trafo.hv_bus.isin(buses)) & (net.trafo.lv_bus.isin(buses))]
-    p2.trafo3w = net.trafo3w[(net.trafo3w.hv_bus.isin(buses)) & (net.trafo3w.mv_bus.isin(buses)) &
-                             (net.trafo3w.lv_bus.isin(buses))]
-    p2.impedance = net.impedance[(net.impedance.from_bus.isin(buses)) &
-                                 (net.impedance.to_bus.isin(buses))]
-
-    if include_results:
-        for table in net.keys():
-            if net[table] is None:
-                continue
-            elif table == "res_bus":
-                p2[table] = net[table].loc[buses]
-            elif table.startswith("res_"):
-                p2[table] = net[table].loc[p2[table.split("res_")[1]].index]
-    if "bus_geodata" in net:
-        p2["bus_geodata"] = net["bus_geodata"].loc[net["bus_geodata"].index.isin(buses)]
-    if "line_geodata" in net:
-        lines = p2.line.index
-        p2["line_geodata"] = net["line_geodata"].loc[net["line_geodata"].index.isin(lines)]
-
-    # switches
-    si = [i for i, s in net["switch"].iterrows()
-          if s["bus"] in buses and
-          ((s["et"] == "b" and s["element"] in p2["bus"].index) or
-           (s["et"] == "l" and s["element"] in p2["line"].index) or
-           (s["et"] == "t" and s["element"] in p2["trafo"].index))]
-    p2["switch"] = net["switch"].loc[si]
-    # return a pandapowerNet
-    if keep_everything_else:
-        newnet = copy.deepcopy(net)
-        newnet.update(p2)
-        return pandapowerNet(newnet)
-    p2["std_types"] = copy.deepcopy(net["std_types"])
-    return pandapowerNet(p2)
-
-
-def merge_nets(net1, net2, validate=True, tol=1e-9, **kwargs):
-    """
-    Function to concatenate two nets into one data structure. All element tables get new,
-    continuous indizes in order to avoid duplicates.
-    """
-    net = copy.deepcopy(net1)
-    net1 = copy.deepcopy(net1)
-    net2 = copy.deepcopy(net2)
-    create_continuous_bus_index(net2, start=net1.bus.index.max() + 1)
-    if validate:
-        runpp(net1, **kwargs)
-        runpp(net2, **kwargs)
-
-    def adapt_switches(net, element, offset=0):
-        switches = net.switch[net.switch.et == element[0]]  # element[0] == "l" for "line", ect.
-        new_index = [net[element].index.get_loc(ix) + offset
-                     for ix in switches.element.values]
-        if len(new_index):
-            net.switch.loc[switches.index, "element"] = new_index
-
-    for element, table in net.items():
-        if element.startswith("_") or element.startswith("res") or element == "dtypes":
-            continue
-        if type(table) == pd.DataFrame and (len(table) > 0 or len(net2[element]) > 0):
-            if element == "switch":
-                adapt_switches(net2, "line", offset=len(net1.line))
-                adapt_switches(net1, "line")
-                adapt_switches(net2, "trafo", offset=len(net1.trafo))
-                adapt_switches(net1, "trafo")
-            if element == "line_geodata":
-                ni = [net1.line.index.get_loc(ix) for ix in net1["line_geodata"].index]
-                net1.line_geodata.set_index(np.array(ni), inplace=True)
-                ni = [net2.line.index.get_loc(ix) + len(net1.line)
-                      for ix in net2["line_geodata"].index]
-                net2.line_geodata.set_index(np.array(ni), inplace=True)
-            ignore_index = element not in ("bus", "bus_geodata", "line_geodata")
-            dtypes = net1[element].dtypes
-            try:
-                net[element] = pd.concat([net1[element], net2[element]], ignore_index=ignore_index,
-                                         sort=True)
-            except:
-                # pandas legacy < 0.21
-                net[element] = pd.concat([net1[element], net2[element]], ignore_index=ignore_index)
-            _preserve_dtypes(net[element], dtypes)
-    # update standard types of net by data of net2
-    for type_ in net.std_types.keys():
-        # net2.std_types[type_].update(net1.std_types[type_])  # if net1.std_types have priority
-        net.std_types[type_].update(net2.std_types[type_])
-    if validate:
-        runpp(net, **kwargs)
-        dev1 = max(abs(net.res_bus.loc[net1.bus.index].vm_pu.values - net1.res_bus.vm_pu.values))
-        dev2 = max(abs(net.res_bus.iloc[len(net1.bus.index):].vm_pu.values -
-                       net2.res_bus.vm_pu.values))
-        if dev1 > tol or dev2 > tol:
-            raise UserWarning("Deviation in bus voltages after merging: %.10f" % max(dev1, dev2))
-    return net
-
-
-# --- item/element selections
-
-def get_element_index(net, element, name, exact_match=True):
-    """
-    Returns the element(s) identified by a name or regex and its element-table.
-
-    INPUT:
-      **net** - pandapower network
-
-      **element** - Table to get indices from ("line", "bus", "trafo" etc.)
-
-      **name** - Name of the element to match.
-
-    OPTIONAL:
-      **exact_match** (boolean, True) - True: Expects exactly one match, raises
-                                                UserWarning otherwise.
-                                        False: returns all indices containing the name
-
-    OUTPUT:
-      **index** - The indices of matching element(s).
-    """
-    if exact_match:
-        idx = net[element][net[element]["name"] == name].index
-        if len(idx) == 0:
-            raise UserWarning("There is no %s with name %s" % (element, name))
-        if len(idx) > 1:
-            raise UserWarning("Duplicate %s names for %s" % (element, name))
-        return idx[0]
-    else:
-        return net[element][net[element]["name"].str.contains(name)].index
-
-
-def get_element_indices(net, element, name, exact_match=True):
-    """
-    Returns a list of element(s) identified by a name or regex and its element-table -> Wrapper
-    function of get_element_index()
-
-    INPUT:
-      **net** - pandapower network
-
-      **element** (str or iterable of strings) - Element table to get indices from ("line", "bus",
-            "trafo" etc.)
-
-      **name** (str or iterable of strings) - Name of the element to match.
-
-    OPTIONAL:
-      **exact_match** (boolean, True) - True: Expects exactly one match, raises
-                                                UserWarning otherwise.
-                                        False: returns all indices containing the name
-
-    OUTPUT:
-      **index** (list) - List of the indices of matching element(s).
-
-    EXAMPLE:
-        import pandapower.networks as pn
-        import pandapower as pp
-        net = pn.example_multivoltage()
-        idx1 = pp.get_element_indices(net, "bus", ["Bus HV%i" % i for i in range(1, 4)])
-        idx2 = pp.get_element_indices(net, ["bus", "line"], "HV", exact_match=False)
-        idx3 = pp.get_element_indices(net, ["bus", "line"], ["Bus HV3", "MV Line6"])
-    """
-    if isinstance(element, str) and isinstance(name, str):
-        element = [element]
-        name = [name]
-    else:
-        element = element if not isinstance(element, str) else [element] * len(name)
-        name = name if not isinstance(name, str) else [name] * len(element)
-    if len(element) != len(name):
-        raise ValueError("'element' and 'name' must have the same length.")
-    idx = []
-    for elm, nam in zip(element, name):
-        idx += [get_element_index(net, elm, nam, exact_match=exact_match)]
-    return idx
-
-
-def next_bus(net, bus, element_id, et='line', **kwargs):
-    """
-    Returns the index of the second bus an element is connected to, given a
-    first one. E.g. the from_bus given the to_bus of a line.
-    """
-    if et == 'line':
-        bc = ["from_bus", "to_bus"]
-    elif et == 'trafo':
-        bc = ["hv_bus", "lv_bus"]
-    elif et == "switch" and list(net[et].loc[element_id, ["et"]].values) == [
-        'b']:  # Raises error if switch is not a bus-bus switch
-        bc = ["bus", "element"]
-    else:
-        raise Exception("unknown element type")
-    nb = list(net[et].loc[element_id, bc].values)
-    nb.remove(bus)
-    return nb[0]
-
-
-def get_connected_elements(net, element, buses, respect_switches=True, respect_in_service=False):
-    """
-     Returns elements connected to a given bus.
-
-     INPUT:
-        **net** (pandapowerNet)
-
-        **element** (string, name of the element table)
-
-        **buses** (single integer or iterable of ints)
-
-     OPTIONAL:
-        **respect_switches** (boolean, True)    - True: open switches will be respected
-                                                  False: open switches will be ignored
-        **respect_in_service** (boolean, False) - True: in_service status of connected lines will be
-                                                        respected
-                                                  False: in_service status will be ignored
-     OUTPUT:
-        **connected_elements** (set) - Returns connected elements.
-
-    """
-
-    if not hasattr(buses, "__iter__"):
-        buses = [buses]
-
-    if element in ["line", "l"]:
-        element = "l"
-        element_table = net.line
-        connected_elements = set(net.line.index[net.line.from_bus.isin(buses) |
-                                                net.line.to_bus.isin(buses)])
-
-    elif element in ["dcline"]:
-        element_table = net.dcline
-        connected_elements = set(net.dcline.index[net.dcline.from_bus.isin(buses) |
-                                                  net.dcline.to_bus.isin(buses)])
-
-    elif element in ["trafo"]:
-        element = "t"
-        element_table = net.trafo
-        connected_elements = set(net["trafo"].index[(net.trafo.hv_bus.isin(buses)) |
-                                                    (net.trafo.lv_bus.isin(buses))])
-    elif element in ["trafo3w", "t3w"]:
-        element = "t3w"
-        element_table = net.trafo3w
-        connected_elements = set(net["trafo3w"].index[(net.trafo3w.hv_bus.isin(buses)) |
-                                                      (net.trafo3w.mv_bus.isin(buses)) |
-                                                      (net.trafo3w.lv_bus.isin(buses))])
-    elif element == "impedance":
-        element_table = net.impedance
-        connected_elements = set(net["impedance"].index[(net.impedance.from_bus.isin(buses)) |
-                                                        (net.impedance.to_bus.isin(buses))])
-    elif element in ["gen", "ext_grid", "xward", "shunt", "ward", "sgen", "load", "storage"]:
-        element_table = net[element]
-        connected_elements = set(element_table.index[(element_table.bus.isin(buses))])
-    elif element in ['_equiv_trafo3w']:
-        # ignore '_equiv_trafo3w'
-        return {}
-    else:
-        raise UserWarning("Unknown element! ", element)
-
-    if respect_switches and element in ["l", "t", "t3w"]:
-        open_switches = get_connected_switches(net, buses, consider=element, status="open")
-        if open_switches:
-            open_and_connected = net.switch.loc[net.switch.index.isin(open_switches) &
-                                                net.switch.element.isin(connected_elements)].index
-            connected_elements -= set(net.switch.element[open_and_connected])
-
-    if respect_in_service:
-        connected_elements -= set(element_table[~element_table.in_service].index)
-
-    return connected_elements
-
-
-def get_connected_buses(net, buses, consider=("l", "s", "t", "t3"), respect_switches=True,
-                        respect_in_service=False):
-    """
-     Returns buses connected to given buses. The source buses will NOT be returned.
-
-     INPUT:
-        **net** (pandapowerNet)
-
-        **buses** (single integer or iterable of ints)
-
-     OPTIONAL:
-        **respect_switches** (boolean, True)        - True: open switches will be respected
-                                                      False: open switches will be ignored
-        **respect_in_service** (boolean, False)     - True: in_service status of connected buses
-                                                            will be respected
-                                                            False: in_service status will be
-                                                            ignored
-        **consider** (iterable, ("l", "s", "t"))    - Determines, which types of connections will
-                                                      be will be considered.
-                                                      l: lines
-                                                      s: switches
-                                                      t: trafos
-     OUTPUT:
-        **cl** (set) - Returns connected buses.
-
-    """
-    if not hasattr(buses, "__iter__"):
-        buses = [buses]
-
-    cb = set()
-    if "l" in consider:
-        in_service_constr = net.line.in_service if respect_in_service else True
-        opened_lines = set(net.switch.loc[(~net.switch.closed) & (net.switch.et == "l")
-                                          ].element.unique()) if respect_switches else {}
-        connected_fb_lines = set(net.line.index[
-                                     (net.line.from_bus.isin(buses)) & ~net.line.index.isin(
-                                         opened_lines) &
-                                     (in_service_constr)])
-        connected_tb_lines = set(net.line.index[
-                                     (net.line.to_bus.isin(buses)) & ~net.line.index.isin(
-                                         opened_lines) &
-                                     (in_service_constr)])
-        cb |= set(net.line[net.line.index.isin(connected_tb_lines)].from_bus)
-        cb |= set(net.line[net.line.index.isin(connected_fb_lines)].to_bus)
-
-    if "s" in consider:
-        cs = get_connected_switches(net, buses, consider='b',
-                                    status="closed" if respect_switches else "all")
-        cb |= set(net.switch[net.switch.index.isin(cs)].element)
-        cb |= set(net.switch[net.switch.index.isin(cs)].bus)
-
-    if "t" in consider:
-        in_service_constr = net.trafo.in_service if respect_in_service else True
-        opened_trafos = set(net.switch.loc[(~net.switch.closed) & (net.switch.et == "t")
-                                           ].element.unique()) if respect_switches else {}
-        connected_hvb_trafos = set(net.trafo.index[
-                                       (net.trafo.hv_bus.isin(buses)) & ~net.trafo.index.isin(
-                                           opened_trafos) &
-                                       (in_service_constr)])
-        connected_lvb_trafos = set(net.trafo.index[
-                                       (net.trafo.lv_bus.isin(buses)) & ~net.trafo.index.isin(
-                                           opened_trafos) &
-                                       (in_service_constr)])
-        cb |= set(net.trafo.loc[connected_lvb_trafos].hv_bus.values)
-        cb |= set(net.trafo.loc[connected_hvb_trafos].lv_bus.values)
-
-    # Gives the lv mv and hv buses of a 3 winding transformer
-    if "t3" in consider:
-        ct3 = get_connected_elements(net, "trafo3w", buses, respect_switches, respect_in_service)
-        cb |= set(net.trafo3w.loc[ct3].hv_bus.values)
-        cb |= set(net.trafo3w.loc[ct3].mv_bus.values)
-        cb |= set(net.trafo3w.loc[ct3].lv_bus.values)
-
-    if respect_in_service:
-        cb -= set(net.bus[~net.bus.in_service].index)
-
-    return cb - set(buses)
-
-
-def get_connected_buses_at_element(net, element, et, respect_in_service=False):
-    """
-     Returns buses connected to a given line, switch or trafo. In case of a bus switch, two buses
-     will be returned, else one.
-
-     INPUT:
-        **net** (pandapowerNet)
-
-        **element** (integer)
-
-        **et** (string)                             - Type of the source element:
-                                                      l: line
-                                                      s: switch
-                                                      t: trafo
-
-     OPTIONAL:
-        **respect_in_service** (boolean, False)     - True: in_service status of connected buses
-                                                            will be respected
-                                                      False: in_service status will be ignored
-     OUTPUT:
-        **cl** (set) - Returns connected switches.
-
-    """
-
-    cb = set()
-    if et == 'l':
-        cb.add(net.line.from_bus.at[element])
-        cb.add(net.line.to_bus.at[element])
-
-    elif et == 's':
-        cb.add(net.switch.bus.at[element])
-        if net.switch.et.at[element] == 'b':
-            cb.add(net.switch.element.at[element])
-    elif et == 't':
-        cb.add(net.trafo.hv_bus.at[element])
-        cb.add(net.trafo.lv_bus.at[element])
-
-    if respect_in_service:
-        cb -= set(net.bus[~net.bus.in_service].index)
-
-    return cb
-
-
-def get_connected_switches(net, buses, consider=('b', 'l', 't'), status="all"):
-    """
-    Returns switches connected to given buses.
-
-    INPUT:
-        **net** (pandapowerNet)
-
-        **buses** (single integer or iterable of ints)
-
-    OPTIONAL:
-        **consider** (iterable, ("l", "s", "t"))    - Determines, which types of connections
-                                                      will be considered.
-                                                      l: lines
-                                                      b: bus-bus-switches
-                                                      t: trafos
-
-        **status** (string, ("all", "closed", "open"))    - Determines, which switches will
-                                                            be considered
-    OUTPUT:
-       **cl** (set) - Returns connected switches.
-
-    """
-
-    if not hasattr(buses, "__iter__"):
-        buses = [buses]
-
-    if status == "closed":
-        switch_selection = net.switch.closed
-    elif status == "open":
-        switch_selection = ~net.switch.closed
-    elif status == "all":
-        switch_selection = np.full(len(net.switch), True, dtype=bool)
-    else:
-        logger.warning("Unknown switch status \"%s\" selected! "
-                    "Selecting all switches by default." % status)
-
-    cs = set()
-    if 'b' in consider:
-        cs |= set(net['switch'].index[
-                      (net['switch']['bus'].isin(buses) | net['switch']['element'].isin(buses)) &
-                      (net['switch']['et'] == 'b') & switch_selection])
-    if 'l' in consider:
-        cs |= set(net['switch'].index[(net['switch']['bus'].isin(buses)) & (
-                net['switch']['et'] == 'l') & switch_selection])
-
-    if 't' in consider:
-        cs |= set(net['switch'].index[net['switch']['bus'].isin(buses) & (
-                net['switch']['et'] == 't') & switch_selection])
-
-    return cs
-
-
-def pq_from_cosphi(s, cosphi, qmode, pmode):
-    """
-    Calculates P/Q values from rated apparent power and cosine(phi) values.
-
-       - s: rated apparent power
-       - cosphi: cosine phi of the
-       - qmode: "ind" for inductive or "cap" for capacitive behaviour
-       - pmode: "load" for load or "gen" for generation
-
-    As all other pandapower functions this function is based on the consumer viewpoint. For active
-    power, that means that loads are positive and generation is negative. For reactive power,
-    inductive behaviour is modeled with positive values, capacitive behaviour with negative values.
-    """
-    if qmode == "ind":
-        qsign = 1 if pmode == "load" else -1
-    elif qmode == "cap":
-        qsign = -1 if pmode == "load" else 1
-    else:
-        raise ValueError("Unknown mode %s - specify 'ind' or 'cap'" % qmode)
-
-    p = s * cosphi
-    q = qsign * np.sqrt(s ** 2 - p ** 2)
-    return p, q
-
-
-def cosphi_from_pq(p, q):
-    """
-    Analog to pq_from_cosphi, but other way around.
-    In consumer viewpoint (pandapower): cap=overexcited and ind=underexcited
-    """
-    if p == 0:
-        cosphi = np.nan
-        logger.warning("A cosphi from p=0 is undefined.")
-    else:
-        cosphi = np.cos(np.arctan(q / p))
-    s = (p ** 2 + q ** 2) ** 0.5
-    pmode = ["undef", "load", "gen"][int(np.sign(p))]
-    qmode = ["ohm", "ind", "cap"][int(np.sign(q))]
-    return cosphi, s, qmode, pmode
-
-
-def create_replacement_switch_for_branch(net, element, idx):
-    """
-    Creates a switch parallel to a branch, connecting the same buses as the branch.
-    The switch is closed if the branch is in service and open if the branch is out of service.
-    The in_service status of the original branch is not affected and should be set separately,
-    if needed.
-
-    :param net: pandapower network
-    :param element: element table e. g. 'line', 'impedance'
-    :param idx: index of the branch e. g. 0
-    :return: None
-    """
-    bus_i = net[element].from_bus.at[idx]
-    bus_j = net[element].to_bus.at[idx]
-    in_service = net[element].in_service.at[idx]
-    if element in ['line', 'trafo']:
-        is_closed = all(
-            net.switch.loc[(net.switch.element == idx) & (net.switch.et == element[0]), 'closed'])
-        is_closed = is_closed and in_service
-    else:
-        is_closed = in_service
-
-    switch_name = 'REPLACEMENT_%s_%d' % (element, idx)
-    sid = create_switch(net, name=switch_name, bus=bus_i, element=bus_j, et='b', closed=is_closed,
-                        type='CB')
-    logger.debug('created switch %s (%d) as replacement for %s %s' %
-                 (switch_name, sid, element, idx))
-    return sid
-
-
-def replace_zero_branches_with_switches(net, elements=('line', 'impedance'),
-                                        zero_length=True, zero_impedance=True, in_service_only=True,
-                                        min_length_km=0, min_r_ohm_per_km=0, min_x_ohm_per_km=0,
-                                        min_c_nf_per_km=0, min_rft_pu=0, min_xft_pu=0, min_rtf_pu=0,
-                                        min_xtf_pu=0, drop_affected=False):
-    """
-    Creates a replacement switch for branches with zero impedance (line, impedance) and sets them
-    out of service.
-
-    :param net: pandapower network
-    :param elements: a tuple of names of element tables e. g. ('line', 'impedance') or (line)
-    :param zero_length: whether zero length lines will be affected
-    :param zero_impedance: whether zero impedance branches will be affected
-    :param in_service_only: whether the branches that are not in service will be affected
-    :param drop_affected: wheter the affected branch elements are dropped
-    :param min_length_km: threshhold for line length for a line to be considered zero line
-    :param min_r_ohm_per_km: threshhold for line R' value for a line to be considered zero line
-    :param min_x_ohm_per_km: threshhold for line X' value for a line to be considered zero line
-    :param min_c_nf_per_km: threshhold for line C' for a line to be considered zero line
-    :param min_rft_pu: threshhold for R from-to value for impedance to be considered zero impedance
-    :param min_xft_pu: threshhold for X from-to value for impedance to be considered zero impedance
-    :param min_rtf_pu: threshhold for R to-from value for impedance to be considered zero impedance
-    :param min_xtf_pu: threshhold for X to-from value for impedance to be considered zero impedance
-    :return:
-    """
-
-    if not isinstance(elements, tuple):
-        raise TypeError(
-            'input parameter "elements" must be a tuple, e.g. ("line", "impedance") or ("line")')
-
-    replaced = dict()
-    for elm in elements:
-        branch_zero = set()
-        if elm == 'line' and zero_length:
-            branch_zero.update(net[elm].loc[net[elm].length_km <= min_length_km].index.tolist())
-
-        if elm == 'line' and zero_impedance:
-            branch_zero.update(net[elm].loc[(net[elm].r_ohm_per_km <= min_r_ohm_per_km) &
-                                            (net[elm].x_ohm_per_km <= min_x_ohm_per_km) &
-                                            (net[elm].c_nf_per_km <= min_c_nf_per_km)
-                                            ].index.tolist())
-
-        if elm == 'impedance' and zero_impedance:
-            branch_zero.update(net[elm].loc[(net[elm].rft_pu <= min_rft_pu) &
-                                            (net[elm].xft_pu <= min_xft_pu) &
-                                            (net[elm].rtf_pu <= min_rtf_pu) &
-                                            (net[elm].xtf_pu <= min_xtf_pu)].index.tolist())
-
-        affected_elements = set()
-        for b in branch_zero:
-            if in_service_only and ~net[elm].in_service.at[b]:
-                continue
-            create_replacement_switch_for_branch(net, element=elm, idx=b)
-            net[elm].loc[b, 'in_service'] = False
-            affected_elements.add(b)
-
-        replaced[elm] = net[elm].loc[affected_elements]
-
-        if drop_affected:
-            net[elm] = net[elm][~net[elm].index.isin(affected_elements)]
-            logger.info('replaced %d %ss by switches' % (len(affected_elements), elm))
-        else:
-            logger.info('set %d %ss out of service' % (len(affected_elements), elm))
-
-    return replaced
-
-
-def replace_impedance_by_line(net, index=None, only_valid_replace=True, sn_as_max=False):
-    """
-    Creates lines by given impedances data, while the impedances are dropped.
-    INPUT:
-        **net** - pandapower net
-
-    OPTIONAL:
-        **index** (index, None) - Index of all impedances to be replaced. If None, all impedances
-            will be replaced.
-
-        **only_valid_replace** (bool, True) - If True, impedances will only replaced, if a
-            replacement leads to equal power flow results. If False, unsymmetric impedances will
-            be replaced by symmetric lines.
-
-        **sn_as_max** (bool, False) - Flag to set whether sn_kva of impedances should be assumed
-            for max_i_ka of lines.
-    """
-    index = index or net.impedance.index
-    for _, imp in net.impedance.loc[index].iterrows():
-        if imp.rft_pu != imp.rtf_pu or imp.xft_pu != imp.xtf_pu:
-            if only_valid_replace:
-                continue
-            logger.error("impedance differs in from or to bus direction. lines always " +
-                         "parameters always pertain in both direction. only from_bus to " +
-                         "to_bus parameters are considered.")
-        vn = net.bus.vn_kv.at[imp.from_bus]
-        Zni = vn ** 2 / imp.sn_mva
-        max_i_ka = imp.sn_kva / vn / np.sqrt(3) if sn_as_max else np.nan
-        create_line_from_parameters(net, imp.from_bus, imp.to_bus, 1, imp.rft_pu * Zni,
-                                    imp.xft_pu * Zni, 0, max_i_ka, name=imp.name,
-                                    in_service=imp.in_service)
-    net.impedance.drop(index, inplace=True)
-
-
-def replace_line_by_impedance(net, index=None, sn_mva=None, only_valid_replace=True):
-    """
-    Creates impedances by given lines data, while the lines are dropped.
-    INPUT:
-        **net** - pandapower net
-
-    OPTIONAL:
-        **index** (index, None) - Index of all lines to be replaced. If None, all lines
-            will be replaced.
-
-        **sn_kva** (list or array, None) - Values of sn_kva for creating the impedances. If None,
-            the net.sn_kva is assumed
-
-        **only_valid_replace** (bool, True) - If True, lines will only replaced, if a replacement
-            leads to equal power flow results. If False, capacitance and dielectric conductance will
-            be neglected.
-    """
-    index = index or net.line.index
-    sn_mva = sn_mva or net.sn_mva
-    sn_mva = sn_mva if sn_mva != "max_i_ka" else net.line.max_i_ka.loc[index]
-    sn_mva = sn_mva if hasattr(sn_mva, "__iter__") else [sn_mva] * len(index)
-    if len(sn_mva) != len(index):
-        raise ValueError("index and sn_mva must have the same length.")
-    i = 0
-    for idx, line_ in net.line.loc[index].iterrows():
-        if line_.c_nf_per_km or line_.g_us_per_km:
-            if only_valid_replace:
-                continue
-            logger.error("Capacitance and dielectric conductance of line %i cannot be " % idx +
-                         "converted to impedances, which do not model such parameters.")
-        vn = net.bus.vn_kv.at[line_.from_bus]
-        Zni = vn ** 2 / sn_mva[i]
-        create_impedance(net, line_.from_bus, line_.to_bus,
-                         line_.r_ohm_per_km * line_.length_km / Zni,
-                         line_.x_ohm_per_km * line_.length_km / Zni, sn_mva[i], name=line_.name,
-                         in_service=line_.in_service)
-        i += 1
-    net.line.drop(index, inplace=True)
-=======
-# -*- coding: utf-8 -*-
-
-# Copyright (c) 2016-2018 by University of Kassel and Fraunhofer Institute for Energy Economics
-# and Energy System Technology (IEE), Kassel. All rights reserved.
-
-import copy
-from collections import Iterable, defaultdict
-
-import numpy as np
-import pandas as pd
-
-from pandapower import __version__
-from pandapower.auxiliary import get_indices, pandapowerNet, _preserve_dtypes
-from pandapower.create import create_empty_network, create_piecewise_linear_cost, create_switch, \
-    create_line_from_parameters, create_impedance
-from pandapower.opf.validate_opf_input import _check_necessary_opf_parameters
-from pandapower.run import runpp
-from pandapower.topology import unsupplied_buses
-
-try:
-    import pplog as logging
-except ImportError:
-    import logging
-
-logger = logging.getLogger(__name__)
-
-
-# --- Information
-def lf_info(net, numv=1, numi=2):  # pragma: no cover
-    """
-    Prints some basic information of the results in a net
-    (max/min voltage, max trafo load, max line load).
-
-    OPTIONAL:
-
-        **numv** (integer, 1) - maximal number of printed maximal respectively minimal voltages
-
-        **numi** (integer, 2) - maximal number of printed maximal loading at trafos or lines
-    """
-    logger.info("Max voltage")
-    for _, r in net.res_bus.sort_values("vm_pu", ascending=False).iloc[:numv].iterrows():
-        logger.info("  %s at busidx %s (%s)", r.vm_pu, r.name, net.bus.name.at[r.name])
-    logger.info("Min voltage")
-    for _, r in net.res_bus.sort_values("vm_pu").iloc[:numv].iterrows():
-        logger.info("  %s at busidx %s (%s)", r.vm_pu, r.name, net.bus.name.at[r.name])
-    logger.info("Max loading trafo")
-    if net.res_trafo is not None:
-        for _, r in net.res_trafo.sort_values("loading_percent", ascending=False).iloc[
-                    :numi].iterrows():
-            logger.info("  %s loading at trafo %s (%s)", r.loading_percent, r.name,
-                        net.trafo.name.at[r.name])
-    logger.info("Max loading line")
-    for _, r in net.res_line.sort_values("loading_percent", ascending=False).iloc[:numi].iterrows():
-        logger.info("  %s loading at line %s (%s)", r.loading_percent, r.name,
-                    net.line.name.at[r.name])
-
-
-def _check_plc_full_range(net, element_type):  # pragma: no cover
-    """ This is an auxiliary function for check_opf_data to check full range of piecewise linear
-    cost function """
-    plc = net.piecewise_linear_cost
-    plc_el_p = plc.loc[(plc.element_type == element_type) & (plc.type == 'p')]
-    plc_el_q = plc.loc[(plc.element_type == element_type) & (plc.type == 'q')]
-    p_idx = []
-    q_idx = []
-    if element_type != 'dcline':
-        if plc_el_p.shape[0]:
-            p_idx = net[element_type].loc[
-                (net[element_type].index.isin(plc_el_p.element_type)) &
-                ((net[element_type].min_p_kw < plc_el_p.p[plc_el_p.index.values[0]].min()) |
-                 (net[element_type].max_p_kw > plc_el_p.p[plc_el_p.index.values[0]].max()))].index
-        if plc_el_q.shape[0]:
-            q_idx = net[element_type].loc[
-                (net[element_type].index.isin(plc_el_q.element_type)) &
-                ((net[element_type].min_p_kw < plc_el_q.p[plc_el_q.index.values[0]].min()) |
-                 (net[element_type].max_p_kw > plc_el_q.p[plc_el_q.index.values[0]].max()))].index
-    else:  # element_type == 'dcline'
-        if plc_el_p.shape[0]:
-            p_idx = net[element_type].loc[
-                (net[element_type].index.isin(plc_el_p.element_type)) &
-                ((net[element_type].max_p_kw > plc_el_p.p[plc_el_p.index.values[0]].max()))].index
-        if plc_el_q.shape[0]:
-            q_idx = net[element_type].loc[
-                (net[element_type].index.isin(plc_el_q.element_type)) &
-                ((net[element_type].min_q_to_kvar < plc_el_q.p[plc_el_q.index.values[0]].min()) |
-                 (net[element_type].min_q_from_kvar < plc_el_q.p[plc_el_q.index.values[0]].min()) |
-                 (net[element_type].max_q_to_kvar > plc_el_q.p[plc_el_q.index.values[0]].max()) |
-                 (net[element_type].max_q_from_kvar > plc_el_q.p[plc_el_q.index.values[0]].max()))
-                ].index
-    if len(p_idx):
-        logger.warning("At" + element_type + str(p_idx.values) +
-                       "the piecewise linear costs do not cover full active power range. " +
-                       "In OPF the costs will be extrapolated.")
-    if len(q_idx):
-        logger.warning("At" + element_type + str(q_idx.values) +
-                       "the piecewise linear costs do not cover full reactive power range." +
-                       "In OPF the costs will be extrapolated.")
-
-
-def check_opf_data(net):  # pragma: no cover
-    """
-    This function checks net data ability for opf calculations via runopp.
-
-    INPUT:
-        **net** (pandapowerNet) - The pandapower network in which is checked for runopp
-    """
-    _check_necessary_opf_parameters(net, logger)
-
-    # --- Determine duplicated cost data
-    all_costs = net.piecewise_linear_cost[['type', 'element', 'element_type']].append(
-        net.polynomial_cost[['type', 'element', 'element_type']]).reset_index(drop=True)
-    duplicates = all_costs.loc[all_costs.duplicated()]
-    if duplicates.shape[0]:
-        raise ValueError("There are elements with multiply costs.\nelement_types: %s\n"
-                         "element: %s\ntypes: %s" % (duplicates.element_type.values,
-                                                     duplicates.element.values,
-                                                     duplicates.type.values))
-
-    # --- check full range of piecewise linear cost functions
-    _check_plc_full_range(net, 'ext_grid')
-    _check_plc_full_range(net, 'dcline')
-    for element_type in ['gen', 'sgen', 'load']:
-        if hasattr(net[element_type], "controllable"):
-            if (net[element_type].controllable.any()):
-                _check_plc_full_range(net, element_type)
-
-
-def _opf_controllables(elm_df, to_log, control_elm, control_elm_name,
-                       all_costs):  # pragma: no cover
-    """ This is an auxiliary function for opf_task to add controllables data to to_log """
-    if len(elm_df):
-        to_log += '\n' + "  " + control_elm_name
-        elm_p_cost_idx = set(all_costs.loc[(all_costs.element_type == control_elm) &
-                                           (all_costs.type == 'p')].element)
-        elm_q_cost_idx = set(all_costs.loc[(all_costs.element_type == control_elm) &
-                                           (all_costs.type == 'q')].element)
-        with_pq_cost = elm_df.loc[elm_p_cost_idx & elm_q_cost_idx].index
-        with_p_cost = elm_df.loc[elm_p_cost_idx - elm_q_cost_idx].index
-        with_q_cost = elm_df.loc[elm_q_cost_idx - elm_p_cost_idx].index
-        without_cost = elm_df.loc[set(elm_df.index) - (elm_p_cost_idx | elm_q_cost_idx)].index
-        if len(with_pq_cost) and len(with_pq_cost) < len(elm_df):
-            to_log += '\n' + '    ' + control_elm_name + ' ' + \
-                      ', '.join(map(str, elm_df.loc[with_pq_cost].index)) + " with p and q costs"
-        elif len(with_pq_cost):
-            to_log += '\n' + '    all %i ' % len(elm_df) + control_elm_name + " with p and q costs"
-        if len(with_p_cost) and len(with_p_cost) < len(elm_df):
-            to_log += '\n' + '    ' + control_elm_name + ' ' + \
-                      ', '.join(map(str, elm_df.loc[with_p_cost].index)) + " with p costs"
-        elif len(with_p_cost):
-            to_log += '\n' + '    all %i ' % len(elm_df) + control_elm_name + " with p costs"
-        if len(with_q_cost) and len(with_q_cost) < len(elm_df):
-            to_log += '\n' + '    ' + control_elm_name + ' ' + \
-                      ', '.join(map(str, elm_df.loc[with_q_cost].index)) + " with q costs"
-        elif len(with_q_cost):
-            to_log += '\n' + '    all %i ' % len(elm_df) + control_elm_name + " with q costs"
-        if len(without_cost) and len(without_cost) < len(elm_df):
-            to_log += '\n' + '    ' + control_elm_name + ' ' + \
-                      ', '.join(map(str, elm_df.loc[without_cost].index)) + " without costs"
-        elif len(without_cost):
-            to_log += '\n' + '    all %i ' % len(elm_df) + control_elm_name + " without costs"
-    return to_log
-
-
-def opf_task(net):  # pragma: no cover
-    """
-    Prints some basic inforamtion of the optimal powerflow task.
-    """
-    check_opf_data(net)
-
-    plc = net.piecewise_linear_cost
-    pol = net.polynomial_cost
-
-    # --- store cost data to all_costs
-    all_costs = net.piecewise_linear_cost[['type', 'element', 'element_type']].append(
-        net.polynomial_cost[['type', 'element', 'element_type']]).reset_index(drop=True)
-    all_costs['str'] = None
-    for i, j in all_costs.iterrows():
-        costs = plc.loc[(plc.element == j.element) & (plc.element_type == j.element_type) &
-                        (plc.type == j.type)]
-        if len(costs):
-            all_costs.str.at[i] = "p: " + str(costs.p.values[0]) + ", f: " + str(costs.f.values[0])
-        else:
-            costs = pol.loc[(pol.element == j.element) & (pol.element_type == j.element_type) &
-                            (pol.type == j.type)]
-            all_costs.str.at[i] = "c: " + str(costs.c.values[0])
-
-    # --- examine logger info
-
-    # --- controllables & costs
-    to_log = '\n' + "Cotrollables & Costs:"
-    # dcline always is assumed as controllable
-    to_log = _opf_controllables(net.ext_grid, to_log, 'ext_grid', 'Ext_Grid', all_costs)
-    # check controllables in gen, sgen and load
-    control_elms = ['gen', 'sgen', 'load']
-    control_elm_names = ['Gen', 'SGen', 'Load']
-    for j, control_elm in enumerate(control_elms):
-        # only for net[control_elm] with len > 0, check_data has checked 'controllable' in columns
-        if len(net[control_elm]):
-            to_log = _opf_controllables(net[control_elm].loc[net[control_elm].controllable],
-                                        to_log, control_elm, control_elm_names[j], all_costs)
-    if len(net.dcline):  # dcline always is assumed as controllable
-        to_log = _opf_controllables(net.dcline, to_log, 'dcline', 'DC Line', all_costs)
-    to_log += '\n' + "Constraints:"
-    constr_exist = False  # stores if there are any constraints
-
-    # --- variables constraints
-    variables = ['ext_grid', 'gen', 'sgen', 'load']
-    variable_names = ['Ext_Grid', 'Gen', 'SGen', 'Load']
-    variable_long_names = ['External Grid', 'Generator', 'Static Generator', 'Load']
-    for j, variable in enumerate(variables):
-        constr_col = pd.Series(['min_p_kw', 'max_p_kw', 'min_q_kvar', 'max_q_kvar'])
-        constr_col_exist = constr_col[constr_col.isin(net[variable].columns)]
-        constr = net[variable][constr_col_exist]
-        if (constr.shape[1] > 0) & (constr.shape[0] > 0):
-            constr_exist = True
-            if variable != 'ext_grid':
-                constr = constr.loc[net[variable].loc[net[variable].controllable].index]
-            to_log += '\n' + "  " + variable_long_names[j] + " Constraints"
-            for i in constr_col[~constr_col.isin(net[variable].columns)]:
-                constr[i] = np.nan
-            if (constr.min_p_kw >= constr.max_p_kw).any():
-                logger.warning("The value of min_p_kw must be less than max_p_kw for all " +
-                               variable_names[j] + ". " + "Please observe the pandapower " +
-                               "signing system.")
-            if (constr.min_q_kvar >= constr.max_q_kvar).any():
-                logger.warning("The value of min_q_kvar must be less than max_q_kvar for all " +
-                               variable_names[j] + ". Please observe the pandapower signing system.")
-            if constr.duplicated()[1:].all():  # all with the same constraints
-                to_log += '\n' + "    at all " + variable_names[j] + \
-                          " [min_p_kw, max_p_kw, min_q_kvar, max_q_kvar] is " + \
-                          "[%s, %s, %s, %s]" % (
-                              constr.min_p_kw.values[0], constr.max_p_kw.values[0],
-                              constr.min_q_kvar.values[0], constr.max_q_kvar.values[0])
-            else:  # different constraints exist
-                unique_rows = ~constr.duplicated()
-                duplicated_rows = constr.duplicated()
-                for i in constr[unique_rows].index:
-                    same_data = list([i])
-                    for i2 in constr[duplicated_rows].index:
-                        if (constr.iloc[i] == constr.iloc[i2]).all():
-                            same_data.append(i2)
-                    to_log += '\n' + '    at ' + variable_names[j] + ' ' + \
-                              ', '.join(map(str, same_data)) + \
-                              ' [min_p_kw, max_p_kw, min_q_kvar, max_q_kvar] is ' + \
-                              '[%s, %s, %s, %s]' % (constr.min_p_kw[i], constr.max_p_kw[i],
-                                                    constr.min_q_kvar[i], constr.max_q_kvar[i])
-    # --- DC Line constraints
-    constr_col = pd.Series(['max_p_kw', 'min_q_from_kvar', 'max_q_from_kvar', 'min_q_to_kvar',
-                            'max_q_to_kvar'])
-    constr_col_exist = constr_col[constr_col.isin(net['dcline'].columns)]
-    constr = net['dcline'][constr_col_exist].dropna(how='all')
-    if (constr.shape[1] > 0) & (constr.shape[0] > 0):
-        constr_exist = True
-        to_log += '\n' + "  DC Line Constraints"
-        for i in constr_col[~constr_col.isin(net['dcline'].columns)]:
-            constr[i] = np.nan
-        if (constr.min_q_from_kvar >= constr.max_q_from_kvar).any():
-            logger.warning("The value of min_q_from_kvar must be less than max_q_from_kvar for " +
-                           "all DC Line. Please observe the pandapower signing system.")
-        if (constr.min_q_to_kvar >= constr.max_q_to_kvar).any():
-            logger.warning("The value of min_q_to_kvar must be less than min_q_to_kvar for " +
-                           "all DC Line. Please observe the pandapower signing system.")
-        if constr.duplicated()[1:].all():  # all with the same constraints
-            to_log += '\n' + "    at all DC Line [max_p_kw, min_q_from_kvar, max_q_from_kvar, " + \
-                      "min_q_to_kvar, max_q_to_kvar] is [%s, %s, %s, %s, %s]" % \
-                      (constr.max_p_kw.values[0], constr.min_q_from_kvar.values[0],
-                       constr.max_q_from_kvar.values[0], constr.min_q_to_kvar.values[0],
-                       constr.max_q_to_kvar.values[0])
-        else:  # different constraints exist
-            unique_rows = ~constr.duplicated()
-            duplicated_rows = constr.duplicated()
-            for i in constr[unique_rows].index:
-                same_data = list([i])
-                for i2 in constr[duplicated_rows].index:
-                    if (constr.iloc[i] == constr.iloc[i2]).all():
-                        same_data.append(i2)
-                to_log += '\n' + '    at DC Line ' + ', '.join(map(str, same_data)) + \
-                          ' [max_p_kw, min_q_from_kvar, max_q_from_kvar, min_q_to_kvar, ' + \
-                          'max_q_to_kvar] is [%s, %s, %s, %s, %s]' % (
-                              constr.max_p_kw.values[0], constr.min_q_from_kvar.values[0],
-                              constr.max_q_from_kvar.values[0],
-                              constr.min_q_to_kvar.values[0], constr.max_q_to_kvar.values[0])
-    # --- Voltage constraints
-    if pd.Series(['min_vm_pu', 'max_vm_pu']).isin(net.bus.columns).any():
-        c_bus = net.bus[['min_vm_pu', 'max_vm_pu']].dropna(how='all')
-        if c_bus.shape[0] > 0:
-            constr_exist = True
-            to_log += '\n' + "  Voltage Constraints"
-            if (net.bus.min_vm_pu >= net.bus.max_vm_pu).any():
-                logger.warning("The value of min_vm_pu must be less than max_vm_pu.")
-            if c_bus.duplicated()[1:].all():  # all with the same constraints
-                to_log += '\n' + '    at all Nodes [min_vm_pu, max_vm_pu] is [%s, %s]' % \
-                          (c_bus.min_vm_pu[0], c_bus.max_vm_pu[0])
-            else:  # different constraints exist
-                unique_rows = ~c_bus.duplicated()
-                duplicated_rows = c_bus.duplicated()
-                for i in c_bus[unique_rows].index:
-                    same_data_nodes = list([i])
-                    for i2 in c_bus[duplicated_rows].index:
-                        if (c_bus.iloc[i] == c_bus.iloc[i2]).all():
-                            same_data_nodes.append(i2)
-                    to_log += '\n' + '    at Nodes ' + ', '.join(map(str, same_data_nodes)) + \
-                              ' [min_vm_pu, max_vm_pu] is [%s, %s]' % (c_bus.min_vm_pu[i],
-                                                                       c_bus.max_vm_pu[i])
-    # --- Branch constraints
-    branches = ['trafo', 'line']
-    branch_names = ['Trafo', 'Line']
-    for j, branch in enumerate(branches):
-        if "max_loading_percent" in net[branch].columns:
-            constr = net[branch]['max_loading_percent'].dropna()
-            if constr.shape[0] > 0:
-                constr_exist = True
-                to_log += '\n' + "  " + branch_names[j] + " Constraint"
-                if constr.duplicated()[1:].all():  # all with the same constraints
-                    to_log += '\n' + '    at all ' + branch_names[j] + \
-                              ' max_loading_percent is %s' % (constr[0])
-                else:  # different constraints exist
-                    unique_rows = ~c_bus.duplicated()
-                    duplicated_rows = c_bus.duplicated()
-                    for i in constr[unique_rows].index:
-                        same_data = list([i])
-                        for i2 in constr[duplicated_rows].index:
-                            if (constr.iloc[i] == constr.iloc[i2]).all():
-                                same_data.append(i2)
-                        to_log += '\n' + "    at " + branch_names[j] + " " + \
-                                  ', '.join(map(str, same_data)) + \
-                                  " max_loading_percent is %s" % (constr[j])
-    if not constr_exist:
-        to_log += '\n' + "  There are no constraints."
-    # --- do logger info
-    logger.info(to_log)
-
-
-def switch_info(net, sidx):  # pragma: no cover
-    """
-    Prints what buses and elements are connected by a certain switch.
-    """
-    switch_type = net.switch.at[sidx, "et"]
-    bidx = net.switch.at[sidx, "bus"]
-    bus_name = net.bus.at[bidx, "name"]
-    eidx = net.switch.at[sidx, "element"]
-    if switch_type == "b":
-        bus2_name = net.bus.at[eidx, "name"]
-        logger.info("Switch %u connects bus %u (%s) with bus %u (%s)" % (sidx, bidx, bus_name,
-                                                                         eidx, bus2_name))
-    elif switch_type == "l":
-        line_name = net.line.at[eidx, "name"]
-        logger.info("Switch %u connects bus %u (%s) with line %u (%s)" % (sidx, bidx, bus_name,
-                                                                          eidx, line_name))
-    elif switch_type == "t":
-        trafo_name = net.trafo.at[eidx, "name"]
-        logger.info("Switch %u connects bus %u (%s) with trafo %u (%s)" % (sidx, bidx, bus_name,
-                                                                           eidx, trafo_name))
-
-
-def overloaded_lines(net, max_load=100):
-    """
-    Returns the results for all lines with loading_percent > max_load or None, if
-    there are none.
-    """
-    if net.converged:
-        return net["res_line"].index[net["res_line"]["loading_percent"] > max_load]
-    else:
-        raise UserWarning("The last loadflow terminated erratically, results are invalid!")
-
-
-def violated_buses(net, min_vm_pu, max_vm_pu):
-    """
-    Returns all bus indices where vm_pu is not within min_vm_pu and max_vm_pu or returns None, if
-    there are none of those buses.
-    """
-    if net.converged:
-        return net["bus"].index[(net["res_bus"]["vm_pu"] < min_vm_pu) |
-                                (net["res_bus"]["vm_pu"] > max_vm_pu)]
-    else:
-        raise UserWarning("The last loadflow terminated erratically, results are invalid!")
-
-
-def nets_equal(net1, net2, check_only_results=False, exclude_elms=None, **kwargs):
-    """
-    Compares the DataFrames of two networks. The networks are considered equal
-    if they share the same keys and values, except of the
-    'et' (elapsed time) entry which differs depending on
-    runtime conditions and entries stating with '_'.
-    """
-    eq = isinstance(net1, pandapowerNet) and isinstance(net2, pandapowerNet)
-    exclude_elms = [] if exclude_elms is None else list(exclude_elms)
-    exclude_elms += ["res_" + ex for ex in exclude_elms]
-    not_equal = []
-
-    if eq:
-        # for two networks make sure both have the same keys that do not start with "_"...
-        net1_keys = [key for key in net1.keys() if not (key.startswith("_") or key in exclude_elms)]
-        net2_keys = [key for key in net2.keys() if not (key.startswith("_") or key in exclude_elms)]
-        keys_to_check = set(net1_keys) & set(net2_keys)
-        key_difference = set(net1_keys) ^ set(net2_keys)
-
-        if len(key_difference) > 0:
-            logger.info("Networks entries mismatch at: %s" % key_difference)
-            if not check_only_results:
-                return False
-
-        # ... and then iter through the keys, checking for equality for each table
-        for df_name in list(keys_to_check):
-            # skip 'et' (elapsed time) and entries starting with '_' (internal vars)
-            if (df_name != 'et' and not df_name.startswith("_")):
-                if check_only_results and not df_name.startswith("res_"):
-                    continue  # skip anything that is not a result table
-
-                if isinstance(net1[df_name], pd.DataFrame) and isinstance(net2[df_name],
-                                                                          pd.DataFrame):
-                    frames_equal = dataframes_equal(net1[df_name], net2[df_name], **kwargs)
-                    eq &= frames_equal
-
-                    if not frames_equal:
-                        not_equal.append(df_name)
-
-    if len(not_equal) > 0:
-        logger.info("Networks do not match in DataFrame(s): %s" % (', '.join(not_equal)))
-
-    return eq
-
-
-def dataframes_equal(x_df, y_df, tol=1.e-14, ignore_index_order=True):
-    if ignore_index_order:
-        x_df.sort_index(axis=1, inplace=True)
-        y_df.sort_index(axis=1, inplace=True)
-        x_df.sort_index(axis=0, inplace=True)
-        y_df.sort_index(axis=0, inplace=True)
-    # eval if two DataFrames are equal, with regard to a tolerance
-    if x_df.shape == y_df.shape:
-        if x_df.shape[0]:
-            # we use numpy.allclose to grant a tolerance on numerical values
-            numerical_equal = np.allclose(x_df.select_dtypes(include=[np.number]),
-                                          y_df.select_dtypes(include=[np.number]),
-                                          atol=tol, equal_nan=True)
-        else:
-            numerical_equal = True
-
-        # ... use pandas .equals for the rest, which also evaluates NaNs to be equal
-        rest_equal = x_df.select_dtypes(exclude=[np.number]).equals(
-            y_df.select_dtypes(exclude=[np.number]))
-
-        return numerical_equal & rest_equal
-    else:
-        return False
-
-
-# --- Simulation setup and preparations
-def convert_format(net):
-    """
-    Converts old nets to new format to ensure consistency. The converted net is returned.
-    """
-    _pre_release_changes(net)
-    if net.name is None:
-        net.name = ""
-    if "sn_kva" not in net:
-        net.sn_kva = 1e3
-    if "OPF_converged" not in net:
-        net["OPF_converged"] = False
-    net.line.rename(columns={'imax_ka': 'max_i_ka'}, inplace=True)
-    for typ, data in net.std_types["line"].items():
-        if "imax_ka" in data:
-            net.std_types["line"][typ]["max_i_ka"] = net.std_types["line"][typ].pop("imax_ka")
-    # unsymmetric impedance
-    if "r_pu" in net.impedance:
-        net.impedance["rft_pu"] = net.impedance["rtf_pu"] = net.impedance["r_pu"]
-        net.impedance["xft_pu"] = net.impedance["xtf_pu"] = net.impedance["x_pu"]
-    # initialize measurement dataframe
-    if "measurement" in net and "element_type" not in net.measurement:
-        if net.measurement.empty:
-            del net["measurement"]
-        else:
-            logger.warning("The measurement structure seems outdated. Please adjust it "
-                           "according to the documentation.")
-    if "measurement" in net and "name" not in net.measurement:
-        net.measurement.insert(0, "name", None)
-    if "measurement" not in net:
-        net["measurement"] = pd.DataFrame(np.zeros(0, dtype=[("name", np.dtype(object)),
-                                                             ("type", np.dtype(object)),
-                                                             ("element_type", np.dtype(object)),
-                                                             ("value", "f8"),
-                                                             ("std_dev", "f8"),
-                                                             ("bus", "u4"),
-                                                             ("element", np.dtype(object))]))
-    if "dcline" not in net:
-        net["dcline"] = pd.DataFrame(np.zeros(0, dtype=[("name", np.dtype(object)),
-                                                        ("from_bus", "u4"),
-                                                        ("to_bus", "u4"),
-                                                        ("p_kw", "f8"),
-                                                        ("loss_percent", 'f8'),
-                                                        ("loss_kw", 'f8'),
-                                                        ("vm_from_pu", "f8"),
-                                                        ("vm_to_pu", "f8"),
-                                                        ("max_p_kw", "f8"),
-                                                        ("min_q_from_kvar", "f8"),
-                                                        ("min_q_to_kvar", "f8"),
-                                                        ("max_q_from_kvar", "f8"),
-                                                        ("max_q_to_kvar", "f8"),
-                                                        ("cost_per_kw", 'f8'),
-                                                        ("in_service", 'bool')]))
-    if "_empty_res_dcline" not in net:
-        net["_empty_res_dcline"] = pd.DataFrame(np.zeros(0, dtype=[("p_from_kw", "f8"),
-                                                                   ("q_from_kvar", "f8"),
-                                                                   ("p_to_kw", "f8"),
-                                                                   ("q_to_kvar", "f8"),
-                                                                   ("pl_kw", "f8"),
-                                                                   ("vm_from_pu", "f8"),
-                                                                   ("va_from_degree", "f8"),
-                                                                   ("vm_to_pu", "f8"),
-                                                                   ("va_to_degree", "f8")]))
-    if "_empty_res_storage" not in net:
-        net["_empty_res_storage"] = pd.DataFrame(np.zeros(0, dtype=[("p_kw", "f8"),
-                                                                    ("q_kvar", "f8")]))
-
-    if len(net["_empty_res_line"]) < 10:
-        net["_empty_res_line"] = pd.DataFrame(np.zeros(0, dtype=[("p_from_kw", "f8"),
-                                                                 ("q_from_kvar", "f8"),
-                                                                 ("p_to_kw", "f8"),
-                                                                 ("q_to_kvar", "f8"),
-                                                                 ("pl_kw", "f8"),
-                                                                 ("ql_kvar", "f8"),
-                                                                 ("i_from_ka", "f8"),
-                                                                 ("i_to_ka", "f8"),
-                                                                 ("i_ka", "f8"),
-                                                                 ("loading_percent", "f8")]))
-    if "storage" not in net:
-        net["storage"] = pd.DataFrame(np.zeros(0, dtype=[("name", np.dtype(object)),
-                                                         ("bus", "i8"),
-                                                         ("p_kw", "f8"),
-                                                         ("q_kvar", "f8"),
-                                                         ("sn_kva", "f8"),
-                                                         ("soc_percent", "f8"),
-                                                         ("min_e_kwh", "f8"),
-                                                         ("max_e_kwh", "f8"),
-                                                         ("scaling", "f8"),
-                                                         ("in_service", 'bool'),
-                                                         ("type", np.dtype(object))]))
-    if "version" not in net or net.version < 1.1:
-        if "min_p_kw" in net.gen and "max_p_kw" in net.gen:
-            if np.any(net.gen.min_p_kw > net.gen.max_p_kw):
-                pmin = copy.copy(net.gen.min_p_kw.values)
-                pmax = copy.copy(net.gen.max_p_kw.values)
-                net.gen["min_p_kw"] = pmax
-                net.gen["max_p_kw"] = pmin
-    if "piecewise_linear_cost" not in net:
-        net["piecewise_linear_cost"] = pd.DataFrame(np.zeros(0, dtype=[("type", np.dtype(object)),
-                                                                       ("element",
-                                                                        np.dtype(object)),
-                                                                       ("element_type",
-                                                                        np.dtype(object)),
-                                                                       ("p", np.dtype(object)),
-                                                                       ("f", np.dtype(object))]))
-
-    if "polynomial_cost" not in net:
-        net["polynomial_cost"] = pd.DataFrame(np.zeros(0, dtype=[("type", np.dtype(object)),
-                                                                 ("element", np.dtype(object)),
-                                                                 ("element_type", np.dtype(object)),
-                                                                 ("c", np.dtype(object))]))
-
-    if "cost_per_kw" in net.gen:
-        if "piecewise_linear_cost" not in net:
-            for index, cost in net.gen.cost_per_kw.iteritems():
-                if not np.isnan(cost):
-                    p = net.gen.min_p_kw.at[index]
-                    create_piecewise_linear_cost(net, index, "gen",
-                                                 np.array([[p, cost * p], [0, 0]]))
-
-    if "cost_per_kw" in net.sgen:
-        if "min_p_kw" not in net.sgen:
-            net.sgen["min_p_kw"] = net.sgen.p_kw
-        if "max_p_kw" not in net.sgen:
-            net.sgen["max_p_kw"] = 0
-
-        if "piecewise_linear_cost" not in net:
-            for index, cost in net.sgen.cost_per_kw.iteritems():
-                if not np.isnan(cost):
-                    p = net.sgen.min_p_kw.at[index]
-                    create_piecewise_linear_cost(net, index, "sgen",
-                                                 np.array([[p, cost * p], [0, 0]]))
-
-    if "coords" not in net.bus_geodata:
-        net.bus_geodata["coords"] = None
-
-    if "cost_per_kw" in net.ext_grid:
-        if "min_p_kw" not in net.ext_grid:
-            net.ext_grid["min_p_kw"] = -1e9
-        if "max_p_kw" not in net.ext_grid:
-            net.ext_grid["max_p_kw"] = 0
-        if "piecewise_linear_cost" not in net:
-            for index, cost in net.ext_grid.cost_per_kw.iteritems():
-                if not np.isnan(cost):
-                    p = net.ext_grid.min_p_kw.at[index]
-                    create_piecewise_linear_cost(net, index, "ext_grid",
-                                                 np.array([[p, cost * p], [0, 0]]))
-
-    if "cost_per_kvar" in net.gen:
-        if "piecewise_linear_cost" not in net:
-            for index, cost in net.gen.cost_per_kvar.iteritems():
-                if not np.isnan(cost):
-                    qmin = net.gen.min_q_kvar.at[index]
-                    qmax = net.gen.max_q_kvar.at[index]
-                    create_piecewise_linear_cost(net, index, "gen",
-                                                 np.array([[qmin, cost * qmin], [0, 0],
-                                                           [qmax, cost * qmax]]), type="q")
-
-    if "cost_per_kvar" in net.sgen:
-        if "piecewise_linear_cost" not in net:
-            for index, cost in net.sgen.cost_per_kvar.iteritems():
-                if not np.isnan(cost):
-                    qmin = net.sgen.min_q_kvar.at[index]
-                    qmax = net.sgen.max_q_kvar.at[index]
-                    create_piecewise_linear_cost(net, index, "sgen",
-                                                 np.array([[qmin, cost * qmin], [0, 0],
-                                                           [qmax, cost * qmax]]), type="q")
-
-    if "cost_per_kvar" in net.ext_grid:
-        if "piecewise_linear_cost" not in net:
-            for index, cost in net.ext_grid.cost_per_kvar.iteritems():
-                if not np.isnan(cost):
-                    qmin = net.ext_grid.min_q_kvar.at[index]
-                    qmax = net.ext_grid.max_q_kvar.at[index]
-                    create_piecewise_linear_cost(net, index, "ext_grid",
-                                                 np.array([[qmin, cost * qmin], [0, 0],
-                                                           [qmax, cost * qmax]]), type="q")
-
-    if "tp_st_degree" not in net.trafo:
-        net.trafo["tp_st_degree"] = np.nan
-    if "tp_st_degree" not in net.trafo3w:
-        net.trafo3w["tp_st_degree"] = np.nan
-    if "tap_at_star_point" not in net.trafo3w:
-        net.trafo3w["tap_at_star_point"] = False
-    if "_pd2ppc_lookups" not in net:
-        net._pd2ppc_lookups = {"bus": None,
-                               "ext_grid": None,
-                               "gen": None}
-    if "_is_elements" not in net and "__is_elements" in net:
-        net["_is_elements"] = copy.deepcopy(net["__is_elements"])
-        net.pop("__is_elements", None)
-    elif "_is_elements" not in net and "_is_elems" in net:
-        net["_is_elements"] = copy.deepcopy(net["_is_elems"])
-        net.pop("_is_elems", None)
-
-    if "options" in net:
-        if "recycle" in net["options"]:
-            if "_is_elements" not in net["options"]["recycle"]:
-                net["options"]["recycle"]["_is_elements"] = copy.deepcopy(
-                    net["options"]["recycle"]["is_elems"])
-                net["options"]["recycle"].pop("is_elems", None)
-
-    if "const_z_percent" not in net.load or "const_i_percent" not in net.load:
-        net.load["const_z_percent"] = np.zeros(net.load.shape[0])
-        net.load["const_i_percent"] = np.zeros(net.load.shape[0])
-
-    if "vn_kv" not in net["shunt"]:
-        net.shunt["vn_kv"] = net.bus.vn_kv.loc[net.shunt.bus.values].values
-    if "step" not in net["shunt"]:
-        net.shunt["step"] = 1
-    if "max_step" not in net["shunt"]:
-        net.shunt["max_step"] = 1
-    if "_pd2ppc_lookups" not in net:
-        net["_pd2ppc_lookups"] = {"bus": None,
-                                  "gen": None,
-                                  "branch": None}
-    net.version = float(__version__[:3])
-    if "std_type" not in net.trafo3w:
-        net.trafo3w["std_type"] = None
-
-    if "time_resolution" not in net:
-        # for storages
-        time_resolution = 1.0
-
-    new_net = create_empty_network()
-    for key, item in net.items():
-        if isinstance(item, pd.DataFrame):
-            for col in item.columns:
-                if key in new_net and col in new_net[key].columns:
-                    if set(item.columns) == set(new_net[key]):
-                        try:
-                            net[key] = net[key].reindex(new_net[key].columns, axis=1)
-                        except TypeError:  # legacy for pandas <0.21
-                            net[key] = net[key].reindex_axis(new_net[key].columns, axis=1)
-                    if int(pd.__version__[2]) < 2:
-                        net[key][col] = net[key][col].astype(new_net[key][col].dtype,
-                                                             raise_on_error=False)
-                    else:
-                        net[key][col] = net[key][col].astype(new_net[key][col].dtype,
-                                                             errors="ignore")
-    if "g_us_per_km" not in net.line:
-        net.line["g_us_per_km"] = 0.
-    return net
-
-
-def _pre_release_changes(net):
-    from pandapower.std_types import add_basic_std_types, create_std_type, parameter_from_std_type
-    from pandapower.powerflow import reset_results
-    if "std_types" not in net:
-        net.std_types = {"line": {}, "trafo": {}, "trafo3w": {}}
-        add_basic_std_types(net)
-
-        import os
-        import json
-        path, file = os.path.split(os.path.realpath(__file__))
-        linedb = os.path.join(path, "linetypes.json")
-        if os.path.isfile(linedb):
-            with open(linedb, 'r') as f:
-                lt = json.load(f)
-        else:
-            lt = {}
-        for std_type in net.line.std_type.unique():
-            if std_type in lt:
-                if "shift_degree" not in lt[std_type]:
-                    lt[std_type]["shift_degree"] = 0
-                create_std_type(net, lt[std_type], std_type, element="line")
-        trafodb = os.path.join(path, "trafotypes.json")
-        if os.path.isfile(trafodb):
-            with open(trafodb, 'r') as f:
-                tt = json.load(f)
-        else:
-            tt = {}
-        for std_type in net.trafo.std_type.unique():
-            if std_type in tt:
-                create_std_type(
-                    net, tt[std_type], std_type, element="trafo")
-
-    if any(net.trafo.tp_side == 0) or any(net.trafo3w.tp_side == 0):
-        logger.info("some values for tp_side are 0, replacing 0 as hv and 1 as lv (mv for trafo3w)")
-        replace_tp_side = (0, 1, 2)
-    else:
-        replace_tp_side = (1, 2, 3)
-
-    net.trafo.tp_side.replace(replace_tp_side[0], "hv", inplace=True)
-    net.trafo.tp_side.replace(replace_tp_side[1], "lv", inplace=True)
-    net.trafo.tp_side = net.trafo.tp_side.where(pd.notnull(net.trafo.tp_side), None)
-    net.trafo3w.tp_side.replace(replace_tp_side[0], "hv", inplace=True)
-    net.trafo3w.tp_side.replace(replace_tp_side[1], "mv", inplace=True)
-    net.trafo3w.tp_side.replace(replace_tp_side[2], "lv", inplace=True)
-    net.trafo3w.tp_side = net.trafo3w.tp_side.where(pd.notnull(net.trafo3w.tp_side), None)
-
-    net["bus"] = net["bus"].rename(
-        columns={'voltage_level': 'vn_kv', 'bus_type': 'type', "un_kv": "vn_kv"})
-    net["bus"]["type"].replace("s", "b", inplace=True)
-    net["bus"]["type"].replace("k", "n", inplace=True)
-    net["line"] = net["line"].rename(columns={'vf': 'df', 'line_type': 'type'})
-    if "df" not in net.line.columns:
-        net.line['df'] = 1.
-    net["ext_grid"] = net["ext_grid"].rename(columns={"angle_degree": "va_degree",
-                                                      "ua_degree": "va_degree",
-                                                      "sk_max_mva": "s_sc_max_mva",
-                                                      "sk_min_mva": "s_sc_min_mva"})
-    net["line"]["type"].replace("f", "ol", inplace=True)
-    net["line"]["type"].replace("k", "cs", inplace=True)
-    net["trafo"] = net["trafo"].rename(columns={'trafotype': 'std_type', "type": "std_type",
-                                                "un1_kv": "vn_hv_kv", "un2_kv": "vn_lv_kv",
-                                                'vfe_kw': 'pfe_kw', "unh_kv": "vn_hv_kv",
-                                                "unl_kv": "vn_lv_kv", "type": "std_type",
-                                                'vfe_kw': 'pfe_kw', "uk_percent": "vsc_percent",
-                                                "ur_percent": "vscr_percent",
-                                                "vnh_kv": "vn_hv_kv", "vnl_kv": "vn_lv_kv"})
-    net["trafo3w"] = net["trafo3w"].rename(columns={"unh_kv": "vn_hv_kv", "unm_kv": "vn_mv_kv",
-                                                    "unl_kv": "vn_lv_kv",
-                                                    "ukh_percent": "vsc_hv_percent",
-                                                    "ukm_percent": "vsc_mv_percent",
-                                                    "ukl_percent": "vsc_lv_percent",
-                                                    "urh_percent": "vscr_hv_percent",
-                                                    "urm_percent": "vscr_mv_percent",
-                                                    "url_percent": "vscr_lv_percent",
-                                                    'vfe_kw': 'pfe_kw',
-                                                    "vnh_kv": "vn_hv_kv", "vnm_kv": "vn_mv_kv",
-                                                    "vnl_kv": "vn_lv_kv", "snh_kva": "sn_hv_kva",
-                                                    "snm_kva": "sn_mv_kva", "snl_kva": "sn_lv_kva"})
-    for element, old, new in [("trafo", "vnh_kv", "vn_hv_kv"),
-                              ("trafo", "vnl_kv", "vn_lv_kv"),
-                              ("trafo3w", "vnh_kv", "vn_hv_kv"),
-                              ("trafo3w", "vnm_kv", "vn_mv_kv"),
-                              ("trafo3w", "vnl_kv", "vn_lv_kv")]:
-        for std_type, parameters in net.std_types[element].items():
-            if old in parameters:
-                net.std_types[element][std_type][new] = net.std_types[element][std_type].pop(old)
-    if "name" not in net.switch.columns:
-        net.switch["name"] = None
-    net["switch"] = net["switch"].rename(columns={'element_type': 'et'})
-    net["ext_grid"] = net["ext_grid"].rename(columns={'voltage': 'vm_pu', "u_pu": "vm_pu",
-                                                      "sk_max": "sk_max_mva",
-                                                      "ua_degree": "va_degree"})
-    if "in_service" not in net["ext_grid"].columns:
-        net["ext_grid"]["in_service"] = 1
-    if "tp_phase_shifter" not in net["trafo"].columns:
-        # infer to still have the same behavior
-        net["trafo"]["tp_phase_shifter"] = False
-        if "tp_st_degree" in net["trafo"]:
-            is_tp_phase_shifter = \
-                (net.trafo.tp_st_degree.values != 0) & np.isfinite(net.trafo.tp_st_degree.values) \
-                & ((net.trafo.tp_st_percent.values == 0) | np.isnan(net.trafo.tp_st_percent.values))
-            net["trafo"]["tp_phase_shifter"].values[is_tp_phase_shifter] = True
-    if "shift_mv_degree" not in net["trafo3w"].columns:
-        net["trafo3w"]["shift_mv_degree"] = 0
-    if "shift_lv_degree" not in net["trafo3w"].columns:
-        net["trafo3w"]["shift_lv_degree"] = 0
-    parameter_from_std_type(net, "shift_degree", element="trafo", fill=0)
-    if "gen" not in net:
-        net["gen"] = pd.DataFrame(np.zeros(0, dtype=[("name", np.dtype(object)),
-                                                     ("bus", "u4"),
-                                                     ("p_kw", "f8"),
-                                                     ("vm_pu", "f8"),
-                                                     ("sn_kva", "f8"),
-                                                     ("scaling", "f8"),
-                                                     ("in_service", "i8"),
-                                                     ("min_q_kvar", "f8"),
-                                                     ("max_q_kvar", "f8"),
-                                                     ("type", np.dtype(object))]))
-
-    if "impedance" not in net:
-        net["impedance"] = pd.DataFrame(np.zeros(0, dtype=[("name", np.dtype(object)),
-                                                           ("from_bus", "u4"),
-                                                           ("to_bus", "u4"),
-                                                           ("r_pu", "f8"),
-                                                           ("x_pu", "f8"),
-                                                           ("sn_kva", "f8"),
-                                                           ("in_service", 'bool')]))
-    if "ward" not in net:
-        net["ward"] = pd.DataFrame(np.zeros(0, dtype=[("name", np.dtype(object)),
-                                                      ("bus", "u4"),
-                                                      ("ps_kw", "u4"),
-                                                      ("qs_kvar", "f8"),
-                                                      ("pz_kw", "f8"),
-                                                      ("qz_kvar", "f8"),
-                                                      ("in_service", "f8")]))
-    if "xward" not in net:
-        net["xward"] = pd.DataFrame(np.zeros(0, dtype=[("name", np.dtype(object)),
-                                                       ("bus", "u4"),
-                                                       ("ps_kw", "u4"),
-                                                       ("qs_kvar", "f8"),
-                                                       ("pz_kw", "f8"),
-                                                       ("qz_kvar", "f8"),
-                                                       ("r_ohm", "f8"),
-                                                       ("x_ohm", "f8"),
-                                                       ("vm_pu", "f8"),
-                                                       ("in_service", "f8")]))
-    if "shunt" not in net:
-        net["shunt"] = pd.DataFrame(np.zeros(0, dtype=[("bus", "u4"),
-                                                       ("name", np.dtype(object)),
-                                                       ("p_kw", "f8"),
-                                                       ("q_kvar", "f8"),
-                                                       ("scaling", "f8"),
-                                                       ("in_service", "i8")]))
-
-    if "parallel" not in net.line:
-        net.line["parallel"] = 1
-    if "parallel" not in net.trafo:
-        net.trafo["parallel"] = 1
-    if "df" not in net.trafo:
-        net.trafo["df"] = 1.
-    if "_empty_res_bus" not in net:
-        net2 = create_empty_network()
-        for key, item in net2.items():
-            if key.startswith("_empty"):
-                net[key] = copy.copy(item)
-        reset_results(net)
-
-    for attribute in ['tp_st_percent', 'tp_pos', 'tp_mid', 'tp_min', 'tp_max']:
-        if net.trafo[attribute].dtype == 'O':
-            net.trafo[attribute] = pd.to_numeric(net.trafo[attribute])
-    net["gen"] = net["gen"].rename(columns={"u_pu": "vm_pu"})
-    for element, old, new in [("trafo", "unh_kv", "vn_hv_kv"),
-                              ("trafo", "unl_kv", "vn_lv_kv"),
-                              ("trafo", "uk_percent", "vsc_percent"),
-                              ("trafo", "ur_percent", "vscr_percent"),
-                              ("trafo3w", "unh_kv", "vn_hv_kv"),
-                              ("trafo3w", "unm_kv", "vn_mv_kv"),
-                              ("trafo3w", "unl_kv", "vn_lv_kv")]:
-        for std_type, parameters in net.std_types[element].items():
-            if old in parameters:
-                net.std_types[element][std_type][new] = net.std_types[element][std_type].pop(old)
-    net.version = 1.0
-    if "f_hz" not in net:
-        net["f_hz"] = 50.
-
-    if "type" not in net.load.columns:
-        net.load["type"] = None
-    if "zone" not in net.bus:
-        net.bus["zone"] = None
-    for element in ["line", "trafo", "bus", "load", "sgen", "ext_grid"]:
-        net[element].in_service = net[element].in_service.astype(bool)
-    if "in_service" not in net["ward"]:
-        net.ward["in_service"] = True
-    net.switch.closed = net.switch.closed.astype(bool)
-
-
-def add_column_from_node_to_elements(net, column, replace, elements=None, branch_bus=None,
-                                     verbose=True):
-    """
-    Adds column data to elements, inferring them from the column data of buses they are
-    connected to.
-
-    INPUT:
-        **net** (pandapowerNet) - the pandapower net that will be changed
-
-        **column** (string) - name of column that should be copied from the bus table to the element
-            table
-
-        **replace** (boolean) - if True, an existing column in the element table will be overwritten
-
-        **elements** (list) - list of elements that should get the column values from the bus table
-
-        **branch_bus** (list) - defines which bus should be considered for branch elements.
-            'branch_bus' must have the length of 2. One entry must be 'from_bus' or 'to_bus', the
-            other 'hv_bus' or 'lv_bus'
-
-    EXAMPLE:
-        compare to add_zones_to_elements()
-    """
-    branch_bus = ["from_bus", "hv_bus"] if branch_bus is None else branch_bus
-    if column not in net.bus.columns:
-        raise ValueError("%s is not in net.bus.columns" % column)
-    elements = elements if elements is not None else pp_elements(bus=False)
-    elements_to_replace = elements if replace else [
-        el for el in elements if column not in net[el].columns or net[el][column].isnull().all()]
-    # bus elements
-    for element, bus_type in element_bus_tuples(bus_elements=True, branch_elements=False):
-        if element in elements_to_replace:
-            net[element][column] = net["bus"][column].loc[net[element][bus_type]].values
-    # branch elements
-    to_validate = {}
-    for element, bus_type in element_bus_tuples(bus_elements=False, branch_elements=True):
-        if element in elements_to_replace:
-            if bus_type in (branch_bus + ["bus"]):  # copy data, append branch_bus for switch.bus
-                net[element][column] = net["bus"][column].loc[net[element][bus_type]].values
-            else:  # save data for validation
-                to_validate[element] = net["bus"][column].loc[net[element][bus_type]].values
-    # validate branch elements, but do not validate double and switches at all
-    already_validated = ["switch"]
-    for element, bus_type in element_bus_tuples(bus_elements=False, branch_elements=True):
-        if (element in elements_to_replace) & (element not in already_validated):
-            already_validated += [element]
-            crossing = sum(net[element][column].values != to_validate[element])
-            if crossing > 0:
-                if verbose:
-                    logger.warning("There have been %i %ss with different " % (crossing, element) +
-                                   "%s data at from-/hv- and to-/lv-bus" % column)
-                else:
-                    logger.debug("There have been %i %ss with different " % (crossing, element) +
-                                 "%s data at from-/hv- and to-/lv-bus" % column)
-
-
-def add_zones_to_elements(net, replace=True, elements=None, **kwargs):
-    """ Adds zones to elements, inferring them from the zones of buses they are connected to. """
-    elements = ["line", "trafo", "ext_grid", "switch"] if elements is None else elements
-    add_column_from_node_to_elements(net, "zone", replace=replace, elements=elements, **kwargs)
-
-
-def create_continuous_bus_index(net, start=0):
-    """
-    Creates a continuous bus index starting at zero and replaces all
-    references of old indices by the new ones.
-    """
-    new_bus_idxs = list(np.arange(start, len(net.bus) + start))
-    bus_lookup = dict(zip(net["bus"].index.values, new_bus_idxs))
-    net.bus.index = new_bus_idxs
-    try:
-        net.res_bus.index = get_indices(net.res_bus.index, bus_lookup)
-    except:
-        pass
-
-    for element, value in element_bus_tuples():
-        net[element][value] = get_indices(net[element][value], bus_lookup)
-    net["bus_geodata"].set_index(get_indices(net["bus_geodata"].index, bus_lookup), inplace=True)
-    bb_switches = net.switch[net.switch.et == "b"]
-    net.switch.loc[bb_switches.index, "element"] = get_indices(bb_switches.element, bus_lookup)
-    return net
-
-
-def set_scaling_by_type(net, scalings, scale_load=True, scale_sgen=True):
-    """
-    Sets scaling of loads and/or sgens according to a dictionary
-    mapping type to a scaling factor. Note that the type-string is case
-    sensitive.
-    E.g. scaling = {"pv": 0.8, "bhkw": 0.6}
-
-    :param net:
-    :param scalings: A dictionary containing a mapping from element type to
-    :param scale_load:
-    :param scale_sgen:
-    """
-    if not isinstance(scalings, dict):
-        raise UserWarning("The parameter scaling has to be a dictionary, "
-                          "see docstring")
-
-    def scaleit(what):
-        et = net[what]
-        et["scaling"] = [scale[t] if scale[t] is not None else s for t, s in
-                         zip(et.type.values, et.scaling.values)]
-
-    scale = defaultdict(lambda: None, scalings)
-    if scale_load:
-        scaleit("load")
-    if scale_sgen:
-        scaleit("sgen")
-
-
-# --- Modify topology
-
-def close_switch_at_line_with_two_open_switches(net):
-    """
-    Finds lines that have opened switches at both ends and closes one of them.
-    Function is usually used when optimizing section points to
-    prevent the algorithm from ignoring isolated lines.
-    """
-    closed_switches = set()
-    nl = net.switch[(net.switch.et == 'l') & (net.switch.closed == 0)]
-    for _, switch in nl.groupby("element"):
-        if len(switch.index) > 1:  # find all lines that have open switches at both ends
-            # and close on of them
-            net.switch.at[switch.index[0], "closed"] = 1
-            closed_switches.add(switch.index[0])
-    if len(closed_switches) > 0:
-        logger.info('closed %d switches at line with 2 open switches (switches: %s)' % (
-            len(closed_switches), closed_switches))
-
-
-def drop_inactive_elements(net):
-    """
-    Drops any elements not in service AND any elements connected to inactive
-    buses.
-    """
-    set_isolated_areas_out_of_service(net)
-    drop_out_of_service_elements(net)
-
-
-def drop_out_of_service_elements(net):
-    # removes inactive lines and its switches and geodata
-    inactive_lines = net.line[~net.line.in_service].index
-    drop_lines(net, inactive_lines)
-
-    inactive_trafos = net.trafo[~net.trafo.in_service].index
-    drop_trafos(net, inactive_trafos, table='trafo')
-
-    inactive_trafos3w = net.trafo3w[~net.trafo3w.in_service].index
-    drop_trafos(net, inactive_trafos3w, table='trafo3w')
-
-    do_not_delete = set(net.line.from_bus.values) | set(net.line.to_bus.values) | \
-        set(net.trafo.hv_bus.values) | set(net.trafo.lv_bus.values) | \
-        set(net.trafo3w.hv_bus.values) | set(net.trafo3w.mv_bus.values) | \
-        set(net.trafo3w.lv_bus.values)
-
-    # removes inactive buses safely
-    inactive_buses = set(net.bus[~net.bus.in_service].index) - do_not_delete
-    drop_buses(net, inactive_buses, drop_elements=True)
-
-    # TODO: the following is not necessary anymore?
-    for element in net.keys():
-        if element not in ["bus", "trafo", "trafo3w", "line", "_equiv_trafo3w"] \
-                and isinstance(net[element], pd.DataFrame) \
-                and "in_service" in net[element].columns:
-            drop_idx = net[element].query("not in_service").index
-            net[element].drop(drop_idx, inplace=True)
-            if len(drop_idx) > 0:
-                logger.info("dropped %d %s elements!" % (len(drop_idx), element))
-
-
-def element_bus_tuples(bus_elements=True, branch_elements=True, res_elements=False):
-    """
-    Utility function
-    Provides the tuples of elements and corresponding columns for buses they are connected to
-    :param bus_elements: whether tuples for bus elements e.g. load, sgen, ... are included
-    :param branch_elements: whether branch elements e.g. line, trafo, ... are included
-    :return: set of tuples with element names and column names
-    """
-    ebts = set()
-    if bus_elements:
-        ebts.update([("sgen", "bus"), ("load", "bus"), ("ext_grid", "bus"), ("gen", "bus"),
-                     ("ward", "bus"), ("xward", "bus"), ("shunt", "bus"), ("measurement", "bus"),
-                     ("storage", "bus")])
-    if branch_elements:
-        ebts.update([("line", "from_bus"), ("line", "to_bus"), ("impedance", "from_bus"),
-                     ("switch", "bus"), ("impedance", "to_bus"), ("trafo", "hv_bus"),
-                     ("trafo", "lv_bus"), ("trafo3w", "hv_bus"), ("trafo3w", "mv_bus"),
-                     ("trafo3w", "lv_bus"), ("dcline", "from_bus"), ("dcline", "to_bus")])
-    if res_elements:
-        elements_without_res = ["switch", "measurement"]
-        ebts.update(
-            [("res_" + ebt[0], ebt[1]) for ebt in ebts if ebt[0] not in elements_without_res])
-    return ebts
-
-
-def pp_elements(bus=True, bus_elements=True, branch_elements=True, res_elements=False):
-    """ Returns the list of pandapower elements. """
-    pp_elms = set(["bus"]) if bus else set()
-    pp_elms |= set([el[0] for el in element_bus_tuples(
-        bus_elements=bus_elements, branch_elements=branch_elements, res_elements=res_elements)])
-    return pp_elms
-
-
-def drop_buses(net, buses, drop_elements=True):
-    """
-    Drops specified buses, their bus_geodata and by default drops all elements connected to
-    them as well.
-    """
-    net["bus"].drop(buses, inplace=True)
-    net["bus_geodata"].drop(set(buses) & set(net["bus_geodata"].index), inplace=True)
-    if drop_elements:
-        drop_elements_at_buses(net, buses)
-
-
-def drop_switches_at_buses(net, buses):
-    i = net["switch"][(net["switch"]["bus"].isin(buses))
-                      | ((net["switch"]["element"].isin(buses))
-                         & (net["switch"]["et"] == "b"))].index
-    net["switch"].drop(i, inplace=True)
-    logger.info("dropped %d switches" % len(i))
-
-
-def drop_elements_at_buses(net, buses):
-    """
-    drop elements connected to given buses
-    """
-    for element, column in element_bus_tuples():
-        if element == "switch":
-            drop_switches_at_buses(net, buses)
-
-        elif any(net[element][column].isin(buses)):
-            eid = net[element][net[element][column].isin(buses)].index
-            if element == 'line':
-                drop_lines(net, eid)
-            elif element == 'trafo' or element == 'trafo3w':
-                drop_trafos(net, eid, table=element)
-            else:
-                n_el = net[element].shape[0]
-                net[element].drop(eid, inplace=True)
-                if net[element].shape[0] < n_el:
-                    logger.info("dropped %d %s elements" % (n_el - net[element].shape[0], element))
-
-
-def drop_trafos(net, trafos, table="trafo"):
-    """
-    Deletes all trafos and in the given list of indices and removes
-    any switches connected to it.
-    """
-    if table not in ('trafo', 'trafo3w'):
-        raise UserWarning("parameter 'table' must be 'trafo' or 'trafo3w'")
-    # drop any switches
-    num_switches = 0
-    if table == 'trafo':  # remove as soon as the trafo3w switches are implemented
-        i = net["switch"].index[(net["switch"]["element"].isin(trafos)) &
-                                (net["switch"]["et"] == "t")]
-        net["switch"].drop(i, inplace=True)
-        num_switches = len(i)
-
-    # drop the trafos
-    net[table].drop(trafos, inplace=True)
-    logger.info("dropped %d %s elements with %d switches" % (len(trafos), table, num_switches))
-
-
-def drop_lines(net, lines):
-    """
-    Deletes all lines and their geodata in the given list of indices and removes
-    any switches connected to it.
-    """
-    # drop connected switches
-    i = net["switch"][(net["switch"]["element"].isin(lines)) & (net["switch"]["et"] == "l")].index
-    net["switch"].drop(i, inplace=True)
-
-    # drop lines and geodata
-    net["line"].drop(lines, inplace=True)
-    net["line_geodata"].drop(set(lines) & set(net["line_geodata"].index), inplace=True)
-    logger.info("dropped %d lines with %d line switches" % (len(lines), len(i)))
-
-
-def drop_duplicated_measurements(net, buses=None, keep="first"):
-    """ Drops duplicated measurements at given set buses. If buses is None, all buses are
-    considered. """
-    buses = buses if buses is not None else net.bus.index
-    # only analyze measurements at given buses
-    analyzed_meas = net.measurement.loc[net.measurement.bus.isin(buses).fillna("nan")]
-    # drop duplicates
-    idx_to_drop = analyzed_meas.index[analyzed_meas.duplicated(subset=[
-        "type", "element_type", "bus", "element"], keep=keep)]
-    net.measurement.drop(idx_to_drop, inplace=True)
-
-
-def fuse_buses(net, b1, b2, drop=True):
-    """
-    Reroutes any connections to buses in b2 to the given bus b1. Additionally drops the buses b2,
-    if drop=True (default).
-    """
-    b2 = set(b2) - {b1} if isinstance(b2, Iterable) else [b2]
-
-    for element, value in element_bus_tuples():
-        i = net[element][net[element][value].isin(b2)].index
-        net[element].loc[i, value] = b1
-
-    i = net["switch"][(net["switch"]["et"] == 'b') & (
-        net["switch"]["element"].isin(b2))].index
-    net["switch"].loc[i, "element"] = b1
-    net["switch"].drop(net["switch"][(net["switch"]["bus"] == net["switch"]["element"]) &
-                                     (net["switch"]["et"] == "b")].index, inplace=True)
-    if drop:
-        # drop_elements=False because the elements must be connected to new buses now
-        drop_buses(net, b2, drop_elements=False)
-        # if there were measurements at b1 and b2, these can be duplicated at b1 now -> drop
-        drop_duplicated_measurements(net, buses=[b1])
-    return net
-
-
-def set_element_status(net, buses, in_service):
-    """
-    Sets buses and all elements connected to them in or out of service.
-    """
-    net.bus.loc[buses, "in_service"] = in_service
-
-    for element in net.keys():
-        if element not in ['bus'] and isinstance(net[element], pd.DataFrame) \
-                and "in_service" in net[element].columns:
-            try:
-                idx = get_connected_elements(net, element, buses)
-                net[element].loc[idx, 'in_service'] = in_service
-            except:
-                pass
-
-
-def set_isolated_areas_out_of_service(net):
-    """
-    Set all isolated buses and all elements connected to isolated buses out of service.
-    """
-    closed_switches = set()
-    unsupplied = unsupplied_buses(net)
+    unsupplied = unsupplied_buses(net, respect_switches=respect_switches)
     logger.info("set %d of %d unsupplied buses out of service" % (
         len(net.bus.loc[unsupplied].query('~in_service')), len(unsupplied)))
     set_element_status(net, unsupplied, False)
@@ -3535,7 +1618,7 @@
     elif et == 'trafo':
         bc = ["hv_bus", "lv_bus"]
     elif et == "switch" and list(net[et].loc[element_id, ["et"]].values) == [
-            'b']:  # Raises error if switch is not a bus-bus switch
+        'b']:  # Raises error if switch is not a bus-bus switch
         bc = ["bus", "element"]
     else:
         raise Exception("unknown element type")
@@ -3773,7 +1856,7 @@
         switch_selection = np.full(len(net.switch), True, dtype=bool)
     else:
         logger.warning("Unknown switch status \"%s\" selected! "
-                       "Selecting all switches by default." % status)
+                    "Selecting all switches by default." % status)
 
     cs = set()
     if 'b' in consider:
@@ -3789,6 +1872,7 @@
                 net['switch']['et'] == 't') & switch_selection])
 
     return cs
+
 
 
 def ensure_iterability(var, len_=None):
@@ -3801,6 +1885,47 @@
         var = [var]*len_
     return var
 
+#def pq_from_cosphi(s, cosphi, qmode, pmode):
+#    """
+#    Calculates P/Q values from rated apparent power and cosine(phi) values.
+#       - s: rated apparent power
+#       - cosphi: cosine phi of the
+#       - qmode: "ind" for inductive or "cap" for capacitive behaviour
+#       - pmode: "load" for load or "gen" for generation
+#    As all other pandapower functions this function is based on the consumer viewpoint. For active
+#    power, that means that loads are positive and generation is negative. For reactive power,
+#    inductive behaviour is modeled with positive values, capacitive behaviour with negative values.
+#    """
+#    s = np.array(ensure_iterability(s))
+#    cosphi = np.array(ensure_iterability(cosphi, len(s)))
+#    qmode = np.array(ensure_iterability(qmode, len(s)))
+#    pmode = np.array(ensure_iterability(pmode, len(s)))
+#
+#    # qmode consideration
+#    unknown_qmode = set(qmode) - set(["ind", "cap", "ohm"])
+#    if len(unknown_qmode):
+#        raise ValueError("Unknown qmodes: " + str(list(unknown_qmode)))
+#    qmode_is_ohm = qmode == "ohm"
+#    if any(cosphi[qmode_is_ohm] != 1):
+#        raise ValueError("qmode cannot be 'ohm' if cosphi is not 1.")
+#    qsign = np.ones(qmode.shape)
+#    qsign[qmode == "cap"] = -1
+#
+#    # pmode consideration
+#    unknown_pmode = set(pmode) - set(["load", "gen"])
+#    if len(unknown_pmode):
+#        raise ValueError("Unknown pmodes: " + str(list(unknown_pmode)))
+#    psign = np.ones(pmode.shape)
+#    psign[pmode == "gen"] = -1
+#
+#    # calculate p and q
+#    p = psign * s * cosphi
+#    q = qsign * np.sqrt(s ** 2 - p ** 2)
+#
+#    if len(p) > 1:
+#        return p, q
+#    else:
+#        return p[0], q[0]
 
 def pq_from_cosphi(s, cosphi, qmode, pmode):
     """
@@ -3815,60 +1940,85 @@
     power, that means that loads are positive and generation is negative. For reactive power,
     inductive behaviour is modeled with positive values, capacitive behaviour with negative values.
     """
-    s = np.array(ensure_iterability(s))
-    cosphi = np.array(ensure_iterability(cosphi, len(s)))
-    qmode = np.array(ensure_iterability(qmode, len(s)))
-    pmode = np.array(ensure_iterability(pmode, len(s)))
-
-    # qmode consideration
-    unknown_qmode = set(qmode) - set(["ind", "cap", "ohm"])
-    if len(unknown_qmode):
-        raise ValueError("Unknown qmodes: " + str(list(unknown_qmode)))
-    qmode_is_ohm = qmode == "ohm"
-    if any(cosphi[qmode_is_ohm] != 1):
-        raise ValueError("qmode cannot be 'ohm' if cosphi is not 1.")
-    qsign = np.ones(qmode.shape)
-    qsign[qmode == "cap"] = -1
-
-    # pmode consideration
-    unknown_pmode = set(pmode) - set(["load", "gen"])
-    if len(unknown_pmode):
-        raise ValueError("Unknown pmodes: " + str(list(unknown_pmode)))
-    psign = np.ones(pmode.shape)
-    psign[pmode == "gen"] = -1
-
-    # calculate p and q
-    p = psign * s * cosphi
-    q = qsign * np.sqrt(s ** 2 - p ** 2)
-
-    if len(p) > 1:
-        return p, q
+    if hasattr(s, "__iter__"):
+        s = ensure_iterability(s)
+        cosphi = ensure_iterability(cosphi, len(s))
+        qmode = ensure_iterability(qmode, len(s))
+        pmode = ensure_iterability(pmode, len(s))
+        p, q = [], []
+        for s_, cosphi_, qmode_, pmode_ in zip(s, cosphi, qmode, pmode):
+            p_, q_ = _pq_from_cosphi(s_, cosphi_, qmode_, pmode_)
+            p.append(p_)
+            q.append(q_)
+        return np.array(p), np.array(q)
     else:
-        return p[0], q[0]
+        return _pq_from_cosphi(s, cosphi, qmode, pmode)
+
+
+def _pq_from_cosphi(s, cosphi, qmode, pmode):
+    if qmode == "ind":
+        qsign = 1 if pmode == "load" else -1
+    elif qmode == "cap":
+        qsign = -1 if pmode == "load" else 1
+    else:
+        raise ValueError("Unknown mode %s - specify 'ind' or 'cap'" % qmode)
+
+    p = s * cosphi
+    q = qsign * np.sqrt(s ** 2 - p ** 2)   
+    return p, q
+        
+#def cosphi_from_pq(p, q):
+#    """
+#    Analog to pq_from_cosphi, but other way around.
+#    In consumer viewpoint (pandapower): cap=overexcited and ind=underexcited
+#    """
+#    p = np.array(ensure_iterability(p))
+#    q = np.array(ensure_iterability(q, len(p)))
+#    if len(p) != len(q):
+#        raise ValueError("p and q must have the same length.")
+#    p_is_zero = np.array(p == 0)
+#    cosphi = np.empty(p.shape)
+#    if sum(p_is_zero):
+#        cosphi[p_is_zero] = np.nan
+#        logger.warning("A cosphi from p=0 is undefined.")
+#    cosphi[~p_is_zero] = np.cos(np.arctan(q[~p_is_zero] / p[~p_is_zero]))
+#    s = (p ** 2 + q ** 2) ** 0.5
+#    pmode = np.array(["undef", "load", "gen"])[np.sign(p).astype(int)]
+#    qmode = np.array(["ohm", "ind", "cap"])[np.sign(q).astype(int)]
+#    if len(p) > 1:
+#        return cosphi, s, qmode, pmode
+#    else:
+#        return cosphi[0], s[0], qmode[0], pmode[0]
 
 
 def cosphi_from_pq(p, q):
+    if hasattr(p, "__iter__"):
+        assert len(p) == len(q)
+        s, cosphi, qmode, pmode = [], [], [], []
+        for p_, q_ in zip(p, q):
+            cosphi_, s_, qmode_, pmode_ = _cosphi_from_pq(p_, q_)
+            s.append(s_)
+            cosphi.append(cosphi_)
+            qmode.append(qmode_)
+            pmode.append(pmode_)
+        return np.array(cosphi), np.array(s), np.array(qmode), np.array(pmode)
+    else:
+        return _cosphi_from_pq(p, q)
+    
+def _cosphi_from_pq(p, q):
     """
     Analog to pq_from_cosphi, but other way around.
     In consumer viewpoint (pandapower): cap=overexcited and ind=underexcited
     """
-    p = np.array(ensure_iterability(p))
-    q = np.array(ensure_iterability(q, len(p)))
-    if len(p) != len(q):
-        raise ValueError("p and q must have the same length.")
-    p_is_zero = np.array(p == 0)
-    cosphi = np.empty(p.shape)
-    if sum(p_is_zero):
-        cosphi[p_is_zero] = np.nan
+    if p == 0:
+        cosphi = np.nan
         logger.warning("A cosphi from p=0 is undefined.")
-    cosphi[~p_is_zero] = np.cos(np.arctan(q[~p_is_zero] / p[~p_is_zero]))
+    else:
+        cosphi = np.cos(np.arctan(q / p))
     s = (p ** 2 + q ** 2) ** 0.5
-    pmode = np.array(["undef", "load", "gen"])[np.sign(p).astype(int)]
-    qmode = np.array(["ohm", "ind", "cap"])[np.sign(q).astype(int)]
-    if len(p) > 1:
-        return cosphi, s, qmode, pmode
-    else:
-        return cosphi[0], s[0], qmode[0], pmode[0]
+    pmode = ["undef", "load", "gen"][int(np.sign(p))]
+    qmode = ["ohm", "ind", "cap"][int(np.sign(q))]
+    return cosphi, s, qmode, pmode
 
 
 def create_replacement_switch_for_branch(net, element, idx):
@@ -3994,15 +2144,15 @@
                          "parameters always pertain in both direction. only from_bus to " +
                          "to_bus parameters are considered.")
         vn = net.bus.vn_kv.at[imp.from_bus]
-        Zni = vn ** 2 / imp.sn_kva * 1e3
-        max_i_ka = imp.sn_kva / vn / np.sqrt(3) * 1e-3 if sn_as_max else np.nan
+        Zni = vn ** 2 / imp.sn_mva
+        max_i_ka = imp.sn_kva / vn / np.sqrt(3) if sn_as_max else np.nan
         create_line_from_parameters(net, imp.from_bus, imp.to_bus, 1, imp.rft_pu * Zni,
                                     imp.xft_pu * Zni, 0, max_i_ka, name=imp.name,
                                     in_service=imp.in_service)
     net.impedance.drop(index, inplace=True)
 
 
-def replace_line_by_impedance(net, index=None, sn_kva=None, only_valid_replace=True):
+def replace_line_by_impedance(net, index=None, sn_mva=None, only_valid_replace=True):
     """
     Creates impedances by given lines data, while the lines are dropped.
     INPUT:
@@ -4020,11 +2170,11 @@
             be neglected.
     """
     index = index or net.line.index
-    sn_kva = sn_kva or net.sn_kva
-    sn_kva = sn_kva if sn_kva != "max_i_ka" else net.line.max_i_ka.loc[index]
-    sn_kva = sn_kva if hasattr(sn_kva, "__iter__") else [sn_kva] * len(index)
-    if len(sn_kva) != len(index):
-        raise ValueError("index and sn_kva must have the same length.")
+    sn_mva = sn_mva or net.sn_mva
+    sn_mva = sn_mva if sn_mva != "max_i_ka" else net.line.max_i_ka.loc[index]
+    sn_mva = sn_mva if hasattr(sn_mva, "__iter__") else [sn_mva] * len(index)
+    if len(sn_mva) != len(index):
+        raise ValueError("index and sn_mva must have the same length.")
     i = 0
     for idx, line_ in net.line.loc[index].iterrows():
         if line_.c_nf_per_km or line_.g_us_per_km:
@@ -4033,11 +2183,10 @@
             logger.error("Capacitance and dielectric conductance of line %i cannot be " % idx +
                          "converted to impedances, which do not model such parameters.")
         vn = net.bus.vn_kv.at[line_.from_bus]
-        Zni = vn ** 2 / sn_kva[i] * 1e3
+        Zni = vn ** 2 / sn_mva[i]
         create_impedance(net, line_.from_bus, line_.to_bus,
                          line_.r_ohm_per_km * line_.length_km / Zni,
-                         line_.x_ohm_per_km * line_.length_km / Zni, sn_kva[i], name=line_.name,
+                         line_.x_ohm_per_km * line_.length_km / Zni, sn_mva[i], name=line_.name,
                          in_service=line_.in_service)
         i += 1
-    net.line.drop(index, inplace=True)
->>>>>>> 335b5e5a
+    net.line.drop(index, inplace=True)