# -*- coding: utf-8 -*-

# Copyright (c) 2016-2019 by University of Kassel and Fraunhofer Institute for Energy Economics
# and Energy System Technology (IEE), Kassel. All rights reserved.


import pandas as pd
import pandapower as pp
import numpy
import numbers
import json
import json.encoder
from json.encoder import encode_basestring_ascii, encode_basestring, INFINITY, _make_iterencode
import copy
import networkx
from networkx.readwrite import json_graph
import importlib
from warnings import warn
from inspect import isclass, signature
import os

try:
    from functools import singledispatch
except ImportError:
    # Python 2.7
    from singledispatch import singledispatch

try:
    import fiona
    import geopandas

    GEOPANDAS_INSTALLED = True
except ImportError:
    GEOPANDAS_INSTALLED = False

try:
    import shapely.geometry

    SHAPELY_INSTALLED = True
except ImportError:
    SHAPELY_INSTALLED = False

try:
    import pplog as logging
except ImportError:
    import logging

logger = logging.getLogger(__name__)


def coords_to_df(value, geotype="line"):
    columns = ["x", "y", "coords"] if geotype == "bus" else ["coords"]
    geo = pd.DataFrame(columns=columns, index=value.index)
    if any(~value.coords.isnull()):
        k = max(len(v) for v in value.coords.values)
        v = numpy.empty((len(value), k * 2))
        v.fill(numpy.nan)
        for i, idx in enumerate(value.index):
            # get coords and convert them to x1, y1, x2, y2...
            coords = value.at[idx, 'coords']
            if coords is None:
                continue
            v[i, :len(coords) * 2] = numpy.array(coords).flatten()
        geo = pd.DataFrame(v, index=value.index)
        geo.columns = ["%s%i" % (w, i) for i in range(k) for w in "xy"]
    if geotype == "bus":
        geo["x"] = value["x"].values
        geo["y"] = value["y"].values
    return geo


def to_dict_of_dfs(net, include_results=False, fallback_to_pickle=True, include_empty_tables=True):
    dodfs = dict()
    dtypes = []
    dodfs["parameters"] = dict()  # pd.DataFrame(columns=["parameter"])
    for item, value in net.items():
        # dont save internal variables and results (if not explicitely specified)
        if item.startswith("_") or (item.startswith("res") and not include_results):
            continue
        elif item == "std_types":
            for t in net.std_types.keys():  # which are ["line", "trafo", "trafo3w"]
                dodfs["%s_std_types" % t] = pd.DataFrame(net.std_types[t]).T
            continue
        elif item == "user_pf_options":
            if len(value) > 0:
                dodfs["user_pf_options"] = pd.DataFrame(value, index=[0])
            continue
        elif isinstance(value, (int, float, bool, str)):
            # attributes of primitive types are just stored in a DataFrame "parameters"
            dodfs["parameters"][item] = net[item]
            continue
        elif not isinstance(value, pd.DataFrame):
            logger.warning("Could not serialize net.%s" % item)
            continue

        # value is pandas DataFrame
        if include_empty_tables and value.empty:
            continue

        if item == "bus_geodata":
            geo = coords_to_df(value, geotype="bus")
            if GEOPANDAS_INSTALLED and isinstance(value, geopandas.GeoDataFrame):
                geo["geometry"] = [s.to_wkt() for s in net.bus_geodata.geometry.values]
            dodfs[item] = geo
        elif item == "line_geodata":
            geo = coords_to_df(value, geotype="line")
            if GEOPANDAS_INSTALLED and isinstance(value, geopandas.GeoDataFrame):
                geo["geometry"] = [s.to_wkt() for s in net.line_geodata.geometry.values]
            dodfs[item] = geo
        else:
            dodfs[item] = value
        # save dtypes 
        for column, dtype in value.dtypes.iteritems():
            dtypes.append((item, column, str(dtype)))
    dodfs["dtypes"] = pd.DataFrame(dtypes, columns=["element", "column", "dtype"])
    dodfs["parameters"] = pd.DataFrame(dodfs["parameters"], index=[0])
    return dodfs


def dicts_to_pandas(json_dict):
    warn("This function is deprecated and will be removed in a future release.\r\n"
         "Please resave your grid using the current pandapower version.", DeprecationWarning)
    pd_dict = dict()
    for k in sorted(json_dict.keys()):
        if isinstance(json_dict[k], dict):
            pd_dict[k] = pd.DataFrame.from_dict(json_dict[k], orient="columns")
            if pd_dict[k].shape[0] == 0:  # skip empty dataframes
                continue
            if pd_dict[k].index[0].isdigit():
                pd_dict[k].set_index(pd_dict[k].index.astype(numpy.int64), inplace=True)
        else:
            raise UserWarning("The network is an old version or corrupt. "
                              "Try to use the old load function")
    return pd_dict


def df_to_coords(net, item, table):
    # converts dataframe to coords in net
    num_points = len(table.columns) // 2
    net[item] = pd.DataFrame(index=table.index, columns=net[item].columns)
    if item == "bus_geodata":
        num_points -= 1
        net[item].loc[:, ['x', 'y']] = table.loc[:, ['x', 'y']]

    for i in table.index:
        coords = table.loc[i]
        # for i, coords in table.iterrows():
        coord = [(coords["x%u" % nr], coords["y%u" % nr]) for nr in range(num_points)
                 if pd.notnull(coords["x%u" % nr])]
        if len(coord):
            net[item].loc[i, "coords"] = coord


def from_dict_of_dfs(dodfs):
    net = pp.create_empty_network()
    for c in dodfs["parameters"].columns:
        net[c] = dodfs["parameters"].at[0, c]
    for item, table in dodfs.items():
        if item in ("parameters", "dtypes"):
            continue
        elif item in ["line_geodata", "bus_geodata"]:
            df_to_coords(net, item, table)
        elif item.endswith("_std_types"):
            net["std_types"][item[:-10]] = table.T.to_dict()
            continue  # don't go into try..except
        elif item == "user_pf_options":
            net['user_pf_options'] = {c: v for c, v in zip(table.columns, table.values[0])}
            continue  # don't go into try..except
        else:
            net[item] = table
        # set the index to be Int64Index
        try:
            net[item].set_index(net[item].index.astype(numpy.int64), inplace=True)
        except TypeError:
            # TypeError: if not int64 index (e.g. str)
            pass
    restore_all_dtypes(net, dodfs["dtypes"])
    return net


def restore_all_dtypes(net, dtypes):
    for _, v in dtypes.iterrows():
        try:
            if v["dtype"] == "object":
                c = net[v.element][v.column]
                net[v.element][v.column] = numpy.where(c.isnull(), None, c)
                # net[v.element][v.column] = net[v.element][v.column].fillna(value=None)
            net[v.element][v.column] = net[v.element][v.column].astype(v["dtype"])
        except KeyError:
            pass


<<<<<<< HEAD
import json.encoder


def isinstance_partial(obj, cls):
    if isinstance(obj, (pp.pandapowerNet, tuple)):
        return False
    return isinstance(obj, cls)


=======
>>>>>>> f6317900
class PPJSONEncoder(json.JSONEncoder):
    def __init__(self, isinstance_func=isinstance_partial, **kwargs):
        super(PPJSONEncoder, self).__init__(**kwargs)
        self.isinstance_func = isinstance_func

    def iterencode(self, o, _one_shot=False):
        """Encode the given object and yield each string
        representation as available.

        For example::

            for chunk in JSONEncoder().iterencode(bigobject):
                mysocket.write(chunk)

        """
        if self.check_circular:
            markers = {}
        else:
            markers = None
        if self.ensure_ascii:
            _encoder = json.encoder.encode_basestring_ascii
        else:
            _encoder = json.encoder.encode_basestring

        def floatstr(o, allow_nan=self.allow_nan, _repr=float.__repr__, _inf=json.encoder.INFINITY,
                     _neginf=-json.encoder.INFINITY):
            # Check for specials.  Note that this type of test is processor
            # and/or platform-specific, so do tests which don't depend on the
            # internals.

            if o != o:
                text = 'NaN'
            elif o == _inf:
                text = 'Infinity'
            elif o == _neginf:
                text = '-Infinity'
            else:
                return _repr(o)

            if not allow_nan:
                raise ValueError(
                    "Out of range float values are not JSON compliant: " + repr(o))

            return text

        _iterencode = json.encoder._make_iterencode(
            markers, self.default, _encoder, self.indent, floatstr,
            self.key_separator, self.item_separator, self.sort_keys,
            self.skipkeys, _one_shot, isinstance=self.isinstance_func)
        return _iterencode(o, 0)

    def default(self, o):
        try:
            s = to_serializable(o)
        except TypeError:
            # Let the base class default method raise the TypeError
            return json.JSONEncoder.default(self, o)
        else:
            return s


class PPJSONDecoder(json.JSONDecoder):
    def __init__(self, **kwargs):
        super().__init__(object_hook=pp_hook, **kwargs)



def pp_hook(d):
    if '_module' in d and '_class' in d:
<<<<<<< HEAD
        if "_object" in d:         
            obj = d.pop('_object') 
        elif "_init" in d: 
            return d  # backwards compatibility
        else:
            obj = {"_init": d, "_state": dict()}  # backwards compatibility
        class_name = d.pop('_class')
        module_name = d.pop('_module')
=======
        if "_object" in d:
            obj = d.pop('_object')
        elif "_init" in d:
            return d  # backwards compatibility
        else:
            obj = {"_init": d, "_state": dict()}  # backwards compatibility

        class_name = d.pop('_class')
        module_name = d.pop('_module')
        # print(class_name, module_name)
>>>>>>> f6317900
        keys = copy.deepcopy(list(d.keys()))
        for key in keys:
            if isinstance(d[key], dict):
                d[key] = pp_hook(d[key])

        if class_name == 'Series':
            return pd.read_json(obj, precise_float=True, **d)
        elif class_name == "DataFrame":
            df = pd.read_json(obj, precise_float=True, **d)
            try:
                df.set_index(df.index.astype(numpy.int64), inplace=True)
            except (ValueError, TypeError, AttributeError):
                logger.debug("failed setting int64 index")
            return df
        elif GEOPANDAS_INSTALLED and class_name == 'GeoDataFrame':
            df = geopandas.GeoDataFrame.from_features(fiona.Collection(obj), crs=d['crs'])
            if "id" in df:
                df.set_index(df['id'].values.astype(numpy.int64), inplace=True)
            # coords column is not handled properly when using from_features
            if 'coords' in df:
                # df['coords'] = df.coords.apply(json.loads)
                valid_coords = ~pd.isnull(df.coords)
                df.loc[valid_coords, 'coords'] = df.loc[valid_coords, "coords"].apply(json.loads)
            df = df.reindex(columns=d['columns'])
            return df
        elif SHAPELY_INSTALLED and module_name == "shapely":
            return shapely.geometry.shape(obj)
        elif class_name == "pandapowerNet":
            if isinstance(obj, str):  # backwards compatibility
                from pandapower import from_json_string
                return from_json_string(obj)
            else:
                net = pp.create_empty_network()
                net.update(obj)
                return net
        elif module_name == "networkx":
            return json_graph.adjacency_graph(obj, attrs={'id': 'json_id', 'key': 'json_key'})
        else:
            module = importlib.import_module(module_name)
            class_ = getattr(module, class_name)
            if isclass(class_) and issubclass(class_, JSONSerializableClass):
                needs_net = "net" in signature(class_.__init__).parameters.keys()
                if needs_net and not hasattr(pp_hook, "net"):
                    return json.dumps(
                        {"_object": obj, "_class": class_name, "_module": module_name})
                else:
                    if isinstance(obj, str):
                        obj = json.loads(obj, cls=PPJSONDecoder)
                    if needs_net:
                        obj["_init"]["net"] = pp_hook.net
                    return class_.from_dict(obj)
            else:
                return class_(obj, **d)
    else:
        return d


class JSONSerializableClass(object):
    json_excludes = ["net", "self", "__class__"]

    def __init__(self):
        self._init = dict()

    def update_initialized(self, parameters):
        """
        Saves all parameters as object attributes
        """
        if "kwargs" in parameters:
            self._init.update(parameters.pop("kwargs"))
        for excluded in self.json_excludes:
            if excluded in parameters:
                del parameters[excluded]
        self._init.update(parameters)

    def to_json(self):
        """
        Each controller should have this method implemented. The resulting json string should be
        readable by the controller's from_json function and by the function add_ctrl_from_json in
        control_handler.
        """
        return json.dumps(self.to_dict(), cls=PPJSONEncoder)

    def to_dict(self):
        init_parameters = signature(self.__init__).parameters.keys()
<<<<<<< HEAD
        d = {'_module': self.__module__.__str__(), '_class': self.__class__.__name__,
             "_init": {key: val for key, val in self._init.items() if
                       key in init_parameters and key not in self.json_excludes},
             "has_net": "net" in init_parameters,
             "_state": {key: val for key, val in self.__dict__.items() if key not in
                        self.json_excludes and not callable(val)}}
=======
        d = {'_module': self.__module__.__str__(), '_class': self.__class__.__name__}
        d["_init"] = {key: val for key, val in self._init.items() if
                      key in init_parameters and key not in self.json_excludes}
        d["has_net"] = "net" in init_parameters
        d["_state"] = {key: val for key, val in self.__dict__.items() if key not in
                       self.json_excludes and not callable(val)}
>>>>>>> f6317900
        return d

    @classmethod
    def from_dict(cls, d):
        state = d["_state"]
        init = d["_init"]
        if "index" in state:
            init["index"] = state["index"]
        obj = cls(**init)
        obj.__dict__.update(state)
        return obj

    @classmethod
    def from_json(cls, json_string):
        d = json.loads(json_string, cls=PPJSONDecoder)
        return JSONSerializableClass.from_dict(d)


def restore_jsoned_objects(net):
    pp_hook.net = net
    for element in ["controller", "loadcase"]:
        if element in net:
            for i, c in net[element][element].items():
                try:
                    pp_hook(c)
                except Exception as e:
                    logger.warning("did not load %s with index %u: %s" % (element, i, e))
    del pp_hook.net


def with_signature(obj, val, obj_module=None, obj_class=None):
    if obj_module is None:
        obj_module = obj.__module__.__str__()
    if obj_class is None:
        obj_class = obj.__class__.__name__
    d = {'_module': obj_module, '_class': obj_class, '_object': val}
    if hasattr(obj, 'dtype'):
        d.update({'dtype': str(obj.dtype)})
    return d


@singledispatch
def to_serializable(obj):
    logger.debug('standard case')
    return str(obj)


@to_serializable.register(pp.pandapowerNet)
def json_net(obj):
    net_dict = {k: item for k, item in obj.items() if not k.startswith("_")}
    d = with_signature(obj, net_dict)
    return d


@to_serializable.register(pd.DataFrame)
def json_dataframe(obj):
    logger.debug('DataFrame')
    d = with_signature(obj, obj.to_json(orient='split',
                                        default_handler=to_serializable, double_precision=15))
    d.update({'dtype': obj.dtypes.astype('str').to_dict(), 'orient': 'split'})
    return d


if GEOPANDAS_INSTALLED:
    @to_serializable.register(geopandas.GeoDataFrame)
    def json_geodataframe(obj):
        logger.debug('GeoDataFrame')
        d = with_signature(obj, obj.to_json())
        d.update({'dtype': obj.dtypes.astype('str').to_dict(),
                  'crs': obj.crs, 'columns': obj.columns})
        return d


@to_serializable.register(pd.Series)
def json_series(obj):
    logger.debug('Series')
    d = with_signature(obj, obj.to_json(orient='split', default_handler=to_serializable))
    d.update({'dtype': str(obj.dtypes), 'orient': 'split', 'typ': 'series'})
    return d


@to_serializable.register(numpy.ndarray)
def json_array(obj):
    logger.debug("ndarray")
    d = with_signature(obj, list(obj), obj_module='numpy', obj_class='array')
    return d


@to_serializable.register(numpy.integer)
def json_npint(obj):
    logger.debug("integer")
    return int(obj)


@to_serializable.register(numpy.floating)
def json_npfloat(obj):
    logger.debug("floating")
    return float(obj)


@to_serializable.register(numbers.Number)
def json_num(obj):
    logger.debug("numbers.Number")
    return str(obj)


@to_serializable.register(pd.Index)
def json_pdindex(obj):
    logger.debug("pd.Index")
    return with_signature(obj, list(obj), obj_module='pandas')


@to_serializable.register(bool)
def json_bool(obj):
    logger.debug("bool")
    return "true" if obj else "false"


@to_serializable.register(tuple)
def json_tuple(obj):
    logger.debug("tuple")
    d = with_signature(obj, list(obj), obj_module='builtins', obj_class='tuple')
    return d


@to_serializable.register(set)
def json_set(obj):
    logger.debug("set")
    d = with_signature(obj, list(obj), obj_module='builtins', obj_class='set')
    return d


@to_serializable.register(frozenset)
def json_frozenset(obj):
    logger.debug("frozenset")
    d = with_signature(obj, list(obj), obj_module='builtins', obj_class='frozenset')
    return d


@to_serializable.register(networkx.Graph)
def json_networkx(obj):
    logger.debug("nx graph")
    json_string = json_graph.adjacency_data(obj, attrs={'id': 'json_id', 'key': 'json_key'})
    d = with_signature(obj, json_string, obj_module="networkx")
    return d


@to_serializable.register(JSONSerializableClass)
def controller_to_serializable(obj):
    logger.debug('JSONSerializableClass')
    d = with_signature(obj, obj.to_json())
    return d


def mkdirs_if_not_existent(dir):
    if os.path.isdir(dir) == False:
        os.makedirs(dir)
        return True
    return False


if SHAPELY_INSTALLED:
    @to_serializable.register(shapely.geometry.LineString)
    def json_linestring(obj):
        logger.debug("shapely linestring")
        json_string = shapely.geometry.mapping(obj)
        d = with_signature(obj, json_string, obj_module="shapely")
        return d


    @to_serializable.register(shapely.geometry.Point)
    def json_point(obj):
        logger.debug("shapely Point")
        json_string = shapely.geometry.mapping(obj)
        d = with_signature(obj, json_string, obj_module="shapely")
        return d


    @to_serializable.register(shapely.geometry.Polygon)
    def json_polygon(obj):
        logger.debug("shapely Polygon")
        json_string = shapely.geometry.mapping(obj)
        d = with_signature(obj, json_string, obj_module="shapely")
        return d<|MERGE_RESOLUTION|>--- conflicted
+++ resolved
@@ -190,18 +190,12 @@
             pass
 
 
-<<<<<<< HEAD
-import json.encoder
-
-
 def isinstance_partial(obj, cls):
     if isinstance(obj, (pp.pandapowerNet, tuple)):
         return False
     return isinstance(obj, cls)
 
 
-=======
->>>>>>> f6317900
 class PPJSONEncoder(json.JSONEncoder):
     def __init__(self, isinstance_func=isinstance_partial, **kwargs):
         super(PPJSONEncoder, self).__init__(**kwargs)
@@ -271,27 +265,14 @@
 
 def pp_hook(d):
     if '_module' in d and '_class' in d:
-<<<<<<< HEAD
-        if "_object" in d:         
-            obj = d.pop('_object') 
-        elif "_init" in d: 
-            return d  # backwards compatibility
-        else:
-            obj = {"_init": d, "_state": dict()}  # backwards compatibility
-        class_name = d.pop('_class')
-        module_name = d.pop('_module')
-=======
         if "_object" in d:
             obj = d.pop('_object')
         elif "_init" in d:
             return d  # backwards compatibility
         else:
             obj = {"_init": d, "_state": dict()}  # backwards compatibility
-
         class_name = d.pop('_class')
         module_name = d.pop('_module')
-        # print(class_name, module_name)
->>>>>>> f6317900
         keys = copy.deepcopy(list(d.keys()))
         for key in keys:
             if isinstance(d[key], dict):
@@ -376,21 +357,12 @@
 
     def to_dict(self):
         init_parameters = signature(self.__init__).parameters.keys()
-<<<<<<< HEAD
         d = {'_module': self.__module__.__str__(), '_class': self.__class__.__name__,
              "_init": {key: val for key, val in self._init.items() if
                        key in init_parameters and key not in self.json_excludes},
              "has_net": "net" in init_parameters,
              "_state": {key: val for key, val in self.__dict__.items() if key not in
                         self.json_excludes and not callable(val)}}
-=======
-        d = {'_module': self.__module__.__str__(), '_class': self.__class__.__name__}
-        d["_init"] = {key: val for key, val in self._init.items() if
-                      key in init_parameters and key not in self.json_excludes}
-        d["has_net"] = "net" in init_parameters
-        d["_state"] = {key: val for key, val in self.__dict__.items() if key not in
-                       self.json_excludes and not callable(val)}
->>>>>>> f6317900
         return d
 
     @classmethod
