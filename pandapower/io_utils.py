# -*- coding: utf-8 -*-

# Copyright (c) 2016-2021 by University of Kassel and Fraunhofer Institute for Energy Economics
# and Energy System Technology (IEE), Kassel. All rights reserved.

import copy
import importlib
import json
import numbers
import os
import pickle
import sys
import types
import weakref
from functools import partial
from inspect import isclass, _findclass
from warnings import warn

import networkx
import numpy
import pandas as pd
from networkx.readwrite import json_graph
from numpy import ndarray, generic, equal, isnan, allclose, any as anynp
from packaging import version

<<<<<<< HEAD
from pandapower.auxiliary import pandapowerNet, get_free_id
=======
try:
    from pandas.testing import assert_series_equal, assert_frame_equal
except ImportError:
    from pandas.util.testing import assert_series_equal, assert_frame_equal

try:
    from cryptography.fernet import Fernet
    cryptography_INSTALLED = True
except ImportError:
    cryptography_INSTALLED = False
try:
    import hashlib
    hashlib_INSTALLED = True
except ImportError:
    hashlib_INSTALLED = False
try:
    import base64
    base64_INSTALLED = True
except ImportError:
    base64_INSTALLED = False
try:
    import zlib
    zlib_INSTALLED = True
except:
    zlib_INSTALLED = False

from pandapower.auxiliary import pandapowerNet, soft_dependency_error, _preserve_dtypes
>>>>>>> 26ccf48a
from pandapower.create import create_empty_network

try:
    from functools import singledispatch
except ImportError:
    # Python 2.7
    from singledispatch import singledispatch

try:
    import fiona
    import fiona.crs
    import geopandas
    GEOPANDAS_INSTALLED = True
except ImportError:
    GEOPANDAS_INSTALLED = False

try:
    import shapely.geometry

    SHAPELY_INSTALLED = True
except (ImportError, OSError):
    SHAPELY_INSTALLED = False

try:
    import pplog as logging
except ImportError:
    import logging

logger = logging.getLogger(__name__)


def coords_to_df(value, geotype="line"):
    columns = ["x", "y", "coords"] if geotype == "bus" else ["coords"]
    geo = pd.DataFrame(columns=columns, index=value.index)
    if any(~value.coords.isnull()):
        k = max(len(v) for v in value.coords.values)
        v = numpy.empty((len(value), k * 2))
        v.fill(numpy.nan)
        for i, idx in enumerate(value.index):
            # get coords and convert them to x1, y1, x2, y2...
            coords = value.at[idx, 'coords']
            if coords is None:
                continue
            v[i, :len(coords) * 2] = numpy.array(coords).flatten()
        geo = pd.DataFrame(v, index=value.index)
        geo.columns = ["%s%i" % (w, i) for i in range(k) for w in "xy"]
    if geotype == "bus":
        geo["x"] = value["x"].values
        geo["y"] = value["y"].values
    return geo


def to_dict_of_dfs(net, include_results=False, fallback_to_pickle=True, include_empty_tables=True):
    dodfs = dict()
    dtypes = []
    dodfs["parameters"] = dict()  # pd.DataFrame(columns=["parameter"])
    for item, value in net.items():
        # dont save internal variables and results (if not explicitely specified)
        if item.startswith("_") or (item.startswith("res") and not include_results):
            continue
        elif item == "std_types":
            for t in net.std_types.keys():  # which are ["line", "trafo", "trafo3w"]
                if net.std_types[t]:  # avoid empty excel sheets for std_types if empty
                    dodfs["%s_std_types" % t] = pd.DataFrame(net.std_types[t]).T
            continue
        elif item == "profiles":
            for t in net.profiles.keys():  # which could be e.g. "sgen", "gen", "load", ...
                if net.profiles[t].shape[0]:  # avoid empty excel sheets for std_types if empty
                    dodfs["%s_profiles" % t] = pd.DataFrame(net.profiles[t])
            continue
        elif item == "user_pf_options":
            if len(value) > 0:
                dodfs["user_pf_options"] = pd.DataFrame(value, index=[0])
            continue
        elif isinstance(value, (int, float, bool, str)):
            # attributes of primitive types are just stored in a DataFrame "parameters"
            dodfs["parameters"][item] = net[item]
            continue
        elif not isinstance(value, pd.DataFrame):
            logger.warning("Could not serialize net.%s" % item)
            continue

        # value is pandas DataFrame
        if not include_empty_tables and value.empty:
            continue

        if item == "bus_geodata":
            geo = coords_to_df(value, geotype="bus")
            if GEOPANDAS_INSTALLED and isinstance(value, geopandas.GeoDataFrame):
                geo["geometry"] = [s.to_wkt() for s in net.bus_geodata.geometry.values]
            dodfs[item] = geo
        elif item == "line_geodata":
            geo = coords_to_df(value, geotype="line")
            if GEOPANDAS_INSTALLED and isinstance(value, geopandas.GeoDataFrame):
                geo["geometry"] = [s.to_wkt() for s in net.line_geodata.geometry.values]
            dodfs[item] = geo
        else:
            dodfs[item] = value
        # save dtypes
        for column, dtype in value.dtypes.iteritems():
            dtypes.append((item, column, str(dtype)))
    dodfs["dtypes"] = pd.DataFrame(dtypes, columns=["element", "column", "dtype"])
    dodfs["parameters"] = pd.DataFrame(dodfs["parameters"], index=[0])
    return dodfs


def dicts_to_pandas(json_dict):
    warn("This function is deprecated and will be removed in a future release.\r\n"
         "Please resave your grid using the current pandapower version.", DeprecationWarning)
    pd_dict = dict()
    for k in sorted(json_dict.keys()):
        if isinstance(json_dict[k], dict):
            pd_dict[k] = pd.DataFrame.from_dict(json_dict[k], orient="columns")
            if pd_dict[k].shape[0] == 0:  # skip empty dataframes
                continue
            if pd_dict[k].index[0].isdigit():
                pd_dict[k].set_index(pd_dict[k].index.astype(numpy.int64), inplace=True)
        else:
            raise UserWarning("The network is an old version or corrupt. "
                              "Try to use the old load function")
    return pd_dict


def df_to_coords(net, item, table):
    # converts dataframe to coords in net
    num_points = len(table.columns) // 2
    net[item] = pd.DataFrame(index=table.index, columns=net[item].columns)
    if item == "bus_geodata":
        num_points -= 1
        net[item].loc[:, ['x', 'y']] = table.loc[:, ['x', 'y']]

    for i in table.index:
        coords = table.loc[i]
        # for i, coords in table.iterrows():
        coord = [(coords["x%u" % nr], coords["y%u" % nr]) for nr in range(num_points)
                 if pd.notnull(coords["x%u" % nr])]
        if len(coord):
            net[item].loc[i, "coords"] = coord


def from_dict_of_dfs(dodfs):
    net = create_empty_network()
    for c in dodfs["parameters"].columns:
        net[c] = dodfs["parameters"].at[0, c]
        if c == "name" and pd.isnull(net[c]):
            net[c] = ''
    for item, table in dodfs.items():
        if item in ("parameters", "dtypes"):
            continue
        elif item in ["line_geodata", "bus_geodata"]:
            df_to_coords(net, item, table)
        elif item.endswith("_std_types"):
            net["std_types"][item[:-10]] = table.T.to_dict()
            continue  # don't go into try..except
        elif item.endswith("_profiles"):
            if "profiles" not in net.keys():
                net["profiles"] = dict()
            net["profiles"][item[:-9]] = table
            continue  # don't go into try..except
        elif item == "user_pf_options":
            net['user_pf_options'] = {c: v for c, v in zip(table.columns, table.values[0])}
            continue  # don't go into try..except
        else:
            net[item] = table
        # set the index to be Int64Index
        try:
            net[item].set_index(net[item].index.astype(numpy.int64), inplace=True)
        except TypeError:
            # TypeError: if not int64 index (e.g. str)
            pass
    restore_all_dtypes(net, dodfs["dtypes"])
    return net


def restore_all_dtypes(net, dtypes):
    for _, v in dtypes.iterrows():
        try:
            if v["dtype"] == "object":
                c = net[v.element][v.column]
                net[v.element][v.column] = numpy.where(c.isnull(), None, c)
                # net[v.element][v.column] = net[v.element][v.column].fillna(value=None)
            net[v.element][v.column] = net[v.element][v.column].astype(v["dtype"])
        except KeyError:
            pass


def to_dict_with_coord_transform(net, point_geo_columns, line_geo_columns):
    save_net = dict()
    for key, item in net.items():
        if hasattr(item, "columns") and "geometry" in item.columns:
            # we convert shapely-objects to primitive data-types on a deepcopy
            item = copy.deepcopy(item)
            if key in point_geo_columns and not isinstance(item.geometry.values[0], tuple):
                item["geometry"] = item.geometry.apply(lambda x: (x.x, x.y))
            elif key in line_geo_columns and not isinstance(item.geometry.values[0], list):
                item["geometry"] = item.geometry.apply(lambda x: list(x.coords))

        save_net[key] = {"DF": item.to_dict("split"),
                         "dtypes": {col: dt for col, dt in zip(item.columns, item.dtypes)}} \
            if isinstance(item, pd.DataFrame) else item
    return save_net


def get_raw_data_from_pickle(filename):
    def read(f):
        if sys.version_info >= (3, 0):
            return pickle.load(f, encoding='latin1')
        else:
            return pickle.load(f)

    if hasattr(filename, 'read'):
        net = read(filename)
    elif not os.path.isfile(filename):
        raise UserWarning("File %s does not exist!!" % filename)
    else:
        with open(filename, "rb") as f:
            net = read(f)
    return net


def transform_net_with_df_and_geo(net, point_geo_columns, line_geo_columns):
    try:
        epsg = net.gis_epsg_code
    except AttributeError:
        epsg = None

    for key, item in net.items():
        if isinstance(item, dict) and "DF" in item:
            df_dict = item["DF"]
            if "columns" in df_dict:
                # make sure the index is Int64Index
                try:
                    df_index = pd.Int64Index(df_dict['index'])
                except TypeError:
                    df_index = df_dict['index']
                if GEOPANDAS_INSTALLED and "geometry" in df_dict["columns"] \
                        and epsg is not None:
                    # convert primitive data-types to shapely-objects
                    if key in point_geo_columns:
                        data = {"x": [row[0] for row in df_dict["data"]],
                                "y": [row[1] for row in df_dict["data"]]}
                        geo = [shapely.geometry.Point(row[2][0], row[2][1]) for row in df_dict["data"]]
                    elif key in line_geo_columns:
                        data = {"coords": [row[0] for row in df_dict["data"]]}
                        geo = [shapely.geometry.LineString(row[1]) for row in df_dict["data"]]

                    net[key] = geopandas.GeoDataFrame(data, crs=f"epsg:{epsg}", geometry=geo, index=df_index)
                else:
                    net[key] = pd.DataFrame(columns=df_dict["columns"], index=df_index,
                                            data=df_dict["data"])
            else:
                net[key] = pd.DataFrame.from_dict(df_dict)
                if "columns" in item:
                    if version.parse(pd.__version__) < version.parse("0.21"):
                        net[key] = net[key].reindex_axis(item["columns"], axis=1)
                    else:
                        net[key] = net[key].reindex(item["columns"], axis=1)

            if "dtypes" in item:
                if "columns" in df_dict and "geometry" in df_dict["columns"]:
                    pass
                else:
                    try:
                        # only works with pandas 0.19 or newer
                        net[key] = net[key].astype(item["dtypes"])
                    except:
                        # works with pandas <0.19
                        for column in net[key].columns:
                            net[key][column] = net[key][column].astype(item["dtypes"][column])


def isinstance_partial(obj, cls):
    # this function shall make sure that for the given classes, no default string functions are
    # used, but the registered ones (to_serializable registry)
    if isinstance(obj, (pandapowerNet, tuple, numpy.floating)):
        return False
    return isinstance(obj, cls)


class PPJSONEncoder(json.JSONEncoder):
    def __init__(self, isinstance_func=isinstance_partial, **kwargs):
        super(PPJSONEncoder, self).__init__(**kwargs)
        self.isinstance_func = isinstance_func

    def iterencode(self, o, _one_shot=False):
        """Encode the given object and yield each string
        representation as available.

        For example::

            for chunk in JSONEncoder().iterencode(bigobject):
                mysocket.write(chunk)

        """
        if self.check_circular:
            markers = {}
        else:
            markers = None
        if self.ensure_ascii:
            _encoder = json.encoder.encode_basestring_ascii
        else:
            _encoder = json.encoder.encode_basestring

        def floatstr(o, allow_nan=self.allow_nan, _repr=float.__repr__, _inf=json.encoder.INFINITY,
                     _neginf=-json.encoder.INFINITY):
            # Check for specials.  Note that this type of test is processor
            # and/or platform-specific, so do tests which don't depend on the
            # internals.

            if o != o:
                text = 'NaN'
            elif o == _inf:
                text = 'Infinity'
            elif o == _neginf:
                text = '-Infinity'
            else:
                return _repr(o)

            if not allow_nan:
                raise ValueError(
                    "Out of range float values are not JSON compliant: " + repr(o))

            return text

        _iterencode = json.encoder._make_iterencode(
            markers, self.default, _encoder, self.indent, floatstr,
            self.key_separator, self.item_separator, self.sort_keys,
            self.skipkeys, _one_shot, isinstance=self.isinstance_func)
        return _iterencode(o, 0)

    def default(self, o):
        try:
            s = to_serializable(o)
        except TypeError:
            # Let the base class default method raise the TypeError
            return json.JSONEncoder.default(self, o)
        else:
            return s


class FromSerializable:
    def __init__(self):
        self.class_name = 'class_name'
        self.module_name = 'module_name'
        self.registry = {}

    def __get__(self, instance, owner):
        if instance is None:
            return self
        class_module = getattr(instance, self.class_name), getattr(instance, self.module_name)
        if class_module not in self.registry:
            _class = (class_module[0], '')
            _module = ('', class_module[1])
            if (_class in self.registry) and (_module in self.registry):
                logger.error('the saved object %s is ambiguous. There are at least two possibilites'
                             ' to decode the object' % class_module)
            elif _class in self.registry:
                class_module = _class
            elif _module in self.registry:
                class_module = _module
            else:
                class_module = ('', '')
        method = self.registry[class_module]
        return method.__get__(instance, owner)

    def register(self, class_name='', module_name=''):
        def decorator(method):
            self.registry[(class_name, module_name)] = method
            return method

        return decorator


class FromSerializableRegistry():
    from_serializable = FromSerializable()
    class_name = ''
    module_name = ''

    def __init__(self, obj, d, pp_hook_funct):
        self.obj = obj
        self.d = d
        self.pp_hook = pp_hook_funct

    @from_serializable.register(class_name='Series', module_name='pandas.core.series')
    def Series(self):
        return pd.read_json(self.obj, precise_float=True, **self.d)

    @from_serializable.register(class_name='DataFrame', module_name='pandas.core.frame')
    def DataFrame(self):
        df = pd.read_json(self.obj, precise_float=True, convert_axes=False, **self.d)
        try:
            df.set_index(df.index.astype(numpy.int64), inplace=True)
        except (ValueError, TypeError, AttributeError):
            logger.debug("failed setting int64 index")
        # recreate jsoned objects
        for col in ('object', 'controller'):  # "controller" for backwards compatibility
            if (col in df.columns):
                df[col] = df[col].apply(self.pp_hook)
        return df

    @from_serializable.register(class_name='pandapowerNet', module_name='pandapower.auxiliary')
    def pandapowerNet(self):
        if isinstance(self.obj, str):  # backwards compatibility
            from pandapower import from_json_string
            return from_json_string(self.obj)
        else:
            net = create_empty_network()
            net.update(self.obj)
            return net

    @from_serializable.register(class_name="MultiGraph", module_name="networkx")
    def networkx(self):
        mg = json_graph.adjacency_graph(self.obj, attrs={'id': 'json_id', 'key': 'json_key'})
        edges = list()
        for (n1, n2, e) in mg.edges:
            attr = {k: v for k, v in mg.get_edge_data(n1, n2, key=e).items() if
                    k not in ("json_id", "json_key")}
            attr["key"] = e
            edges.append((n1, n2, attr))
        mg.clear_edges()
        for n1, n2, ed in edges:
            mg.add_edge(n1, n2, **ed)
        return mg

    @from_serializable.register(class_name="method")
    def method(self):
        logger.warning('deserializing of method not implemented')
        # class_ = getattr(module, obj) # doesn't work
        return self.obj

    @from_serializable.register(class_name='function')
    def function(self):
        module = importlib.import_module(self.module_name)
        if not hasattr(module, self.obj):  # in case a function is a lambda or is not defined
            raise UserWarning('Could not find the definition of the function %s in the module %s' %
                              (self.obj, module.__name__))
        class_ = getattr(module, self.obj)  # works
        return class_

    @from_serializable.register()
    def rest(self):
        module = importlib.import_module(self.module_name)
        class_ = getattr(module, self.class_name)
        if isclass(class_) and issubclass(class_, JSONSerializableClass):
            if isinstance(self.obj, str):
                self.obj = json.loads(self.obj, cls=PPJSONDecoder,
                                      object_hook=pp_hook)
                # backwards compatibility
            if "net" in self.obj:
                del self.obj["net"]
            return class_.from_dict(self.obj)
        else:
            # for non-pp objects, e.g. tuple
            try:
                return class_(self.obj, **self.d)
            except ValueError:
                data = json.loads(self.obj)
                df = pd.DataFrame(columns=self.d["columns"])
                for d in data["features"]:
                    idx = int(d["id"])
                    for prop, val in d["properties"].items():
                        df.at[idx, prop] = val
                    # for geom, val in d["geometry"].items():
                    #     df.at[idx, geom] = val
                return df

    if GEOPANDAS_INSTALLED:
        @from_serializable.register(class_name='GeoDataFrame', module_name='geopandas.geodataframe')
        def GeoDataFrame(self):
            df = geopandas.GeoDataFrame.from_features(fiona.Collection(self.obj), crs=self.d['crs'])
            if "id" in df:
                df.set_index(df['id'].values.astype(numpy.int64), inplace=True)
            else:
                df.set_index(df.index.values.astype(numpy.int64), inplace=True)
            # coords column is not handled properly when using from_features
            if 'coords' in df:
                # df['coords'] = df.coords.apply(json.loads)
                valid_coords = ~pd.isnull(df.coords)
                df.loc[valid_coords, 'coords'] = df.loc[valid_coords, "coords"].apply(json.loads)
            df = df.reindex(columns=self.d['columns'])
            df = df.astype(self.d['dtype'])
            return df

    if SHAPELY_INSTALLED:
        @from_serializable.register(module_name='shapely')
        def shapely(self):
            return shapely.geometry.shape(self.obj)


class PPJSONDecoder(json.JSONDecoder):
    def __init__(self, **kwargs):
        # net = pandapowerNet.__new__(pandapowerNet)
        #        net = create_empty_network()
        deserialize_pandas = kwargs.pop('deserialize_pandas', True)
        super_kwargs = {"object_hook": partial(pp_hook,
                                               deserialize_pandas=deserialize_pandas,
                                               registry_class=FromSerializableRegistry)}
        super_kwargs.update(kwargs)
        super().__init__(**super_kwargs)


def pp_hook(d, deserialize_pandas=True, registry_class=FromSerializableRegistry):
    try:
        if '_module' in d and '_class' in d:
            if 'pandas' in d['_module'] and not deserialize_pandas:
                return json.dumps(d)
            elif "_object" in d:
                obj = d.pop('_object')
            elif "_state" in d:
                obj = d['_state']
                if '_init' in obj:
                    del obj['_init']
                return obj  # backwards compatibility
            else:
                # obj = {"_init": d, "_state": dict()}  # backwards compatibility
                obj = {key: val for key, val in d.items() if key not in ['_module', '_class']}
            fs = registry_class(obj, d, pp_hook)
            fs.class_name = d.pop('_class', '')
            fs.module_name = d.pop('_module', '')
            return fs.from_serializable()
        else:
            return d
    except TypeError:
        logger.debug('Loading your grid raised a TypeError. %s raised this exception' % d)
        return d


def encrypt_string(s, key, compress=True):
    missing_packages = numpy.array(["cryptography", "hashlib", "base64"])[~numpy.array([
        cryptography_INSTALLED, hashlib_INSTALLED, base64_INSTALLED])]
    if len(missing_packages):
        soft_dependency_error(str(sys._getframe().f_code.co_name)+"()", missing_packages)
    key_base = hashlib.sha256(key.encode())
    key = base64.urlsafe_b64encode(key_base.digest())
    cipher_suite = Fernet(key)

    s = s.encode()
    if compress:
        import zlib
        s = zlib.compress(s)
    s = cipher_suite.encrypt(s)
    s = s.decode()
    return s


def decrypt_string(s, key):
    missing_packages = numpy.array(["cryptography", "hashlib", "base64"])[~numpy.array([
        cryptography_INSTALLED, hashlib_INSTALLED, base64_INSTALLED])]
    if len(missing_packages):
        soft_dependency_error(str(sys._getframe().f_code.co_name)+"()", missing_packages)
    key_base = hashlib.sha256(key.encode())
    key = base64.urlsafe_b64encode(key_base.digest())
    cipher_suite = Fernet(key)

    s = s.encode()
    s = cipher_suite.decrypt(s)
    if zlib_INSTALLED:
        s = zlib.decompress(s)
    s = s.decode()
    return s


class JSONSerializableClass(object):
    json_excludes = ["self", "__class__"]

    def __init__(self, **kwargs):
        pass

    def to_json(self):
        """
        Each controller should have this method implemented. The resulting json string should be
        readable by the controller's from_json function and by the function add_ctrl_from_json in
        control_handler.
        """
        return json.dumps(self.to_dict(), cls=PPJSONEncoder)

    def to_dict(self):
        def consider_callable(value):
            if callable(value) and value.__class__ in (types.MethodType, types.FunctionType):
                if value.__class__ == types.MethodType and _findclass(value) is not None:
                    return with_signature(value, value.__name__, obj_module=_findclass(value))
                return with_signature(value, value.__name__)
            return value

        d = {key: consider_callable(val) for key, val in self.__dict__.items()
             if key not in self.json_excludes}
        return d

<<<<<<< HEAD
    def add_to_net(self, net, element, index=None, column="object", overwrite=False):
=======
    def add_to_net(self, net, element, index, column="object", overwrite=False,
                   preserve_dtypes=False, fill_dict=None):
>>>>>>> 26ccf48a
        if element not in net:
            net[element] = pd.DataFrame(columns=[column])
        if index is None:
            index = get_free_id(net[element])
        if index in net[element].index.values:
            obj = net[element].object.at[index]
            if overwrite or not isinstance(obj, JSONSerializableClass):
                logger.info("Updating %s with index %s" % (element, index))
            else:
                raise UserWarning("%s with index %s already exists" % (element, index))

        dtypes = None
        if preserve_dtypes:
            dtypes = net[element].dtypes

        if fill_dict is not None:
            for k, v in fill_dict.items():
                net[element].at[index, k] = v
        net[element].at[index, column] = self
        return index

        if preserve_dtypes:
            _preserve_dtypes(net[element], dtypes)

    def equals(self, other):

        class UnequalityFound(Exception):
            pass

        def check_equality(obj1, obj2):
            if isinstance(obj1, (ndarray, generic)) or isinstance(obj2, (ndarray, generic)):
                unequal = True
                if equal(obj1, obj2):
                    unequal = False
                elif anynp(isnan(obj1)):
                    if allclose(obj1, obj2, atol=0, rtol=0, equal_nan=True):
                        unequal = False
                if unequal:
                    raise UnequalityFound
            elif not isinstance(obj2, type(obj1)):
                raise UnequalityFound
            elif isinstance(obj1, pandapowerNet):
                pass
            elif isinstance(obj1, pd.DataFrame):
                if len(obj1) > 0:
                    try:
                        assert_frame_equal(obj1, obj2)
                    except:
                        raise UnequalityFound
            elif isinstance(obj2, pd.Series):
                if len(obj1) > 0:
                    try:
                        assert_series_equal(obj1, obj2)
                    except:
                        raise UnequalityFound
            elif isinstance(obj1, dict):
                check_dictionary_equality(obj1, obj2)
            elif obj1 != obj1 and obj2 != obj2:
                pass
            elif callable(obj1):
                check_callable_equality(obj1, obj2)
            elif obj1 != obj2:
                try:
                    if not (isnan(obj1) and isnan(obj2)):
                        raise UnequalityFound
                except:
                    raise UnequalityFound

        def check_dictionary_equality(obj1, obj2):
            if set(obj1.keys()) != set(obj2.keys()):
                raise UnequalityFound
            for key in obj1.keys():
                if key != "_init":
                    check_equality(obj1[key], obj2[key])

        def check_callable_equality(obj1, obj2):
            if isinstance(obj1, weakref.ref) and isinstance(obj2, weakref.ref):
                return
            if str(obj1) != str(obj2):
                raise UnequalityFound

        if isinstance(other, self.__class__):
            try:
                check_equality(self.__dict__, other.__dict__)
                return True
            except UnequalityFound:
                return False
        else:
            return False

    @classmethod
    def from_dict(cls, d):
        obj = JSONSerializableClass.__new__(cls)
        obj.__dict__.update(d)
        return obj

    @classmethod
    def from_json(cls, json_string):
        d = json.loads(json_string, cls=PPJSONDecoder)
        return cls.from_dict(d)


def with_signature(obj, val, obj_module=None, obj_class=None):
    if obj_module is None:
        obj_module = obj.__module__.__str__()
    if obj_class is None:
        obj_class = obj.__class__.__name__
    d = {'_module': obj_module, '_class': obj_class, '_object': val}
    if hasattr(obj, 'dtype'):
        d.update({'dtype': str(obj.dtype)})
    return d


@singledispatch
def to_serializable(obj):
    logger.debug('standard case')
    return str(obj)


@to_serializable.register(pandapowerNet)
def json_pandapowernet(obj):
    logger.debug('pandapowerNet')
    net_dict = {k: item for k, item in obj.items() if not k.startswith("_")}
    for k, item in net_dict.items():
        if isinstance(item, str) and '_module' in item:
            net_dict[k] = json.loads(item)
    d = with_signature(obj, net_dict)
    return d


@to_serializable.register(pd.DataFrame)
def json_dataframe(obj):
    logger.debug('DataFrame')
    orient = "split"
    json_string = obj.to_json(orient=orient, default_handler=to_serializable, double_precision=15)
    d = with_signature(obj, json_string)
    d['orient'] = orient
    if len(obj.columns) > 0 and isinstance(obj.columns[0], str):
        d['dtype'] = obj.dtypes.astype('str').to_dict()
    return d


if GEOPANDAS_INSTALLED:
    @to_serializable.register(geopandas.GeoDataFrame)
    def json_geodataframe(obj):
        logger.debug('GeoDataFrame')
        d = with_signature(obj, obj.to_json())
        d.update({'dtype': obj.dtypes.astype('str').to_dict(),
                  'crs': obj.crs, 'columns': obj.columns})
        return d


@to_serializable.register(pd.Series)
def json_series(obj):
    logger.debug('Series')
    d = with_signature(obj, obj.to_json(orient='split', default_handler=to_serializable,
                                        double_precision=15))
    d.update({'dtype': str(obj.dtypes), 'orient': 'split', 'typ': 'series'})
    return d


@to_serializable.register(numpy.ndarray)
def json_array(obj):
    logger.debug("ndarray")
    d = with_signature(obj, list(obj), obj_module='numpy', obj_class='array')
    return d


@to_serializable.register(numpy.integer)
def json_npint(obj):
    logger.debug("integer")
    d = with_signature(obj, int(obj), obj_module="numpy")
    d.pop('dtype')
    return d


@to_serializable.register(numpy.floating)
def json_npfloat(obj):
    logger.debug("floating")
    if numpy.isnan(obj):
        d = with_signature(obj, str(obj), obj_module="numpy")
    else:
        d = with_signature(obj, float(obj), obj_module="numpy")
    d.pop('dtype')
    return d


@to_serializable.register(numpy.bool_)
def json_npbool(obj):
    logger.debug("boolean")
    d = with_signature(obj, "true" if obj else "false", obj_module="numpy")
    d.pop('dtype')
    return d


@to_serializable.register(numbers.Number)
def json_num(obj):
    logger.debug("numbers.Number")
    return str(obj)


@to_serializable.register(complex)
def json_complex(obj):
    logger.debug("complex")
    d = with_signature(obj, str(obj), obj_module='builtins', obj_class='complex')
    d.pop('dtype')
    return d


@to_serializable.register(pd.Index)
def json_pdindex(obj):
    logger.debug("pd.Index")
    return with_signature(obj, list(obj), obj_module='pandas')


@to_serializable.register(bool)
def json_bool(obj):
    logger.debug("bool")
    return "true" if obj else "false"


@to_serializable.register(tuple)
def json_tuple(obj):
    logger.debug("tuple")
    d = with_signature(obj, list(obj), obj_module='builtins', obj_class='tuple')
    return d


@to_serializable.register(set)
def json_set(obj):
    logger.debug("set")
    d = with_signature(obj, list(obj), obj_module='builtins', obj_class='set')
    return d


@to_serializable.register(frozenset)
def json_frozenset(obj):
    logger.debug("frozenset")
    d = with_signature(obj, list(obj), obj_module='builtins', obj_class='frozenset')
    return d


@to_serializable.register(networkx.Graph)
def json_networkx(obj):
    logger.debug("nx graph")
    json_string = json_graph.adjacency_data(obj, attrs={'id': 'json_id', 'key': 'json_key'})
    d = with_signature(obj, json_string, obj_module="networkx")
    return d


@to_serializable.register(JSONSerializableClass)
def controller_to_serializable(obj):
    logger.debug('JSONSerializableClass')
    d = with_signature(obj, obj.to_json())
    return d


def mkdirs_if_not_existent(dir_to_create):
    already_exist = os.path.isdir(dir_to_create)
    os.makedirs(dir_to_create, exist_ok=True)
    return ~already_exist


if SHAPELY_INSTALLED:
    @to_serializable.register(shapely.geometry.LineString)
    def json_linestring(obj):
        logger.debug("shapely linestring")
        json_string = shapely.geometry.mapping(obj)
        d = with_signature(obj, json_string, obj_module="shapely")
        return d


    @to_serializable.register(shapely.geometry.Point)
    def json_point(obj):
        logger.debug("shapely Point")
        json_string = shapely.geometry.mapping(obj)
        d = with_signature(obj, json_string, obj_module="shapely")
        return d


    @to_serializable.register(shapely.geometry.Polygon)
    def json_polygon(obj):
        logger.debug("shapely Polygon")
        json_string = shapely.geometry.mapping(obj)
        d = with_signature(obj, json_string, obj_module="shapely")
        return d

if __name__ == '__main__':
    import pandapower as pp
    net = pp.from_json(r'edis_zone_3_6.json')<|MERGE_RESOLUTION|>--- conflicted
+++ resolved
@@ -23,14 +23,12 @@
 from numpy import ndarray, generic, equal, isnan, allclose, any as anynp
 from packaging import version
 
-<<<<<<< HEAD
-from pandapower.auxiliary import pandapowerNet, get_free_id
-=======
 try:
     from pandas.testing import assert_series_equal, assert_frame_equal
 except ImportError:
     from pandas.util.testing import assert_series_equal, assert_frame_equal
 
+from pandapower.auxiliary import pandapowerNet, get_free_id
 try:
     from cryptography.fernet import Fernet
     cryptography_INSTALLED = True
@@ -53,7 +51,6 @@
     zlib_INSTALLED = False
 
 from pandapower.auxiliary import pandapowerNet, soft_dependency_error, _preserve_dtypes
->>>>>>> 26ccf48a
 from pandapower.create import create_empty_network
 
 try:
@@ -642,12 +639,8 @@
              if key not in self.json_excludes}
         return d
 
-<<<<<<< HEAD
-    def add_to_net(self, net, element, index=None, column="object", overwrite=False):
-=======
-    def add_to_net(self, net, element, index, column="object", overwrite=False,
+    def add_to_net(self, net, element, index=None, column="object", overwrite=False,
                    preserve_dtypes=False, fill_dict=None):
->>>>>>> 26ccf48a
         if element not in net:
             net[element] = pd.DataFrame(columns=[column])
         if index is None:
@@ -667,10 +660,11 @@
             for k, v in fill_dict.items():
                 net[element].at[index, k] = v
         net[element].at[index, column] = self
-        return index
 
         if preserve_dtypes:
             _preserve_dtypes(net[element], dtypes)
+
+        return index
 
     def equals(self, other):
 
