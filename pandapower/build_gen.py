# -*- coding: utf-8 -*-

# Copyright (c) 2016-2021 by University of Kassel and Fraunhofer Institute for Energy Economics
# and Energy System Technology (IEE), Kassel. All rights reserved.


import numpy as np

from pandapower.pf.ppci_variables import bustypes
from pandapower.pypower.idx_bus import PV, REF, VA, VM, BUS_TYPE, NONE, VMAX, VMIN
from pandapower.pypower.idx_gen import QMIN, QMAX, PMIN, PMAX, GEN_BUS, PG, VG, QG, MBASE, CON_FAC
from pandapower.auxiliary import _subnetworks

try:
    import pplog as logging
except ImportError:
    import logging

logger = logging.getLogger(__name__)


def _build_gen_ppc(net, ppc):
    '''
    Takes the empty ppc network and fills it with the gen values. The gen
    datatype will be float afterwards.

    **INPUT**:
        **net** -The pandapower format network

        **ppc** - The PYPOWER format network to fill in values
    '''

    mode = net["_options"]["mode"]
    distributed_slack = net["_options"]["distributed_slack"]

    if mode == "estimate":
        return

    _is_elements = net["_is_elements"]
    gen_order = dict()
    f = 0
    for element in ["ext_grid", "gen"]:
        f = add_gen_order(gen_order, element, _is_elements, f)

    if mode == "opf":
        if len(net.dcline) > 0:
            ppc["dcline"] = net.dcline[["loss_mw", "loss_percent"]].values
        for element in ["sgen_controllable", "load_controllable", "storage_controllable"]:
            f = add_gen_order(gen_order, element, _is_elements, f)

    f = add_gen_order(gen_order, "xward", _is_elements, f)

    _init_ppc_gen(net, ppc, f)
    for element, (f, t) in gen_order.items():
        add_element_to_gen(net, ppc, element, f, t)
    net._gen_order = gen_order

    if distributed_slack:
        _normalise_slack_weights(ppc)


def add_gen_order(gen_order, element, _is_elements, f):
    if element in _is_elements and _is_elements[element].any():
        i = np.sum(_is_elements[element])
        gen_order[element] = (f, f + i)
        f += i
    return f


def _init_ppc_gen(net, ppc, nr_gens):
    # initialize generator matrix
    ppc["gen"] = np.zeros(shape=(nr_gens, 26), dtype=float)
    ppc["gen"][:] = np.array([0, 0, 0, 0, 0, 1.,
                              1., 1, 0, 0, 0, 0, 0, 0, 0, 0, 0, 0, 0, 0, 0,
                              0, 0, 0, 0, 0])
    q_lim_default = net._options["p_lim_default"]
    p_lim_default = net._options["p_lim_default"]
    ppc["gen"][:, PMAX] = p_lim_default
    ppc["gen"][:, PMIN] = -p_lim_default
    ppc["gen"][:, QMAX] = q_lim_default
    ppc["gen"][:, QMIN] = -q_lim_default


def add_element_to_gen(net, ppc, element, f, t):
    if element == "ext_grid":
        _build_pp_ext_grid(net, ppc, f, t)
    elif element == "gen":
        _build_pp_gen(net, ppc, f, t)
    elif element == "sgen_controllable":
        _build_pp_pq_element(net, ppc, "sgen", f, t)
    elif element == "load_controllable":
        _build_pp_pq_element(net, ppc, "load", f, t, inverted=True)
    elif element == "storage_controllable":
        _build_pp_pq_element(net, ppc, "storage", f, t, inverted=True)
    elif element == "xward":
        _build_pp_xward(net, ppc, f, t)
    else:
        raise ValueError("Unknown element %s" % element)


def _build_pp_ext_grid(net, ppc, f, t):
    delta = net._options["delta"]
    eg_is = net._is_elements["ext_grid"]
    calculate_voltage_angles = net["_options"]["calculate_voltage_angles"]
    bus_lookup = net["_pd2ppc_lookups"]["bus"]
    # add ext grid / slack data
    eg_buses = bus_lookup[net["ext_grid"]["bus"].values[eg_is]]
    ppc["gen"][f:t, GEN_BUS] = eg_buses
    ppc["gen"][f:t, VG] = net["ext_grid"]["vm_pu"].values[eg_is]
    ppc["gen"][f:t, CON_FAC] = net["ext_grid"]["contribution_factor"].values[eg_is]

    # set bus values for external grid buses
    if calculate_voltage_angles:
        ppc["bus"][eg_buses, VA] = net["ext_grid"]["va_degree"].values[eg_is]
    ppc["bus"][eg_buses, VM] = net["ext_grid"]["vm_pu"].values[eg_is]
    if net._options["mode"] == "opf":
        add_q_constraints(net, "ext_grid", eg_is, ppc, f, t, delta)
        add_p_constraints(net, "ext_grid", eg_is, ppc, f, t, delta)

        if "controllable" in net["ext_grid"]:
            #     if we do and one of them is false, do this only for the ones, where it is false
            eg_constrained = net.ext_grid[eg_is][net.ext_grid.controllable == False]
            if len(eg_constrained):
                eg_constrained_bus = eg_constrained.bus
                ppc["bus"][eg_constrained_bus, VMAX] = net["ext_grid"]["vm_pu"].values[eg_constrained.index] + delta
                ppc["bus"][eg_constrained_bus, VMIN] = net["ext_grid"]["vm_pu"].values[eg_constrained.index] - delta
        else:
            # if we dont:
            ppc["bus"][eg_buses, VMAX] = net["ext_grid"]["vm_pu"].values[eg_is] + delta
            ppc["bus"][eg_buses, VMIN] = net["ext_grid"]["vm_pu"].values[eg_is] - delta








    else:
        ppc["gen"][f:t, QMIN] = 0
        ppc["gen"][f:t, QMAX] = 0


def _check_gen_vm_limits(net, ppc, gen_buses, gen_is):
    # check vm_pu limit violation
    v_max_bound = ppc["bus"][gen_buses, VMAX] < net["gen"]["vm_pu"].values[gen_is]
    if np.any(v_max_bound):
        bound_gens = net["gen"].index.values[gen_is][v_max_bound]
        logger.warning("gen vm_pu > bus max_vm_pu for gens {}. "
                       "Setting bus limit for these gens.".format(bound_gens))

    v_min_bound = net["gen"]["vm_pu"].values[gen_is] < ppc["bus"][gen_buses, VMIN]
    if np.any(v_min_bound):
        bound_gens = net["gen"].index.values[gen_is][v_min_bound]
        logger.warning("gen vm_pu < bus min_vm_pu for gens {}. "
                       "Setting bus limit for these gens.".format(bound_gens))

    # check max_vm_pu / min_vm_pu limit violation
    if "max_vm_pu" in net["gen"].columns:
        v_max_bound = ppc["bus"][gen_buses, VMAX] < net["gen"]["max_vm_pu"].values[gen_is]
        if np.any(v_max_bound):
            bound_gens = net["gen"].index.values[gen_is][v_max_bound]
            logger.warning("gen max_vm_pu > bus max_vm_pu for gens {}. "
                           "Setting bus limit for these gens.".format(bound_gens))
            # set only vm of gens which do not violate the limits
            ppc["bus"][gen_buses[~v_max_bound], VMAX] = net["gen"]["max_vm_pu"].values[gen_is][~v_max_bound]
        else:
            # set vm of all gens
            ppc["bus"][gen_buses, VMAX] = net["gen"]["max_vm_pu"].values[gen_is]

    if "min_vm_pu" in net["gen"].columns:
        v_min_bound = net["gen"]["min_vm_pu"].values[gen_is] < ppc["bus"][gen_buses, VMIN]
        if np.any(v_min_bound):
            bound_gens = net["gen"].index.values[gen_is][v_min_bound]
            logger.warning("gen min_vm_pu < bus min_vm_pu for gens {}. "
                           "Setting bus limit for these gens.".format(bound_gens))
            # set only vm of gens which do not violate the limits
            ppc["bus"][gen_buses[~v_max_bound], VMIN] = net["gen"]["min_vm_pu"].values[gen_is][~v_min_bound]
        else:
            # set vm of all gens
            ppc["bus"][gen_buses, VMIN] = net["gen"]["min_vm_pu"].values[gen_is]
    return ppc


def _enforce_controllable_vm_pu_p_mw(net, ppc, gen_is, f, t):
    delta = net["_options"]["delta"]
    bus_lookup = net["_pd2ppc_lookups"]["bus"]
    controllable = net["gen"]["controllable"].values[gen_is]
    not_controllable = ~controllable.astype(bool)

    # if there are some non controllable gens -> set vm_pu and p_mw fixed
    if np.any(not_controllable):
        bus = net["gen"]["bus"].values[not_controllable]
        vm_pu = net["gen"]["vm_pu"].values[not_controllable]
        p_mw = net["gen"]["p_mw"].values[not_controllable]

        not_controllable_buses = bus_lookup[bus]
        ppc["bus"][not_controllable_buses, VMAX] = vm_pu + delta
        ppc["bus"][not_controllable_buses, VMIN] = vm_pu - delta

        not_controllable_gens = np.arange(f, t)[not_controllable]
        ppc["gen"][not_controllable_gens, PMIN] = p_mw - delta
        ppc["gen"][not_controllable_gens, PMAX] = p_mw + delta
    return ppc


def _build_pp_gen(net, ppc, f, t):
    delta = net["_options"]["delta"]
    gen_is = net._is_elements["gen"]
    bus_lookup = net["_pd2ppc_lookups"]["bus"]

    gen_buses = bus_lookup[net["gen"]["bus"].values[gen_is]]
    gen_is_vm = net["gen"]["vm_pu"].values[gen_is]
    ppc["gen"][f:t, GEN_BUS] = gen_buses
    ppc["gen"][f:t, PG] = (net["gen"]["p_mw"].values[gen_is] * net["gen"]["scaling"].values[gen_is])
    ppc["gen"][f:t, MBASE] = net["gen"]["sn_mva"].values[gen_is]
    ppc["gen"][f:t, CON_FAC] = net["gen"]["contribution_factor"].values[gen_is]
    ppc["gen"][f:t, VG] = gen_is_vm

    # set bus values for generator buses
    ppc["bus"][gen_buses[ppc["bus"][gen_buses, BUS_TYPE] != REF], BUS_TYPE] = PV
    ppc["bus"][gen_buses, VM] = gen_is_vm

    add_q_constraints(net, "gen", gen_is, ppc, f, t, delta)
    add_p_constraints(net, "gen", gen_is, ppc, f, t, delta)
    if net._options["mode"] == "opf":
        # this considers the vm limits for gens
        ppc = _check_gen_vm_limits(net, ppc, gen_buses, gen_is)
        if "controllable" in net.gen.columns:
            ppc = _enforce_controllable_vm_pu_p_mw(net, ppc, gen_is, f, t)


def _build_pp_xward(net, ppc, f, t, update_lookup=True):
    delta = net["_options"]["delta"]
    q_lim_default = net._options["q_lim_default"]
    bus_lookup = net["_pd2ppc_lookups"]["bus"]
    aux_buses = net["_pd2ppc_lookups"]["aux"]["xward"]
    xw = net["xward"]
    xw_is = net["_is_elements"]['xward']
    ppc["gen"][f:t, GEN_BUS] = bus_lookup[aux_buses[xw_is]]
    ppc["gen"][f:t, VG] = xw["vm_pu"][xw_is].values
    ppc["gen"][f:t, PMIN] = - delta
    ppc["gen"][f:t, PMAX] = + delta
    ppc["gen"][f:t, QMIN] = -q_lim_default
    ppc["gen"][f:t, QMAX] = q_lim_default

    xward_buses = bus_lookup[aux_buses]
    ppc["bus"][xward_buses[xw_is], BUS_TYPE] = PV
    ppc["bus"][xward_buses[~xw_is], BUS_TYPE] = NONE
    ppc["bus"][xward_buses, VM] = net["xward"]["vm_pu"].values


def _build_pp_pq_element(net, ppc, element, f, t, inverted=False):
    delta = net._options["delta"]
    sign = -1 if inverted else 1
    is_element = net._is_elements["%s_controllable" % element]
    tab = net[element]
    bus_lookup = net["_pd2ppc_lookups"]["bus"]
    buses = bus_lookup[tab["bus"].values[is_element]]

    ppc["gen"][f:t, GEN_BUS] = buses
    if "sn_mva" in tab:
        ppc["gen"][f:t, MBASE] = tab["sn_mva"].values[is_element]
    ppc["gen"][f:t, PG] = sign * tab["p_mw"].values[is_element] * tab["scaling"].values[is_element]
    ppc["gen"][f:t, QG] = sign * tab["q_mvar"].values[is_element] * tab["scaling"].values[is_element]

    # set bus values for controllable loads
    #    ppc["bus"][buses, BUS_TYPE] = PQ
    add_q_constraints(net, element, is_element, ppc, f, t, delta, inverted)
    add_p_constraints(net, element, is_element, ppc, f, t, delta, inverted)


def add_q_constraints(net, element, is_element, ppc, f, t, delta, inverted=False):
    tab = net[element]
    if "min_q_mvar" in tab.columns:
        if inverted:
            ppc["gen"][f:t, QMAX] = -tab["min_q_mvar"].values[is_element] + delta
        else:
            ppc["gen"][f:t, QMIN] = tab["min_q_mvar"].values[is_element] - delta
    if "max_q_mvar" in tab.columns:
        if inverted:
            ppc["gen"][f:t, QMIN] = -tab["max_q_mvar"].values[is_element] - delta
        else:
            ppc["gen"][f:t, QMAX] = tab["max_q_mvar"].values[is_element] + delta


def add_p_constraints(net, element, is_element, ppc, f, t, delta, inverted=False):
    tab = net[element]
    if "min_p_mw" in tab.columns:
        if inverted:
            ppc["gen"][f:t, PMAX] = - tab["min_p_mw"].values[is_element] + delta
        else:
            ppc["gen"][f:t, PMIN] = tab["min_p_mw"].values[is_element] - delta
    if "max_p_mw" in tab.columns:
        if inverted:
            ppc["gen"][f:t, PMIN] = - tab["max_p_mw"].values[is_element] - delta
        else:
            ppc["gen"][f:t, PMAX] = tab["max_p_mw"].values[is_element] + delta


def _check_voltage_setpoints_at_same_bus(ppc):
    # generator buses:
    gen_bus = ppc['gen'][:, GEN_BUS].astype(int)
    # generator setpoints:
    gen_vm = ppc['gen'][:, VG]
    if _different_values_at_one_bus(gen_bus, gen_vm):
        raise UserWarning("Generators with different voltage setpoints connected to the same bus")


def _check_voltage_angles_at_same_bus(net, ppc):
    if net._is_elements["ext_grid"].any():
        gen_va = net.ext_grid.va_degree.values[net._is_elements["ext_grid"]]
        eg_gens = net._pd2ppc_lookups["ext_grid"][net.ext_grid.index[net._is_elements["ext_grid"]]]
        gen_bus = ppc["gen"][eg_gens, GEN_BUS].astype(int)
        if _different_values_at_one_bus(gen_bus, gen_va):
            raise UserWarning("Ext grids with different voltage angle setpoints connected to the same bus")


def _check_for_reference_bus(ppc):
    ref, _, _ = bustypes(ppc["bus"], ppc["gen"])
    # throw an error since no reference bus is defined
    if len(ref) == 0:
        raise UserWarning("No reference bus is available. Either add an ext_grid or a gen with slack=True")


def _different_values_at_one_bus(buses, values):
    """
    checks if there are different values in any of the

    """
    # buses with one or more generators and their index
    unique_bus, index_first_bus = np.unique(buses, return_index=True)

    # voltage setpoint lookup with the voltage of the first occurence of that bus
    first_values = -np.ones(buses.max() + 1)
    first_values[unique_bus] = values[index_first_bus]

    # generate voltage setpoints where all generators at the same bus
    # have the voltage of the first generator at that bus
    values_equal = first_values[buses]

<<<<<<< HEAD
    return not np.allclose(values, values_equal)


def _normalise_slack_weights(ppc):
    """ Unitise the slack contribution factors in each island to sum to 1. """
    subnets = _subnetworks(ppc)
    gen_buses = ppc['gen'][:, GEN_BUS].astype(np.int32)
    for subnet in subnets:
        subnet_gen_mask = np.isin(gen_buses, subnet)
        sum_dist_weights = np.sum(ppc['gen'][subnet_gen_mask, CON_FAC])
        if np.isclose(sum_dist_weights, 0):
            # ppc['gen'][subnet_gen_mask, CON_FAC] = 0
            raise ValueError('Distributed slack contribution factors in an '
                             'island sum to zero.')
        else:
            ppc['gen'][subnet_gen_mask, CON_FAC] /= sum_dist_weights

=======
    return not np.allclose(values, values_equal)

>>>>>>> 8ba49798
<|MERGE_RESOLUTION|>--- conflicted
+++ resolved
@@ -1,363 +1,357 @@
-# -*- coding: utf-8 -*-
-
-# Copyright (c) 2016-2021 by University of Kassel and Fraunhofer Institute for Energy Economics
-# and Energy System Technology (IEE), Kassel. All rights reserved.
-
-
-import numpy as np
-
-from pandapower.pf.ppci_variables import bustypes
-from pandapower.pypower.idx_bus import PV, REF, VA, VM, BUS_TYPE, NONE, VMAX, VMIN
-from pandapower.pypower.idx_gen import QMIN, QMAX, PMIN, PMAX, GEN_BUS, PG, VG, QG, MBASE, CON_FAC
-from pandapower.auxiliary import _subnetworks
-
-try:
-    import pplog as logging
-except ImportError:
-    import logging
-
-logger = logging.getLogger(__name__)
-
-
-def _build_gen_ppc(net, ppc):
-    '''
-    Takes the empty ppc network and fills it with the gen values. The gen
-    datatype will be float afterwards.
-
-    **INPUT**:
-        **net** -The pandapower format network
-
-        **ppc** - The PYPOWER format network to fill in values
-    '''
-
-    mode = net["_options"]["mode"]
-    distributed_slack = net["_options"]["distributed_slack"]
-
-    if mode == "estimate":
-        return
-
-    _is_elements = net["_is_elements"]
-    gen_order = dict()
-    f = 0
-    for element in ["ext_grid", "gen"]:
-        f = add_gen_order(gen_order, element, _is_elements, f)
-
-    if mode == "opf":
-        if len(net.dcline) > 0:
-            ppc["dcline"] = net.dcline[["loss_mw", "loss_percent"]].values
-        for element in ["sgen_controllable", "load_controllable", "storage_controllable"]:
-            f = add_gen_order(gen_order, element, _is_elements, f)
-
-    f = add_gen_order(gen_order, "xward", _is_elements, f)
-
-    _init_ppc_gen(net, ppc, f)
-    for element, (f, t) in gen_order.items():
-        add_element_to_gen(net, ppc, element, f, t)
-    net._gen_order = gen_order
-
-    if distributed_slack:
-        _normalise_slack_weights(ppc)
-
-
-def add_gen_order(gen_order, element, _is_elements, f):
-    if element in _is_elements and _is_elements[element].any():
-        i = np.sum(_is_elements[element])
-        gen_order[element] = (f, f + i)
-        f += i
-    return f
-
-
-def _init_ppc_gen(net, ppc, nr_gens):
-    # initialize generator matrix
-    ppc["gen"] = np.zeros(shape=(nr_gens, 26), dtype=float)
-    ppc["gen"][:] = np.array([0, 0, 0, 0, 0, 1.,
-                              1., 1, 0, 0, 0, 0, 0, 0, 0, 0, 0, 0, 0, 0, 0,
-                              0, 0, 0, 0, 0])
-    q_lim_default = net._options["p_lim_default"]
-    p_lim_default = net._options["p_lim_default"]
-    ppc["gen"][:, PMAX] = p_lim_default
-    ppc["gen"][:, PMIN] = -p_lim_default
-    ppc["gen"][:, QMAX] = q_lim_default
-    ppc["gen"][:, QMIN] = -q_lim_default
-
-
-def add_element_to_gen(net, ppc, element, f, t):
-    if element == "ext_grid":
-        _build_pp_ext_grid(net, ppc, f, t)
-    elif element == "gen":
-        _build_pp_gen(net, ppc, f, t)
-    elif element == "sgen_controllable":
-        _build_pp_pq_element(net, ppc, "sgen", f, t)
-    elif element == "load_controllable":
-        _build_pp_pq_element(net, ppc, "load", f, t, inverted=True)
-    elif element == "storage_controllable":
-        _build_pp_pq_element(net, ppc, "storage", f, t, inverted=True)
-    elif element == "xward":
-        _build_pp_xward(net, ppc, f, t)
-    else:
-        raise ValueError("Unknown element %s" % element)
-
-
-def _build_pp_ext_grid(net, ppc, f, t):
-    delta = net._options["delta"]
-    eg_is = net._is_elements["ext_grid"]
-    calculate_voltage_angles = net["_options"]["calculate_voltage_angles"]
-    bus_lookup = net["_pd2ppc_lookups"]["bus"]
-    # add ext grid / slack data
-    eg_buses = bus_lookup[net["ext_grid"]["bus"].values[eg_is]]
-    ppc["gen"][f:t, GEN_BUS] = eg_buses
-    ppc["gen"][f:t, VG] = net["ext_grid"]["vm_pu"].values[eg_is]
-    ppc["gen"][f:t, CON_FAC] = net["ext_grid"]["contribution_factor"].values[eg_is]
-
-    # set bus values for external grid buses
-    if calculate_voltage_angles:
-        ppc["bus"][eg_buses, VA] = net["ext_grid"]["va_degree"].values[eg_is]
-    ppc["bus"][eg_buses, VM] = net["ext_grid"]["vm_pu"].values[eg_is]
-    if net._options["mode"] == "opf":
-        add_q_constraints(net, "ext_grid", eg_is, ppc, f, t, delta)
-        add_p_constraints(net, "ext_grid", eg_is, ppc, f, t, delta)
-
-        if "controllable" in net["ext_grid"]:
-            #     if we do and one of them is false, do this only for the ones, where it is false
-            eg_constrained = net.ext_grid[eg_is][net.ext_grid.controllable == False]
-            if len(eg_constrained):
-                eg_constrained_bus = eg_constrained.bus
-                ppc["bus"][eg_constrained_bus, VMAX] = net["ext_grid"]["vm_pu"].values[eg_constrained.index] + delta
-                ppc["bus"][eg_constrained_bus, VMIN] = net["ext_grid"]["vm_pu"].values[eg_constrained.index] - delta
-        else:
-            # if we dont:
-            ppc["bus"][eg_buses, VMAX] = net["ext_grid"]["vm_pu"].values[eg_is] + delta
-            ppc["bus"][eg_buses, VMIN] = net["ext_grid"]["vm_pu"].values[eg_is] - delta
-
-
-
-
-
-
-
-
-    else:
-        ppc["gen"][f:t, QMIN] = 0
-        ppc["gen"][f:t, QMAX] = 0
-
-
-def _check_gen_vm_limits(net, ppc, gen_buses, gen_is):
-    # check vm_pu limit violation
-    v_max_bound = ppc["bus"][gen_buses, VMAX] < net["gen"]["vm_pu"].values[gen_is]
-    if np.any(v_max_bound):
-        bound_gens = net["gen"].index.values[gen_is][v_max_bound]
-        logger.warning("gen vm_pu > bus max_vm_pu for gens {}. "
-                       "Setting bus limit for these gens.".format(bound_gens))
-
-    v_min_bound = net["gen"]["vm_pu"].values[gen_is] < ppc["bus"][gen_buses, VMIN]
-    if np.any(v_min_bound):
-        bound_gens = net["gen"].index.values[gen_is][v_min_bound]
-        logger.warning("gen vm_pu < bus min_vm_pu for gens {}. "
-                       "Setting bus limit for these gens.".format(bound_gens))
-
-    # check max_vm_pu / min_vm_pu limit violation
-    if "max_vm_pu" in net["gen"].columns:
-        v_max_bound = ppc["bus"][gen_buses, VMAX] < net["gen"]["max_vm_pu"].values[gen_is]
-        if np.any(v_max_bound):
-            bound_gens = net["gen"].index.values[gen_is][v_max_bound]
-            logger.warning("gen max_vm_pu > bus max_vm_pu for gens {}. "
-                           "Setting bus limit for these gens.".format(bound_gens))
-            # set only vm of gens which do not violate the limits
-            ppc["bus"][gen_buses[~v_max_bound], VMAX] = net["gen"]["max_vm_pu"].values[gen_is][~v_max_bound]
-        else:
-            # set vm of all gens
-            ppc["bus"][gen_buses, VMAX] = net["gen"]["max_vm_pu"].values[gen_is]
-
-    if "min_vm_pu" in net["gen"].columns:
-        v_min_bound = net["gen"]["min_vm_pu"].values[gen_is] < ppc["bus"][gen_buses, VMIN]
-        if np.any(v_min_bound):
-            bound_gens = net["gen"].index.values[gen_is][v_min_bound]
-            logger.warning("gen min_vm_pu < bus min_vm_pu for gens {}. "
-                           "Setting bus limit for these gens.".format(bound_gens))
-            # set only vm of gens which do not violate the limits
-            ppc["bus"][gen_buses[~v_max_bound], VMIN] = net["gen"]["min_vm_pu"].values[gen_is][~v_min_bound]
-        else:
-            # set vm of all gens
-            ppc["bus"][gen_buses, VMIN] = net["gen"]["min_vm_pu"].values[gen_is]
-    return ppc
-
-
-def _enforce_controllable_vm_pu_p_mw(net, ppc, gen_is, f, t):
-    delta = net["_options"]["delta"]
-    bus_lookup = net["_pd2ppc_lookups"]["bus"]
-    controllable = net["gen"]["controllable"].values[gen_is]
-    not_controllable = ~controllable.astype(bool)
-
-    # if there are some non controllable gens -> set vm_pu and p_mw fixed
-    if np.any(not_controllable):
-        bus = net["gen"]["bus"].values[not_controllable]
-        vm_pu = net["gen"]["vm_pu"].values[not_controllable]
-        p_mw = net["gen"]["p_mw"].values[not_controllable]
-
-        not_controllable_buses = bus_lookup[bus]
-        ppc["bus"][not_controllable_buses, VMAX] = vm_pu + delta
-        ppc["bus"][not_controllable_buses, VMIN] = vm_pu - delta
-
-        not_controllable_gens = np.arange(f, t)[not_controllable]
-        ppc["gen"][not_controllable_gens, PMIN] = p_mw - delta
-        ppc["gen"][not_controllable_gens, PMAX] = p_mw + delta
-    return ppc
-
-
-def _build_pp_gen(net, ppc, f, t):
-    delta = net["_options"]["delta"]
-    gen_is = net._is_elements["gen"]
-    bus_lookup = net["_pd2ppc_lookups"]["bus"]
-
-    gen_buses = bus_lookup[net["gen"]["bus"].values[gen_is]]
-    gen_is_vm = net["gen"]["vm_pu"].values[gen_is]
-    ppc["gen"][f:t, GEN_BUS] = gen_buses
-    ppc["gen"][f:t, PG] = (net["gen"]["p_mw"].values[gen_is] * net["gen"]["scaling"].values[gen_is])
-    ppc["gen"][f:t, MBASE] = net["gen"]["sn_mva"].values[gen_is]
-    ppc["gen"][f:t, CON_FAC] = net["gen"]["contribution_factor"].values[gen_is]
-    ppc["gen"][f:t, VG] = gen_is_vm
-
-    # set bus values for generator buses
-    ppc["bus"][gen_buses[ppc["bus"][gen_buses, BUS_TYPE] != REF], BUS_TYPE] = PV
-    ppc["bus"][gen_buses, VM] = gen_is_vm
-
-    add_q_constraints(net, "gen", gen_is, ppc, f, t, delta)
-    add_p_constraints(net, "gen", gen_is, ppc, f, t, delta)
-    if net._options["mode"] == "opf":
-        # this considers the vm limits for gens
-        ppc = _check_gen_vm_limits(net, ppc, gen_buses, gen_is)
-        if "controllable" in net.gen.columns:
-            ppc = _enforce_controllable_vm_pu_p_mw(net, ppc, gen_is, f, t)
-
-
-def _build_pp_xward(net, ppc, f, t, update_lookup=True):
-    delta = net["_options"]["delta"]
-    q_lim_default = net._options["q_lim_default"]
-    bus_lookup = net["_pd2ppc_lookups"]["bus"]
-    aux_buses = net["_pd2ppc_lookups"]["aux"]["xward"]
-    xw = net["xward"]
-    xw_is = net["_is_elements"]['xward']
-    ppc["gen"][f:t, GEN_BUS] = bus_lookup[aux_buses[xw_is]]
-    ppc["gen"][f:t, VG] = xw["vm_pu"][xw_is].values
-    ppc["gen"][f:t, PMIN] = - delta
-    ppc["gen"][f:t, PMAX] = + delta
-    ppc["gen"][f:t, QMIN] = -q_lim_default
-    ppc["gen"][f:t, QMAX] = q_lim_default
-
-    xward_buses = bus_lookup[aux_buses]
-    ppc["bus"][xward_buses[xw_is], BUS_TYPE] = PV
-    ppc["bus"][xward_buses[~xw_is], BUS_TYPE] = NONE
-    ppc["bus"][xward_buses, VM] = net["xward"]["vm_pu"].values
-
-
-def _build_pp_pq_element(net, ppc, element, f, t, inverted=False):
-    delta = net._options["delta"]
-    sign = -1 if inverted else 1
-    is_element = net._is_elements["%s_controllable" % element]
-    tab = net[element]
-    bus_lookup = net["_pd2ppc_lookups"]["bus"]
-    buses = bus_lookup[tab["bus"].values[is_element]]
-
-    ppc["gen"][f:t, GEN_BUS] = buses
-    if "sn_mva" in tab:
-        ppc["gen"][f:t, MBASE] = tab["sn_mva"].values[is_element]
-    ppc["gen"][f:t, PG] = sign * tab["p_mw"].values[is_element] * tab["scaling"].values[is_element]
-    ppc["gen"][f:t, QG] = sign * tab["q_mvar"].values[is_element] * tab["scaling"].values[is_element]
-
-    # set bus values for controllable loads
-    #    ppc["bus"][buses, BUS_TYPE] = PQ
-    add_q_constraints(net, element, is_element, ppc, f, t, delta, inverted)
-    add_p_constraints(net, element, is_element, ppc, f, t, delta, inverted)
-
-
-def add_q_constraints(net, element, is_element, ppc, f, t, delta, inverted=False):
-    tab = net[element]
-    if "min_q_mvar" in tab.columns:
-        if inverted:
-            ppc["gen"][f:t, QMAX] = -tab["min_q_mvar"].values[is_element] + delta
-        else:
-            ppc["gen"][f:t, QMIN] = tab["min_q_mvar"].values[is_element] - delta
-    if "max_q_mvar" in tab.columns:
-        if inverted:
-            ppc["gen"][f:t, QMIN] = -tab["max_q_mvar"].values[is_element] - delta
-        else:
-            ppc["gen"][f:t, QMAX] = tab["max_q_mvar"].values[is_element] + delta
-
-
-def add_p_constraints(net, element, is_element, ppc, f, t, delta, inverted=False):
-    tab = net[element]
-    if "min_p_mw" in tab.columns:
-        if inverted:
-            ppc["gen"][f:t, PMAX] = - tab["min_p_mw"].values[is_element] + delta
-        else:
-            ppc["gen"][f:t, PMIN] = tab["min_p_mw"].values[is_element] - delta
-    if "max_p_mw" in tab.columns:
-        if inverted:
-            ppc["gen"][f:t, PMIN] = - tab["max_p_mw"].values[is_element] - delta
-        else:
-            ppc["gen"][f:t, PMAX] = tab["max_p_mw"].values[is_element] + delta
-
-
-def _check_voltage_setpoints_at_same_bus(ppc):
-    # generator buses:
-    gen_bus = ppc['gen'][:, GEN_BUS].astype(int)
-    # generator setpoints:
-    gen_vm = ppc['gen'][:, VG]
-    if _different_values_at_one_bus(gen_bus, gen_vm):
-        raise UserWarning("Generators with different voltage setpoints connected to the same bus")
-
-
-def _check_voltage_angles_at_same_bus(net, ppc):
-    if net._is_elements["ext_grid"].any():
-        gen_va = net.ext_grid.va_degree.values[net._is_elements["ext_grid"]]
-        eg_gens = net._pd2ppc_lookups["ext_grid"][net.ext_grid.index[net._is_elements["ext_grid"]]]
-        gen_bus = ppc["gen"][eg_gens, GEN_BUS].astype(int)
-        if _different_values_at_one_bus(gen_bus, gen_va):
-            raise UserWarning("Ext grids with different voltage angle setpoints connected to the same bus")
-
-
-def _check_for_reference_bus(ppc):
-    ref, _, _ = bustypes(ppc["bus"], ppc["gen"])
-    # throw an error since no reference bus is defined
-    if len(ref) == 0:
-        raise UserWarning("No reference bus is available. Either add an ext_grid or a gen with slack=True")
-
-
-def _different_values_at_one_bus(buses, values):
-    """
-    checks if there are different values in any of the
-
-    """
-    # buses with one or more generators and their index
-    unique_bus, index_first_bus = np.unique(buses, return_index=True)
-
-    # voltage setpoint lookup with the voltage of the first occurence of that bus
-    first_values = -np.ones(buses.max() + 1)
-    first_values[unique_bus] = values[index_first_bus]
-
-    # generate voltage setpoints where all generators at the same bus
-    # have the voltage of the first generator at that bus
-    values_equal = first_values[buses]
-
-<<<<<<< HEAD
-    return not np.allclose(values, values_equal)
-
-
-def _normalise_slack_weights(ppc):
-    """ Unitise the slack contribution factors in each island to sum to 1. """
-    subnets = _subnetworks(ppc)
-    gen_buses = ppc['gen'][:, GEN_BUS].astype(np.int32)
-    for subnet in subnets:
-        subnet_gen_mask = np.isin(gen_buses, subnet)
-        sum_dist_weights = np.sum(ppc['gen'][subnet_gen_mask, CON_FAC])
-        if np.isclose(sum_dist_weights, 0):
-            # ppc['gen'][subnet_gen_mask, CON_FAC] = 0
-            raise ValueError('Distributed slack contribution factors in an '
-                             'island sum to zero.')
-        else:
-            ppc['gen'][subnet_gen_mask, CON_FAC] /= sum_dist_weights
-
-=======
-    return not np.allclose(values, values_equal)
-
->>>>>>> 8ba49798
+# -*- coding: utf-8 -*-
+
+# Copyright (c) 2016-2021 by University of Kassel and Fraunhofer Institute for Energy Economics
+# and Energy System Technology (IEE), Kassel. All rights reserved.
+
+
+import numpy as np
+
+from pandapower.pf.ppci_variables import bustypes
+from pandapower.pypower.idx_bus import PV, REF, VA, VM, BUS_TYPE, NONE, VMAX, VMIN
+from pandapower.pypower.idx_gen import QMIN, QMAX, PMIN, PMAX, GEN_BUS, PG, VG, QG, MBASE, CON_FAC
+from pandapower.auxiliary import _subnetworks
+
+try:
+    import pplog as logging
+except ImportError:
+    import logging
+
+logger = logging.getLogger(__name__)
+
+
+def _build_gen_ppc(net, ppc):
+    '''
+    Takes the empty ppc network and fills it with the gen values. The gen
+    datatype will be float afterwards.
+
+    **INPUT**:
+        **net** -The pandapower format network
+
+        **ppc** - The PYPOWER format network to fill in values
+    '''
+
+    mode = net["_options"]["mode"]
+    distributed_slack = net["_options"]["distributed_slack"]
+
+    if mode == "estimate":
+        return
+
+    _is_elements = net["_is_elements"]
+    gen_order = dict()
+    f = 0
+    for element in ["ext_grid", "gen"]:
+        f = add_gen_order(gen_order, element, _is_elements, f)
+
+    if mode == "opf":
+        if len(net.dcline) > 0:
+            ppc["dcline"] = net.dcline[["loss_mw", "loss_percent"]].values
+        for element in ["sgen_controllable", "load_controllable", "storage_controllable"]:
+            f = add_gen_order(gen_order, element, _is_elements, f)
+
+    f = add_gen_order(gen_order, "xward", _is_elements, f)
+
+    _init_ppc_gen(net, ppc, f)
+    for element, (f, t) in gen_order.items():
+        add_element_to_gen(net, ppc, element, f, t)
+    net._gen_order = gen_order
+
+    if distributed_slack:
+        _normalise_slack_weights(ppc)
+
+
+def add_gen_order(gen_order, element, _is_elements, f):
+    if element in _is_elements and _is_elements[element].any():
+        i = np.sum(_is_elements[element])
+        gen_order[element] = (f, f + i)
+        f += i
+    return f
+
+
+def _init_ppc_gen(net, ppc, nr_gens):
+    # initialize generator matrix
+    ppc["gen"] = np.zeros(shape=(nr_gens, 26), dtype=float)
+    ppc["gen"][:] = np.array([0, 0, 0, 0, 0, 1.,
+                              1., 1, 0, 0, 0, 0, 0, 0, 0, 0, 0, 0, 0, 0, 0,
+                              0, 0, 0, 0, 0])
+    q_lim_default = net._options["p_lim_default"]
+    p_lim_default = net._options["p_lim_default"]
+    ppc["gen"][:, PMAX] = p_lim_default
+    ppc["gen"][:, PMIN] = -p_lim_default
+    ppc["gen"][:, QMAX] = q_lim_default
+    ppc["gen"][:, QMIN] = -q_lim_default
+
+
+def add_element_to_gen(net, ppc, element, f, t):
+    if element == "ext_grid":
+        _build_pp_ext_grid(net, ppc, f, t)
+    elif element == "gen":
+        _build_pp_gen(net, ppc, f, t)
+    elif element == "sgen_controllable":
+        _build_pp_pq_element(net, ppc, "sgen", f, t)
+    elif element == "load_controllable":
+        _build_pp_pq_element(net, ppc, "load", f, t, inverted=True)
+    elif element == "storage_controllable":
+        _build_pp_pq_element(net, ppc, "storage", f, t, inverted=True)
+    elif element == "xward":
+        _build_pp_xward(net, ppc, f, t)
+    else:
+        raise ValueError("Unknown element %s" % element)
+
+
+def _build_pp_ext_grid(net, ppc, f, t):
+    delta = net._options["delta"]
+    eg_is = net._is_elements["ext_grid"]
+    calculate_voltage_angles = net["_options"]["calculate_voltage_angles"]
+    bus_lookup = net["_pd2ppc_lookups"]["bus"]
+    # add ext grid / slack data
+    eg_buses = bus_lookup[net["ext_grid"]["bus"].values[eg_is]]
+    ppc["gen"][f:t, GEN_BUS] = eg_buses
+    ppc["gen"][f:t, VG] = net["ext_grid"]["vm_pu"].values[eg_is]
+    ppc["gen"][f:t, CON_FAC] = net["ext_grid"]["contribution_factor"].values[eg_is]
+
+    # set bus values for external grid buses
+    if calculate_voltage_angles:
+        ppc["bus"][eg_buses, VA] = net["ext_grid"]["va_degree"].values[eg_is]
+    ppc["bus"][eg_buses, VM] = net["ext_grid"]["vm_pu"].values[eg_is]
+    if net._options["mode"] == "opf":
+        add_q_constraints(net, "ext_grid", eg_is, ppc, f, t, delta)
+        add_p_constraints(net, "ext_grid", eg_is, ppc, f, t, delta)
+
+        if "controllable" in net["ext_grid"]:
+            #     if we do and one of them is false, do this only for the ones, where it is false
+            eg_constrained = net.ext_grid[eg_is][net.ext_grid.controllable == False]
+            if len(eg_constrained):
+                eg_constrained_bus = eg_constrained.bus
+                ppc["bus"][eg_constrained_bus, VMAX] = net["ext_grid"]["vm_pu"].values[eg_constrained.index] + delta
+                ppc["bus"][eg_constrained_bus, VMIN] = net["ext_grid"]["vm_pu"].values[eg_constrained.index] - delta
+        else:
+            # if we dont:
+            ppc["bus"][eg_buses, VMAX] = net["ext_grid"]["vm_pu"].values[eg_is] + delta
+            ppc["bus"][eg_buses, VMIN] = net["ext_grid"]["vm_pu"].values[eg_is] - delta
+
+
+
+
+
+
+
+
+    else:
+        ppc["gen"][f:t, QMIN] = 0
+        ppc["gen"][f:t, QMAX] = 0
+
+
+def _check_gen_vm_limits(net, ppc, gen_buses, gen_is):
+    # check vm_pu limit violation
+    v_max_bound = ppc["bus"][gen_buses, VMAX] < net["gen"]["vm_pu"].values[gen_is]
+    if np.any(v_max_bound):
+        bound_gens = net["gen"].index.values[gen_is][v_max_bound]
+        logger.warning("gen vm_pu > bus max_vm_pu for gens {}. "
+                       "Setting bus limit for these gens.".format(bound_gens))
+
+    v_min_bound = net["gen"]["vm_pu"].values[gen_is] < ppc["bus"][gen_buses, VMIN]
+    if np.any(v_min_bound):
+        bound_gens = net["gen"].index.values[gen_is][v_min_bound]
+        logger.warning("gen vm_pu < bus min_vm_pu for gens {}. "
+                       "Setting bus limit for these gens.".format(bound_gens))
+
+    # check max_vm_pu / min_vm_pu limit violation
+    if "max_vm_pu" in net["gen"].columns:
+        v_max_bound = ppc["bus"][gen_buses, VMAX] < net["gen"]["max_vm_pu"].values[gen_is]
+        if np.any(v_max_bound):
+            bound_gens = net["gen"].index.values[gen_is][v_max_bound]
+            logger.warning("gen max_vm_pu > bus max_vm_pu for gens {}. "
+                           "Setting bus limit for these gens.".format(bound_gens))
+            # set only vm of gens which do not violate the limits
+            ppc["bus"][gen_buses[~v_max_bound], VMAX] = net["gen"]["max_vm_pu"].values[gen_is][~v_max_bound]
+        else:
+            # set vm of all gens
+            ppc["bus"][gen_buses, VMAX] = net["gen"]["max_vm_pu"].values[gen_is]
+
+    if "min_vm_pu" in net["gen"].columns:
+        v_min_bound = net["gen"]["min_vm_pu"].values[gen_is] < ppc["bus"][gen_buses, VMIN]
+        if np.any(v_min_bound):
+            bound_gens = net["gen"].index.values[gen_is][v_min_bound]
+            logger.warning("gen min_vm_pu < bus min_vm_pu for gens {}. "
+                           "Setting bus limit for these gens.".format(bound_gens))
+            # set only vm of gens which do not violate the limits
+            ppc["bus"][gen_buses[~v_max_bound], VMIN] = net["gen"]["min_vm_pu"].values[gen_is][~v_min_bound]
+        else:
+            # set vm of all gens
+            ppc["bus"][gen_buses, VMIN] = net["gen"]["min_vm_pu"].values[gen_is]
+    return ppc
+
+
+def _enforce_controllable_vm_pu_p_mw(net, ppc, gen_is, f, t):
+    delta = net["_options"]["delta"]
+    bus_lookup = net["_pd2ppc_lookups"]["bus"]
+    controllable = net["gen"]["controllable"].values[gen_is]
+    not_controllable = ~controllable.astype(bool)
+
+    # if there are some non controllable gens -> set vm_pu and p_mw fixed
+    if np.any(not_controllable):
+        bus = net["gen"]["bus"].values[not_controllable]
+        vm_pu = net["gen"]["vm_pu"].values[not_controllable]
+        p_mw = net["gen"]["p_mw"].values[not_controllable]
+
+        not_controllable_buses = bus_lookup[bus]
+        ppc["bus"][not_controllable_buses, VMAX] = vm_pu + delta
+        ppc["bus"][not_controllable_buses, VMIN] = vm_pu - delta
+
+        not_controllable_gens = np.arange(f, t)[not_controllable]
+        ppc["gen"][not_controllable_gens, PMIN] = p_mw - delta
+        ppc["gen"][not_controllable_gens, PMAX] = p_mw + delta
+    return ppc
+
+
+def _build_pp_gen(net, ppc, f, t):
+    delta = net["_options"]["delta"]
+    gen_is = net._is_elements["gen"]
+    bus_lookup = net["_pd2ppc_lookups"]["bus"]
+
+    gen_buses = bus_lookup[net["gen"]["bus"].values[gen_is]]
+    gen_is_vm = net["gen"]["vm_pu"].values[gen_is]
+    ppc["gen"][f:t, GEN_BUS] = gen_buses
+    ppc["gen"][f:t, PG] = (net["gen"]["p_mw"].values[gen_is] * net["gen"]["scaling"].values[gen_is])
+    ppc["gen"][f:t, MBASE] = net["gen"]["sn_mva"].values[gen_is]
+    ppc["gen"][f:t, CON_FAC] = net["gen"]["contribution_factor"].values[gen_is]
+    ppc["gen"][f:t, VG] = gen_is_vm
+
+    # set bus values for generator buses
+    ppc["bus"][gen_buses[ppc["bus"][gen_buses, BUS_TYPE] != REF], BUS_TYPE] = PV
+    ppc["bus"][gen_buses, VM] = gen_is_vm
+
+    add_q_constraints(net, "gen", gen_is, ppc, f, t, delta)
+    add_p_constraints(net, "gen", gen_is, ppc, f, t, delta)
+    if net._options["mode"] == "opf":
+        # this considers the vm limits for gens
+        ppc = _check_gen_vm_limits(net, ppc, gen_buses, gen_is)
+        if "controllable" in net.gen.columns:
+            ppc = _enforce_controllable_vm_pu_p_mw(net, ppc, gen_is, f, t)
+
+
+def _build_pp_xward(net, ppc, f, t, update_lookup=True):
+    delta = net["_options"]["delta"]
+    q_lim_default = net._options["q_lim_default"]
+    bus_lookup = net["_pd2ppc_lookups"]["bus"]
+    aux_buses = net["_pd2ppc_lookups"]["aux"]["xward"]
+    xw = net["xward"]
+    xw_is = net["_is_elements"]['xward']
+    ppc["gen"][f:t, GEN_BUS] = bus_lookup[aux_buses[xw_is]]
+    ppc["gen"][f:t, VG] = xw["vm_pu"][xw_is].values
+    ppc["gen"][f:t, PMIN] = - delta
+    ppc["gen"][f:t, PMAX] = + delta
+    ppc["gen"][f:t, QMIN] = -q_lim_default
+    ppc["gen"][f:t, QMAX] = q_lim_default
+
+    xward_buses = bus_lookup[aux_buses]
+    ppc["bus"][xward_buses[xw_is], BUS_TYPE] = PV
+    ppc["bus"][xward_buses[~xw_is], BUS_TYPE] = NONE
+    ppc["bus"][xward_buses, VM] = net["xward"]["vm_pu"].values
+
+
+def _build_pp_pq_element(net, ppc, element, f, t, inverted=False):
+    delta = net._options["delta"]
+    sign = -1 if inverted else 1
+    is_element = net._is_elements["%s_controllable" % element]
+    tab = net[element]
+    bus_lookup = net["_pd2ppc_lookups"]["bus"]
+    buses = bus_lookup[tab["bus"].values[is_element]]
+
+    ppc["gen"][f:t, GEN_BUS] = buses
+    if "sn_mva" in tab:
+        ppc["gen"][f:t, MBASE] = tab["sn_mva"].values[is_element]
+    ppc["gen"][f:t, PG] = sign * tab["p_mw"].values[is_element] * tab["scaling"].values[is_element]
+    ppc["gen"][f:t, QG] = sign * tab["q_mvar"].values[is_element] * tab["scaling"].values[is_element]
+
+    # set bus values for controllable loads
+    #    ppc["bus"][buses, BUS_TYPE] = PQ
+    add_q_constraints(net, element, is_element, ppc, f, t, delta, inverted)
+    add_p_constraints(net, element, is_element, ppc, f, t, delta, inverted)
+
+
+def add_q_constraints(net, element, is_element, ppc, f, t, delta, inverted=False):
+    tab = net[element]
+    if "min_q_mvar" in tab.columns:
+        if inverted:
+            ppc["gen"][f:t, QMAX] = -tab["min_q_mvar"].values[is_element] + delta
+        else:
+            ppc["gen"][f:t, QMIN] = tab["min_q_mvar"].values[is_element] - delta
+    if "max_q_mvar" in tab.columns:
+        if inverted:
+            ppc["gen"][f:t, QMIN] = -tab["max_q_mvar"].values[is_element] - delta
+        else:
+            ppc["gen"][f:t, QMAX] = tab["max_q_mvar"].values[is_element] + delta
+
+
+def add_p_constraints(net, element, is_element, ppc, f, t, delta, inverted=False):
+    tab = net[element]
+    if "min_p_mw" in tab.columns:
+        if inverted:
+            ppc["gen"][f:t, PMAX] = - tab["min_p_mw"].values[is_element] + delta
+        else:
+            ppc["gen"][f:t, PMIN] = tab["min_p_mw"].values[is_element] - delta
+    if "max_p_mw" in tab.columns:
+        if inverted:
+            ppc["gen"][f:t, PMIN] = - tab["max_p_mw"].values[is_element] - delta
+        else:
+            ppc["gen"][f:t, PMAX] = tab["max_p_mw"].values[is_element] + delta
+
+
+def _check_voltage_setpoints_at_same_bus(ppc):
+    # generator buses:
+    gen_bus = ppc['gen'][:, GEN_BUS].astype(int)
+    # generator setpoints:
+    gen_vm = ppc['gen'][:, VG]
+    if _different_values_at_one_bus(gen_bus, gen_vm):
+        raise UserWarning("Generators with different voltage setpoints connected to the same bus")
+
+
+def _check_voltage_angles_at_same_bus(net, ppc):
+    if net._is_elements["ext_grid"].any():
+        gen_va = net.ext_grid.va_degree.values[net._is_elements["ext_grid"]]
+        eg_gens = net._pd2ppc_lookups["ext_grid"][net.ext_grid.index[net._is_elements["ext_grid"]]]
+        gen_bus = ppc["gen"][eg_gens, GEN_BUS].astype(int)
+        if _different_values_at_one_bus(gen_bus, gen_va):
+            raise UserWarning("Ext grids with different voltage angle setpoints connected to the same bus")
+
+
+def _check_for_reference_bus(ppc):
+    ref, _, _ = bustypes(ppc["bus"], ppc["gen"])
+    # throw an error since no reference bus is defined
+    if len(ref) == 0:
+        raise UserWarning("No reference bus is available. Either add an ext_grid or a gen with slack=True")
+
+
+def _different_values_at_one_bus(buses, values):
+    """
+    checks if there are different values in any of the
+
+    """
+    # buses with one or more generators and their index
+    unique_bus, index_first_bus = np.unique(buses, return_index=True)
+
+    # voltage setpoint lookup with the voltage of the first occurence of that bus
+    first_values = -np.ones(buses.max() + 1)
+    first_values[unique_bus] = values[index_first_bus]
+
+    # generate voltage setpoints where all generators at the same bus
+    # have the voltage of the first generator at that bus
+    values_equal = first_values[buses]
+
+    return not np.allclose(values, values_equal)
+
+
+def _normalise_slack_weights(ppc):
+    """ Unitise the slack contribution factors in each island to sum to 1. """
+    subnets = _subnetworks(ppc)
+    gen_buses = ppc['gen'][:, GEN_BUS].astype(np.int32)
+    for subnet in subnets:
+        subnet_gen_mask = np.isin(gen_buses, subnet)
+        sum_dist_weights = np.sum(ppc['gen'][subnet_gen_mask, CON_FAC])
+        if np.isclose(sum_dist_weights, 0):
+            # ppc['gen'][subnet_gen_mask, CON_FAC] = 0
+            raise ValueError('Distributed slack contribution factors in an '
+                             'island sum to zero.')
+        else:
+            ppc['gen'][subnet_gen_mask, CON_FAC] /= sum_dist_weights