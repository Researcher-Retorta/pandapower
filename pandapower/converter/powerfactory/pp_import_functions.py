--- conflicted
+++ resolved
@@ -221,12 +221,8 @@
     line_dict = {}
     n = 0
     for n, line in enumerate(dict_net['ElmLne'], 0):
-<<<<<<< HEAD
-        create_line(net=net, item=line, flag_graphics=flag_graphics, is_unbalanced=is_unbalanced)
-=======
         create_line(net=net, item=line, flag_graphics=flag_graphics, create_sections=create_sections,
                     is_unbalanced=is_unbalanced)
->>>>>>> 95b41bf4
     logger.info('imported %d lines' % (len(net.line.line_idx.unique())) if len(net.line) else 0)
     net.line['section_idx'] = 0
     if dict_net['global_parameters']["iopt_tem"] == 1:
@@ -386,11 +382,7 @@
     # add the bus to the bus dictionary
     bus_dict[item] = bid
 
-<<<<<<< HEAD
     get_pf_bus_results(net, item, bid, is_unbalanced, system_type)
-=======
-    get_pf_bus_results(net, item, bid, is_unbalanced)
->>>>>>> 95b41bf4
 
     substat_descr = ''
     if item.HasAttribute('cpSubstat'):
@@ -418,11 +410,7 @@
     net[table].at[bid, "substat"] = substat_descr
     net[table].at[bid, "folder_id"] = item.fold_id.loc_name
 
-<<<<<<< HEAD
-    add_additional_attributes(item, net, table, bid, attr_dict={"for_name": "equipment"},
-=======
-    add_additional_attributes(item, net, "bus", bid, attr_dict={"for_name": "equipment", "cimRdfId": "origin_id"},
->>>>>>> 95b41bf4
+    add_additional_attributes(item, net, table, bid, attr_dict={"for_name": "equipment", "cimRdfId": "origin_id"},
                               attr_list=["sernum", "chr_name", "cpSite.loc_name"])
 
 
@@ -674,11 +662,7 @@
     return coords
 
 
-<<<<<<< HEAD
-def create_line(net, item, flag_graphics, is_unbalanced):
-=======
 def create_line(net, item, flag_graphics, create_sections, is_unbalanced):
->>>>>>> 95b41bf4
     params = {'parallel': item.nlnum, 'name': item.loc_name}
     logger.debug('>> creating line <%s>' % params['name'])
     logger.debug('line <%s> has <%d> parallel lines' % (params['name'], params['parallel']))
@@ -695,12 +679,9 @@
         logger.error("Error while exporting Line '%s'" % params['name'])
         return
 
-<<<<<<< HEAD
     ac = bus_table == "bus"
 
-=======
     corridor = pp.create.get_free_id(net.line)
->>>>>>> 95b41bf4
     line_sections = item.GetContents('*.ElmLnesec')
     # geodata
     if flag_graphics == 'no geodata':
@@ -731,25 +712,14 @@
             sid_list = [lidx]
         logger.debug('created <%d> line sections for line <%s>' % (len(sid_list), params['name']))
 
-<<<<<<< HEAD
-    if ac:
-        if not net.line.empty and "line_idx" in net.line:
-            n = net.line.line_idx.max() + 1
-        else:
-            n = 0
-        net.line.loc[sid_list, "line_idx"] = n
-        net.line.loc[sid_list, "folder_id"] = item.fold_id.loc_name
-        net.line.loc[sid_list, "equipment"] = item.for_name
-        create_connection_switches(net, item, 2, 'l', (params['bus1'], params['bus2']),
-                                   (sid_list[0], sid_list[-1]))
-=======
     line_dict[item] = sid_list
     net.line.loc[sid_list, "line_idx"] = corridor
     net.line.loc[sid_list, "folder_id"] = item.fold_id.loc_name
     net.line.loc[sid_list, "equipment"] = item.for_name
-    create_connection_switches(net, item, 2, 'l', (params['bus1'], params['bus2']),
-                               (sid_list[0], sid_list[-1]))
->>>>>>> 95b41bf4
+
+    if ac:
+        create_connection_switches(net, item, 2, 'l', (params['bus1'], params['bus2']),
+                                   (sid_list[0], sid_list[-1]))
 
     logger.debug('line <%s> created' % params['name'])
 
@@ -935,9 +905,6 @@
     return sid_list
 
 
-<<<<<<< HEAD
-def create_line_normal(net, item, bus1, bus2, name, parallel, is_unbalanced, ac, geodata=None):
-=======
 def create_line_no_sections(net, main_item, item_list, bus1, bus2, coords, is_unbalanced, **kwargs):
     line_name = main_item.loc_name
 
@@ -997,8 +964,7 @@
     return lid
 
 
-def create_line_normal(net, item, bus1, bus2, name, parallel, is_unbalanced, geodata=None):
->>>>>>> 95b41bf4
+def create_line_normal(net, item, bus1, bus2, name, parallel, is_unbalanced, ac, geodata=None):
     pf_type = item.typ_id
     std_type, type_created = create_line_type(net=net, item=pf_type,
                                               cable_in_air=item.inAir if item.HasAttribute(
@@ -1063,24 +1029,13 @@
 
         lid = pp.create_line_from_parameters(net=net, from_bus=bus1, to_bus=bus2, **params)
 
-<<<<<<< HEAD
     net["line" if ac else "line_dc"].loc[lid, 'description'] = ' \n '.join(item.desc) if len(item.desc) > 0 else ''
-
-#    if item.HasResults(-1):  # -1 for 'c' results (whatever that is...)
-#        loading = ga(item, 'c:loading')
-#        net.res_line.at[lid, "pf_loading"] = loading
-#    else:
-#        net.res_line.at[lid, "pf_loading"] = np.nan
-    get_pf_line_results(net, item, lid, is_unbalanced, ac)
-=======
-    net.line.loc[lid, 'description'] = ' \n '.join(item.desc) if len(item.desc) > 0 else ''
     if hasattr(item, "cimRdfId"):
         chr_name = item.cimRdfId
         if chr_name is not None and len(chr_name) > 0:
-            net["line"].loc[lid, 'origin_id'] = chr_name[0]
-
-    get_pf_line_results(net, item, lid, is_unbalanced)
->>>>>>> 95b41bf4
+            net["line" if ac else "line_dc"].loc[lid, 'origin_id'] = chr_name[0]
+
+    get_pf_line_results(net, item, lid, is_unbalanced, ac)
 
     return lid
 
@@ -1132,14 +1087,14 @@
 
     line_or_cable = 'cs' if item.cohl_ == 0 else 'ol'
 
-<<<<<<< HEAD
+    max_i_ka = item.sline if not cable_in_air else item.InomAir
     if ac:
         type_data = {
             "r_ohm_per_km": item.rline,
             "x_ohm_per_km": item.xline,
             "c_nf_per_km": item.cline*item.frnom/50 * 1e3,  # internal unit for C in PF is uF
             "q_mm2": item.qurs,
-            "max_i_ka": item.sline if not cable_in_air else item.InomAir,
+            "max_i_ka": max_i_ka if max_i_ka != 0 else 1e-3,
             "endtemp_degree": item.rtemp,
             "type": line_or_cable,
             "r0_ohm_per_km": item.rline0,
@@ -1153,30 +1108,12 @@
         type_data = {
             "r_ohm_per_km": item.rline,
             "q_mm2": item.qurs,
-            "max_i_ka": item.sline if not cable_in_air else item.InomAir,
+            "max_i_ka": max_i_ka if max_i_ka != 0 else 1e-3,
             "type": line_or_cable,
             "alpha": item.alpha
         }
         pp.create_std_type(net, type_data, name, "line_dc")
         logger.debug('>> created line_dc type <%s>' % name)
-=======
-    max_i_ka = item.sline if not cable_in_air else item.InomAir
-    type_data = {
-        "r_ohm_per_km": item.rline,
-        "x_ohm_per_km": item.xline,
-        "c_nf_per_km": item.cline*item.frnom/50 * 1e3,  # internal unit for C in PF is uF
-        "q_mm2": item.qurs,
-        "max_i_ka": max_i_ka if max_i_ka != 0 else 1e-3,
-        "endtemp_degree": item.rtemp,
-        "type": line_or_cable,
-        "r0_ohm_per_km": item.rline0,
-        "x0_ohm_per_km": item.xline0,
-        "c0_nf_per_km": item.cline0*item.frnom/50 * 1e3,  # internal unit for C in PF is uF
-        "alpha": item.alpha
-    }
-    pp.create_std_type(net, type_data, name, "line")
-    logger.debug('>> created line type <%s>' % name)
->>>>>>> 95b41bf4
 
     return name, True
 
@@ -2164,15 +2101,11 @@
 
     logger.debug('in_service: %s' % in_service)
 
-<<<<<<< HEAD
-    bus, _ = get_connection_nodes(net, item, 1)
-=======
     try:
-        bus = get_connection_nodes(net, item, 1)
+        bus, _ = get_connection_nodes(net, item, 1)
     except IndexError:
         logger.error("Cannot add Sgen asm '%s': not connected" % item.loc_name)
         return
->>>>>>> 95b41bf4
 
     params = {
         'name': item.loc_name,
@@ -2693,15 +2626,11 @@
 
 
 def create_zpu(net, item):
-<<<<<<< HEAD
-    (bus1, bus2), _ = get_connection_nodes(net, item, 2)
-=======
     try:
-        (bus1, bus2) = get_connection_nodes(net, item, 2)
+        (bus1, bus2), _ = get_connection_nodes(net, item, 2)
     except IndexError:
         logger.error("Cannot add ZPU '%s': not connected" % item.loc_name)
         return
->>>>>>> 95b41bf4
     logger.debug('bus1 = %d, bus2 = %d' % (bus1, bus2))
 
     # net, from_bus, to_bus, r_pu, x_pu, sn_Mva, name=None, in_service=True, index=None
@@ -2734,16 +2663,12 @@
     not tested yet
 
     """
-<<<<<<< HEAD
-    bus, _ = get_connection_nodes(net, item, 1)
-=======
     try:
-        bus = get_connection_nodes(net, item, 1)
+        bus, _ = get_connection_nodes(net, item, 1)
     except IndexError:
         logger.error("Cannot add VAC '%s': not connected" % item.loc_name)
         return
 
->>>>>>> 95b41bf4
     params = {
         'name': item.loc_name,
         'bus': bus,
@@ -2805,16 +2730,12 @@
 def create_sind(net, item):
     # series reactor is modelled as per-unit impedance, values in Ohm are calculated into values in
     # per unit at creation
-<<<<<<< HEAD
-    (bus1, bus2), _ = get_connection_nodes(net, item, 2)
-=======
     try:
-        (bus1, bus2) = get_connection_nodes(net, item, 2)
+        (bus1, bus2), _ = get_connection_nodes(net, item, 2)
     except IndexError:
         logger.error("Cannot add Sind '%s': not connected" % item.loc_name)
         return
 
->>>>>>> 95b41bf4
     sind = pp.create_series_reactor_as_impedance(net, from_bus=bus1, to_bus=bus2, r_ohm=item.rrea,
                                                  x_ohm=item.xrea, sn_mva=item.Sn,
                                                  name=item.loc_name,
