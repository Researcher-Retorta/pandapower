--- conflicted
+++ resolved
@@ -107,13 +107,10 @@
         eqb['xft0_pu'] = eqb['zeroX12'] / eqb['z_base']
         eqb['rtf0_pu'] = eqb['zeroR21'] / eqb['z_base']
         eqb['xtf0_pu'] = eqb['zeroX21'] / eqb['z_base']
-<<<<<<< HEAD
-=======
         eqb['gf_pu'] = 0.
         eqb['bf_pu'] = 0.
         eqb['gt_pu'] = 0.
         eqb['bt_pu'] = 0.
->>>>>>> 2698f7e5
         eqb['in_service'] = eqb.connected & eqb.connected2
         eqb = eqb.rename(columns={'rdfId_Terminal': sc['t_from'], 'rdfId_Terminal2': sc['t_to'], 'rdfId': sc['o_id'],
                                   'index_bus': 'from_bus', 'index_bus2': 'to_bus'})
