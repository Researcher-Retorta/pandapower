# -*- coding: utf-8 -*-

# Copyright (c) 2016-2018 by University of Kassel and Fraunhofer Institute for Energy Economics
# and Energy System Technology (IEE), Kassel. All rights reserved.

import networkx as nx
import numpy as np

try:
    import pplog as logging
except ImportError:
    import logging

logger = logging.getLogger(__name__)


def create_nxgraph(net, respect_switches=True, include_lines=True, include_trafos=True,
                   include_impedances=True, nogobuses=None, notravbuses=None, multi=True,
                   calc_r_ohm=False, calc_z_ohm=False):
    """
     Converts a pandapower network into a NetworkX graph, which is a is a simplified representation
     of a network's topology, reduced to nodes and edges. Busses are being represented by nodes
     (Note: only buses with in_service = 1 appear in the graph), edges represent physical
     connections between buses (typically lines or trafos).

     INPUT:
        **net** (pandapowerNet) - variable that contains a pandapower network


     OPTIONAL:
        **respect_switches** (boolean, True) - True: open switches (line, trafo, bus) are being \
            considered (no edge between nodes)
            False: open switches are being ignored

        **include_lines** (boolean, True) - determines, whether lines get converted to edges

        **include_impedances** (boolean, True) - determines, whether per unit impedances
            (net.impedance) are converted to edges

        **include_trafos** (boolean, True) - determines, whether trafos get converted to edges

        **nogobuses** (integer/list, None) - nogobuses are not being considered in the graph

        **notravbuses** (integer/list, None) - lines connected to these buses are not being
            considered in the graph

        **multi** (boolean, True) - True: The function generates a NetworkX MultiGraph, which allows
            multiple parallel edges between nodes
            False: NetworkX Graph (no multiple parallel edges)

        **calc_r_ohm** (boolean, False) - True: The function calculates absolute resistance in Ohm
            and adds it as a weight to the graph
            False: All resistance weights are set to zero

        **calc_z_ohm** (boolean, False) - True: The function calculates magnitude of the impedance in Ohm
            and adds it as a weight to the graph
            False: All impedance weights are set to zero

     OUTPUT:
        **mg** - Returns the required NetworkX graph

     EXAMPLE:
         import pandapower.topology as top

         mg = top.create_nx_graph(net, respect_switches = False)
         # converts the pandapower network "net" to a MultiGraph. Open switches will be ignored.

    """

    if multi:
        mg = nx.MultiGraph()
    else:
        mg = nx.Graph()
    mg.add_nodes_from(net.bus.index)
    if include_lines:
        # lines with open switches can be excluded
        nogolines = set(net.switch.element[
            (net.switch.et == "l") & (net.switch.closed == 0)]) if respect_switches else set()

        line_edge_data=net.line[net.line.in_service & ~net.line.index.isin(nogolines)]

        if calc_r_ohm:
            line_edge_data['R_ohm']=net.line.r_ohm_per_km * net.line.length_km
        if calc_z_ohm:
            line_edge_data['Z_ohm']=np.sqrt((net.line.r_ohm_per_km * net.line.length_km) ** 2 + (net.line.x_ohm_per_km * net.line.length_km) ** 2)

        for line in line_edge_data.itertuples():
            weights={'weight': line.length_km, 'path': 1}
            if calc_r_ohm:
                weights['R_ohm']=line.R_ohm
            if calc_z_ohm:
                weights['Z_ohm']=line.Z_ohm
            mg.add_edge(line.from_bus, line.to_bus, key=('line', line.Index), **weights)

    if include_impedances:
        # due to changed behaviour: give a warning to the user
        if not include_lines and len(net.impedance) > 0:
            logger.warning('Change notice: per unit impedance elements are included in the graph, '
                           'even though lines are not. If this behaviour is undesired, set the '
                           'parameter "include_impedances" to False')

<<<<<<< HEAD
        mg.add_edges_from((int(fb), int(tb), {"weight": 0, "key": int(idx), "type": "i", "path": 1, 'R_ohm': float(r_ohm), 'Z_ohm': float(z_ohm)})
                          for fb, tb, idx, inservice, r_ohm, z_ohm in
                          list(zip(net.impedance.from_bus, net.impedance.to_bus,
                                   net.impedance.index, net.impedance.in_service,
                                   (net.impedance.rft_pu.abs() * net.bus.loc[net.impedance.from_bus].vn_kv.values ** 2 / (net.sn_mva))
                                   if calc_r_ohm else np.zeros(len(net.impedance.index)),
                                   np.sqrt(net.impedance.rft_pu **2 + net.impedance.xft_pu ** 2) * (net.bus.loc[net.impedance.from_bus].vn_kv.values ** 2) / (net.sn_mva)
                                   if calc_z_ohm else np.zeros(len(net.impedance.index))))
                          if inservice == 1)
=======
        imp_edge_data=net.impedance[net.impedance.in_service]

        if calc_r_ohm or calc_z_ohm:
            base_Z=(net.sn_kva/1000) / net.bus.loc[imp_edge_data.from_bus].vn_kv.values ** 2
        if calc_r_ohm:
            imp_edge_data['R_ohm']=imp_edge_data.rft_pu.abs() / base_Z
        if calc_z_ohm:
            imp_edge_data['Z_ohm']=np.sqrt(imp_edge_data.rft_pu ** 2 + imp_edge_data.xft_pu ** 2) / base_Z

        for imp in imp_edge_data.itertuples():
            weights={'weight': 0, 'path': 1}
            if calc_r_ohm:
                weights['R_ohm']=imp.R_ohm
            if calc_z_ohm:
                weights['Z_ohm']=imp.Z_ohm
            mg.add_edge(imp.from_bus, imp.to_bus, key=('impedance', imp.Index), **weights)
>>>>>>> 7a28ae89

    if include_trafos:
        nogotrafos = set(net.switch.element[
            (net.switch.et == "t") & (net.switch.closed == 0)]) if respect_switches else set()
<<<<<<< HEAD
        mg.add_edges_from((int(hvb), int(lvb), {"weight": 0, "key": int(idx), "type": "t", 'R_ohm': float(r_ohm), 'Z_ohm': float(z_ohm)})
                          for hvb, lvb, idx, inservice, r_ohm, z_ohm in
                          list(zip(net.trafo.hv_bus, net.trafo.lv_bus,
                                   net.trafo.index, net.trafo.in_service,
                                   ((net.trafo.vkr_percent/100) * (net.trafo.vn_hv_kv ** 2) / (net.trafo.sn_mva))
                                   if calc_r_ohm else np.zeros(len(net.trafo.index)),
                                   ((net.trafo.vk_percent/100)  * (net.trafo.vn_hv_kv ** 2) / (net.trafo.sn_mva))
                                   if calc_z_ohm else np.zeros(len(net.trafo.index))))
                          if inservice == 1 and idx not in nogotrafos)
        #Three-winding transformers:
        #hv-mv
        mg.add_edges_from((int(bus1), int(bus2), {"weight": 0, "key": int(idx),"type": "t3", 'R_ohm': float(r_ohm), 'Z_ohm': float(z_ohm)})
                          for bus1, bus2, idx, inservice, r_ohm, z_ohm in
                          list(zip(net.trafo3w.hv_bus, net.trafo3w.mv_bus,
                                   net.trafo3w.index, net.trafo3w.in_service,
                                   ((net.trafo3w.vkr_hv_percent/100) * (net.trafo3w.vn_hv_kv ** 2) / (net.trafo3w[['sn_hv_mva', 'sn_mv_mva']].min(axis=1)))
                                   if calc_r_ohm else np.zeros(len(net.trafo3w.index)),
                                   ((net.trafo3w.vk_hv_percent/100)  * (net.trafo3w.vn_hv_kv ** 2) / (net.trafo3w[['sn_hv_mva', 'sn_mv_mva']].min(axis=1)))
                                   if calc_z_ohm else np.zeros(len(net.trafo3w.index))))
                          if inservice==1)
        #mv-lv
        mg.add_edges_from((int(bus1), int(bus2), {"weight": 0, "key": int(idx),"type": "t3", 'R_ohm': float(r_ohm), 'Z_ohm': float(z_ohm)})
                          for bus1, bus2, idx, inservice, r_ohm, z_ohm in
                          list(zip(net.trafo3w.mv_bus, net.trafo3w.lv_bus,
                                   net.trafo3w.index, net.trafo3w.in_service,
                                   ((net.trafo3w.vkr_mv_percent/100) * (net.trafo3w.vn_hv_kv ** 2) / (net.trafo3w[['sn_mv_mva', 'sn_lv_mva']].min(axis=1)))
                                   if calc_r_ohm else np.zeros(len(net.trafo3w.index)),
                                   ((net.trafo3w.vk_mv_percent/100)  * (net.trafo3w.vn_hv_kv ** 2) / (net.trafo3w[['sn_mv_mva', 'sn_lv_mva']].min(axis=1)))
                                   if calc_z_ohm else np.zeros(len(net.trafo3w.index))))
                          if inservice==1)
        #hv-lv
        mg.add_edges_from((int(bus1), int(bus2), {"weight": 0, "key": int(idx),"type": "t3", 'R_ohm': float(r_ohm), 'Z_ohm': float(z_ohm)})
                          for bus1, bus2, idx, inservice, r_ohm, z_ohm in
                          list(zip(net.trafo3w.hv_bus, net.trafo3w.lv_bus,
                                   net.trafo3w.index, net.trafo3w.in_service,
                                   ((net.trafo3w.vkr_lv_percent/100) * (net.trafo3w.vn_hv_kv ** 2) / (net.trafo3w[['sn_hv_mva', 'sn_mv_mva']].min(axis=1)))
                                   if calc_r_ohm else np.zeros(len(net.trafo3w.index)),
                                   ((net.trafo3w.vk_lv_percent/100)  * (net.trafo3w.vn_hv_kv ** 2) / (net.trafo3w[['sn_hv_mva', 'sn_mv_mva']].min(axis=1)))
                                   if calc_z_ohm else np.zeros(len(net.trafo3w.index))))
                          if inservice==1)
=======

        trafo_edge_data=net.trafo[net.trafo.in_service & ~net.trafo.index.isin(nogotrafos)]

        if calc_r_ohm or calc_z_ohm:
            base_Z=(trafo_edge_data.sn_kva/1000) / (trafo_edge_data.vn_hv_kv ** 2)
        if calc_r_ohm:
            trafo_edge_data['R_ohm']=(trafo_edge_data.vscr_percent/100) / base_Z
        if calc_z_ohm:
            trafo_edge_data['Z_ohm']=(trafo_edge_data.vsc_percent/100)  / base_Z

        for trafo in trafo_edge_data.itertuples():
            weights={'weight': 0}
            if calc_r_ohm:
                weights['R_ohm']=trafo.R_ohm
            if calc_z_ohm:
                weights['Z_ohm']=trafo.Z_ohm
            mg.add_edge(trafo.hv_bus, trafo.lv_bus, key=('trafo', trafo.Index), **weights)

        #Three-winding transformers:
        trafo3w_edge_data=net.trafo3w[net.trafo3w.in_service]

        if calc_r_ohm or calc_z_ohm:
            if (any(trafo3w_edge_data.hv_bus == trafo3w_edge_data.mv_bus) |
                any(trafo3w_edge_data.mv_bus == trafo3w_edge_data.lv_bus) |
                any(trafo3w_edge_data.hv_bus == trafo3w_edge_data.lv_bus)):
                raise UserWarning("A three-winding transformer has two sides connected "
                                  "to the same bus. Resistanc/impedance calculation as "
                                  "edge weight is not implemented for this case!")

            base_Z_hv = (trafo3w_edge_data[['sn_hv_kva', 'sn_mv_kva']].min(axis=1)/1000) / (trafo3w_edge_data.vn_hv_kv ** 2)
            base_Z_mv = (trafo3w_edge_data[['sn_mv_kva', 'sn_lv_kva']].min(axis=1)/1000) / (trafo3w_edge_data.vn_hv_kv ** 2)
            base_Z_lv = (trafo3w_edge_data[['sn_hv_kva', 'sn_lv_kva']].min(axis=1)/1000) / (trafo3w_edge_data.vn_hv_kv ** 2)
        if calc_r_ohm:
            trafo3w_edge_data['R_hv_ohm']= (trafo3w_edge_data.vscr_hv_percent/100) / base_Z_hv
            trafo3w_edge_data['R_mv_ohm']= (trafo3w_edge_data.vscr_mv_percent/100) / base_Z_mv
            trafo3w_edge_data['R_lv_ohm']= (trafo3w_edge_data.vscr_lv_percent/100) / base_Z_lv
        if calc_z_ohm:
            trafo3w_edge_data['Z_hv_ohm']= (trafo3w_edge_data.vsc_hv_percent/100) / base_Z_hv
            trafo3w_edge_data['Z_mv_ohm']= (trafo3w_edge_data.vsc_mv_percent/100) / base_Z_mv
            trafo3w_edge_data['Z_lv_ohm']= (trafo3w_edge_data.vsc_lv_percent/100) / base_Z_lv

        for trafo3w in trafo3w_edge_data.itertuples():
            weights_hv={'weight': 0}
            weights_mv={'weight': 0}
            weights_lv={'weight': 0}
            if calc_r_ohm:
                weights_hv['R_ohm']=trafo3w.R_hv_ohm
                weights_mv['R_ohm']=trafo3w.R_mv_ohm
                weights_lv['R_ohm']=trafo3w.R_lv_ohm
            if calc_z_ohm:
                weights_hv['Z_ohm']=trafo3w.Z_hv_ohm
                weights_mv['Z_ohm']=trafo3w.Z_mv_ohm
                weights_lv['Z_ohm']=trafo3w.Z_lv_ohm

            mg.add_edge(trafo3w.hv_bus, trafo3w.mv_bus, key=('trafo3w', trafo3w.Index), **weights_hv)
            mg.add_edge(trafo3w.mv_bus, trafo3w.lv_bus, key=('trafo3w', trafo3w.Index), **weights_mv)
            mg.add_edge(trafo3w.hv_bus, trafo3w.lv_bus, key=('trafo3w', trafo3w.Index), **weights_lv)
>>>>>>> 7a28ae89

    if respect_switches:
        # add edges for closed bus-bus switches
        bs = net.switch[(net.switch.et == "b") & (net.switch.closed == 1)]
    else:
        # add edges for any bus-bus switches
        bs = net.switch[net.switch.et == "b"]

    for switch in bs.itertuples():
        weights={"weight": 0}
        if calc_r_ohm:
            weights['R_ohm']=0
        if calc_z_ohm:
            weights['Z_ohm']=0
        mg.add_edge(switch.bus, switch.element, key=('switch', switch.Index), **weights)

    # nogobuses are a nogo
    if nogobuses is not None:
        for b in nogobuses:
            mg.remove_node(b)
    if notravbuses is not None:
        for b in notravbuses:
            for i in list(mg[b].keys()):
                try:
                    del mg[b][i]  # networkx versions < 2.0
                except:
                    del mg._adj[b][i]  # networkx versions 2.0
    mg.remove_nodes_from(net.bus[~net.bus.in_service].index)
    return mg
<|MERGE_RESOLUTION|>--- conflicted
+++ resolved
@@ -1,262 +1,207 @@
-# -*- coding: utf-8 -*-
-
-# Copyright (c) 2016-2018 by University of Kassel and Fraunhofer Institute for Energy Economics
-# and Energy System Technology (IEE), Kassel. All rights reserved.
-
-import networkx as nx
-import numpy as np
-
-try:
-    import pplog as logging
-except ImportError:
-    import logging
-
-logger = logging.getLogger(__name__)
-
-
-def create_nxgraph(net, respect_switches=True, include_lines=True, include_trafos=True,
-                   include_impedances=True, nogobuses=None, notravbuses=None, multi=True,
-                   calc_r_ohm=False, calc_z_ohm=False):
-    """
-     Converts a pandapower network into a NetworkX graph, which is a is a simplified representation
-     of a network's topology, reduced to nodes and edges. Busses are being represented by nodes
-     (Note: only buses with in_service = 1 appear in the graph), edges represent physical
-     connections between buses (typically lines or trafos).
-
-     INPUT:
-        **net** (pandapowerNet) - variable that contains a pandapower network
-
-
-     OPTIONAL:
-        **respect_switches** (boolean, True) - True: open switches (line, trafo, bus) are being \
-            considered (no edge between nodes)
-            False: open switches are being ignored
-
-        **include_lines** (boolean, True) - determines, whether lines get converted to edges
-
-        **include_impedances** (boolean, True) - determines, whether per unit impedances
-            (net.impedance) are converted to edges
-
-        **include_trafos** (boolean, True) - determines, whether trafos get converted to edges
-
-        **nogobuses** (integer/list, None) - nogobuses are not being considered in the graph
-
-        **notravbuses** (integer/list, None) - lines connected to these buses are not being
-            considered in the graph
-
-        **multi** (boolean, True) - True: The function generates a NetworkX MultiGraph, which allows
-            multiple parallel edges between nodes
-            False: NetworkX Graph (no multiple parallel edges)
-
-        **calc_r_ohm** (boolean, False) - True: The function calculates absolute resistance in Ohm
-            and adds it as a weight to the graph
-            False: All resistance weights are set to zero
-
-        **calc_z_ohm** (boolean, False) - True: The function calculates magnitude of the impedance in Ohm
-            and adds it as a weight to the graph
-            False: All impedance weights are set to zero
-
-     OUTPUT:
-        **mg** - Returns the required NetworkX graph
-
-     EXAMPLE:
-         import pandapower.topology as top
-
-         mg = top.create_nx_graph(net, respect_switches = False)
-         # converts the pandapower network "net" to a MultiGraph. Open switches will be ignored.
-
-    """
-
-    if multi:
-        mg = nx.MultiGraph()
-    else:
-        mg = nx.Graph()
-    mg.add_nodes_from(net.bus.index)
-    if include_lines:
-        # lines with open switches can be excluded
-        nogolines = set(net.switch.element[
-            (net.switch.et == "l") & (net.switch.closed == 0)]) if respect_switches else set()
-
-        line_edge_data=net.line[net.line.in_service & ~net.line.index.isin(nogolines)]
-
-        if calc_r_ohm:
-            line_edge_data['R_ohm']=net.line.r_ohm_per_km * net.line.length_km
-        if calc_z_ohm:
-            line_edge_data['Z_ohm']=np.sqrt((net.line.r_ohm_per_km * net.line.length_km) ** 2 + (net.line.x_ohm_per_km * net.line.length_km) ** 2)
-
-        for line in line_edge_data.itertuples():
-            weights={'weight': line.length_km, 'path': 1}
-            if calc_r_ohm:
-                weights['R_ohm']=line.R_ohm
-            if calc_z_ohm:
-                weights['Z_ohm']=line.Z_ohm
-            mg.add_edge(line.from_bus, line.to_bus, key=('line', line.Index), **weights)
-
-    if include_impedances:
-        # due to changed behaviour: give a warning to the user
-        if not include_lines and len(net.impedance) > 0:
-            logger.warning('Change notice: per unit impedance elements are included in the graph, '
-                           'even though lines are not. If this behaviour is undesired, set the '
-                           'parameter "include_impedances" to False')
-
-<<<<<<< HEAD
-        mg.add_edges_from((int(fb), int(tb), {"weight": 0, "key": int(idx), "type": "i", "path": 1, 'R_ohm': float(r_ohm), 'Z_ohm': float(z_ohm)})
-                          for fb, tb, idx, inservice, r_ohm, z_ohm in
-                          list(zip(net.impedance.from_bus, net.impedance.to_bus,
-                                   net.impedance.index, net.impedance.in_service,
-                                   (net.impedance.rft_pu.abs() * net.bus.loc[net.impedance.from_bus].vn_kv.values ** 2 / (net.sn_mva))
-                                   if calc_r_ohm else np.zeros(len(net.impedance.index)),
-                                   np.sqrt(net.impedance.rft_pu **2 + net.impedance.xft_pu ** 2) * (net.bus.loc[net.impedance.from_bus].vn_kv.values ** 2) / (net.sn_mva)
-                                   if calc_z_ohm else np.zeros(len(net.impedance.index))))
-                          if inservice == 1)
-=======
-        imp_edge_data=net.impedance[net.impedance.in_service]
-
-        if calc_r_ohm or calc_z_ohm:
-            base_Z=(net.sn_kva/1000) / net.bus.loc[imp_edge_data.from_bus].vn_kv.values ** 2
-        if calc_r_ohm:
-            imp_edge_data['R_ohm']=imp_edge_data.rft_pu.abs() / base_Z
-        if calc_z_ohm:
-            imp_edge_data['Z_ohm']=np.sqrt(imp_edge_data.rft_pu ** 2 + imp_edge_data.xft_pu ** 2) / base_Z
-
-        for imp in imp_edge_data.itertuples():
-            weights={'weight': 0, 'path': 1}
-            if calc_r_ohm:
-                weights['R_ohm']=imp.R_ohm
-            if calc_z_ohm:
-                weights['Z_ohm']=imp.Z_ohm
-            mg.add_edge(imp.from_bus, imp.to_bus, key=('impedance', imp.Index), **weights)
->>>>>>> 7a28ae89
-
-    if include_trafos:
-        nogotrafos = set(net.switch.element[
-            (net.switch.et == "t") & (net.switch.closed == 0)]) if respect_switches else set()
-<<<<<<< HEAD
-        mg.add_edges_from((int(hvb), int(lvb), {"weight": 0, "key": int(idx), "type": "t", 'R_ohm': float(r_ohm), 'Z_ohm': float(z_ohm)})
-                          for hvb, lvb, idx, inservice, r_ohm, z_ohm in
-                          list(zip(net.trafo.hv_bus, net.trafo.lv_bus,
-                                   net.trafo.index, net.trafo.in_service,
-                                   ((net.trafo.vkr_percent/100) * (net.trafo.vn_hv_kv ** 2) / (net.trafo.sn_mva))
-                                   if calc_r_ohm else np.zeros(len(net.trafo.index)),
-                                   ((net.trafo.vk_percent/100)  * (net.trafo.vn_hv_kv ** 2) / (net.trafo.sn_mva))
-                                   if calc_z_ohm else np.zeros(len(net.trafo.index))))
-                          if inservice == 1 and idx not in nogotrafos)
-        #Three-winding transformers:
-        #hv-mv
-        mg.add_edges_from((int(bus1), int(bus2), {"weight": 0, "key": int(idx),"type": "t3", 'R_ohm': float(r_ohm), 'Z_ohm': float(z_ohm)})
-                          for bus1, bus2, idx, inservice, r_ohm, z_ohm in
-                          list(zip(net.trafo3w.hv_bus, net.trafo3w.mv_bus,
-                                   net.trafo3w.index, net.trafo3w.in_service,
-                                   ((net.trafo3w.vkr_hv_percent/100) * (net.trafo3w.vn_hv_kv ** 2) / (net.trafo3w[['sn_hv_mva', 'sn_mv_mva']].min(axis=1)))
-                                   if calc_r_ohm else np.zeros(len(net.trafo3w.index)),
-                                   ((net.trafo3w.vk_hv_percent/100)  * (net.trafo3w.vn_hv_kv ** 2) / (net.trafo3w[['sn_hv_mva', 'sn_mv_mva']].min(axis=1)))
-                                   if calc_z_ohm else np.zeros(len(net.trafo3w.index))))
-                          if inservice==1)
-        #mv-lv
-        mg.add_edges_from((int(bus1), int(bus2), {"weight": 0, "key": int(idx),"type": "t3", 'R_ohm': float(r_ohm), 'Z_ohm': float(z_ohm)})
-                          for bus1, bus2, idx, inservice, r_ohm, z_ohm in
-                          list(zip(net.trafo3w.mv_bus, net.trafo3w.lv_bus,
-                                   net.trafo3w.index, net.trafo3w.in_service,
-                                   ((net.trafo3w.vkr_mv_percent/100) * (net.trafo3w.vn_hv_kv ** 2) / (net.trafo3w[['sn_mv_mva', 'sn_lv_mva']].min(axis=1)))
-                                   if calc_r_ohm else np.zeros(len(net.trafo3w.index)),
-                                   ((net.trafo3w.vk_mv_percent/100)  * (net.trafo3w.vn_hv_kv ** 2) / (net.trafo3w[['sn_mv_mva', 'sn_lv_mva']].min(axis=1)))
-                                   if calc_z_ohm else np.zeros(len(net.trafo3w.index))))
-                          if inservice==1)
-        #hv-lv
-        mg.add_edges_from((int(bus1), int(bus2), {"weight": 0, "key": int(idx),"type": "t3", 'R_ohm': float(r_ohm), 'Z_ohm': float(z_ohm)})
-                          for bus1, bus2, idx, inservice, r_ohm, z_ohm in
-                          list(zip(net.trafo3w.hv_bus, net.trafo3w.lv_bus,
-                                   net.trafo3w.index, net.trafo3w.in_service,
-                                   ((net.trafo3w.vkr_lv_percent/100) * (net.trafo3w.vn_hv_kv ** 2) / (net.trafo3w[['sn_hv_mva', 'sn_mv_mva']].min(axis=1)))
-                                   if calc_r_ohm else np.zeros(len(net.trafo3w.index)),
-                                   ((net.trafo3w.vk_lv_percent/100)  * (net.trafo3w.vn_hv_kv ** 2) / (net.trafo3w[['sn_hv_mva', 'sn_mv_mva']].min(axis=1)))
-                                   if calc_z_ohm else np.zeros(len(net.trafo3w.index))))
-                          if inservice==1)
-=======
-
-        trafo_edge_data=net.trafo[net.trafo.in_service & ~net.trafo.index.isin(nogotrafos)]
-
-        if calc_r_ohm or calc_z_ohm:
-            base_Z=(trafo_edge_data.sn_kva/1000) / (trafo_edge_data.vn_hv_kv ** 2)
-        if calc_r_ohm:
-            trafo_edge_data['R_ohm']=(trafo_edge_data.vscr_percent/100) / base_Z
-        if calc_z_ohm:
-            trafo_edge_data['Z_ohm']=(trafo_edge_data.vsc_percent/100)  / base_Z
-
-        for trafo in trafo_edge_data.itertuples():
-            weights={'weight': 0}
-            if calc_r_ohm:
-                weights['R_ohm']=trafo.R_ohm
-            if calc_z_ohm:
-                weights['Z_ohm']=trafo.Z_ohm
-            mg.add_edge(trafo.hv_bus, trafo.lv_bus, key=('trafo', trafo.Index), **weights)
-
-        #Three-winding transformers:
-        trafo3w_edge_data=net.trafo3w[net.trafo3w.in_service]
-
-        if calc_r_ohm or calc_z_ohm:
-            if (any(trafo3w_edge_data.hv_bus == trafo3w_edge_data.mv_bus) |
-                any(trafo3w_edge_data.mv_bus == trafo3w_edge_data.lv_bus) |
-                any(trafo3w_edge_data.hv_bus == trafo3w_edge_data.lv_bus)):
-                raise UserWarning("A three-winding transformer has two sides connected "
-                                  "to the same bus. Resistanc/impedance calculation as "
-                                  "edge weight is not implemented for this case!")
-
-            base_Z_hv = (trafo3w_edge_data[['sn_hv_kva', 'sn_mv_kva']].min(axis=1)/1000) / (trafo3w_edge_data.vn_hv_kv ** 2)
-            base_Z_mv = (trafo3w_edge_data[['sn_mv_kva', 'sn_lv_kva']].min(axis=1)/1000) / (trafo3w_edge_data.vn_hv_kv ** 2)
-            base_Z_lv = (trafo3w_edge_data[['sn_hv_kva', 'sn_lv_kva']].min(axis=1)/1000) / (trafo3w_edge_data.vn_hv_kv ** 2)
-        if calc_r_ohm:
-            trafo3w_edge_data['R_hv_ohm']= (trafo3w_edge_data.vscr_hv_percent/100) / base_Z_hv
-            trafo3w_edge_data['R_mv_ohm']= (trafo3w_edge_data.vscr_mv_percent/100) / base_Z_mv
-            trafo3w_edge_data['R_lv_ohm']= (trafo3w_edge_data.vscr_lv_percent/100) / base_Z_lv
-        if calc_z_ohm:
-            trafo3w_edge_data['Z_hv_ohm']= (trafo3w_edge_data.vsc_hv_percent/100) / base_Z_hv
-            trafo3w_edge_data['Z_mv_ohm']= (trafo3w_edge_data.vsc_mv_percent/100) / base_Z_mv
-            trafo3w_edge_data['Z_lv_ohm']= (trafo3w_edge_data.vsc_lv_percent/100) / base_Z_lv
-
-        for trafo3w in trafo3w_edge_data.itertuples():
-            weights_hv={'weight': 0}
-            weights_mv={'weight': 0}
-            weights_lv={'weight': 0}
-            if calc_r_ohm:
-                weights_hv['R_ohm']=trafo3w.R_hv_ohm
-                weights_mv['R_ohm']=trafo3w.R_mv_ohm
-                weights_lv['R_ohm']=trafo3w.R_lv_ohm
-            if calc_z_ohm:
-                weights_hv['Z_ohm']=trafo3w.Z_hv_ohm
-                weights_mv['Z_ohm']=trafo3w.Z_mv_ohm
-                weights_lv['Z_ohm']=trafo3w.Z_lv_ohm
-
-            mg.add_edge(trafo3w.hv_bus, trafo3w.mv_bus, key=('trafo3w', trafo3w.Index), **weights_hv)
-            mg.add_edge(trafo3w.mv_bus, trafo3w.lv_bus, key=('trafo3w', trafo3w.Index), **weights_mv)
-            mg.add_edge(trafo3w.hv_bus, trafo3w.lv_bus, key=('trafo3w', trafo3w.Index), **weights_lv)
->>>>>>> 7a28ae89
-
-    if respect_switches:
-        # add edges for closed bus-bus switches
-        bs = net.switch[(net.switch.et == "b") & (net.switch.closed == 1)]
-    else:
-        # add edges for any bus-bus switches
-        bs = net.switch[net.switch.et == "b"]
-
-    for switch in bs.itertuples():
-        weights={"weight": 0}
-        if calc_r_ohm:
-            weights['R_ohm']=0
-        if calc_z_ohm:
-            weights['Z_ohm']=0
-        mg.add_edge(switch.bus, switch.element, key=('switch', switch.Index), **weights)
-
-    # nogobuses are a nogo
-    if nogobuses is not None:
-        for b in nogobuses:
-            mg.remove_node(b)
-    if notravbuses is not None:
-        for b in notravbuses:
-            for i in list(mg[b].keys()):
-                try:
-                    del mg[b][i]  # networkx versions < 2.0
-                except:
-                    del mg._adj[b][i]  # networkx versions 2.0
-    mg.remove_nodes_from(net.bus[~net.bus.in_service].index)
-    return mg
+# -*- coding: utf-8 -*-
+
+# Copyright (c) 2016-2018 by University of Kassel and Fraunhofer Institute for Energy Economics
+# and Energy System Technology (IEE), Kassel. All rights reserved.
+
+import networkx as nx
+import numpy as np
+
+try:
+    import pplog as logging
+except ImportError:
+    import logging
+
+logger = logging.getLogger(__name__)
+
+
+def create_nxgraph(net, respect_switches=True, include_lines=True, include_trafos=True,
+                   include_impedances=True, nogobuses=None, notravbuses=None, multi=True,
+                   calc_r_ohm=False, calc_z_ohm=False):
+    """
+     Converts a pandapower network into a NetworkX graph, which is a is a simplified representation
+     of a network's topology, reduced to nodes and edges. Busses are being represented by nodes
+     (Note: only buses with in_service = 1 appear in the graph), edges represent physical
+     connections between buses (typically lines or trafos).
+
+     INPUT:
+        **net** (pandapowerNet) - variable that contains a pandapower network
+
+
+     OPTIONAL:
+        **respect_switches** (boolean, True) - True: open switches (line, trafo, bus) are being \
+            considered (no edge between nodes)
+            False: open switches are being ignored
+
+        **include_lines** (boolean, True) - determines, whether lines get converted to edges
+
+        **include_impedances** (boolean, True) - determines, whether per unit impedances
+            (net.impedance) are converted to edges
+
+        **include_trafos** (boolean, True) - determines, whether trafos get converted to edges
+
+        **nogobuses** (integer/list, None) - nogobuses are not being considered in the graph
+
+        **notravbuses** (integer/list, None) - lines connected to these buses are not being
+            considered in the graph
+
+        **multi** (boolean, True) - True: The function generates a NetworkX MultiGraph, which allows
+            multiple parallel edges between nodes
+            False: NetworkX Graph (no multiple parallel edges)
+
+        **calc_r_ohm** (boolean, False) - True: The function calculates absolute resistance in Ohm
+            and adds it as a weight to the graph
+            False: All resistance weights are set to zero
+
+        **calc_z_ohm** (boolean, False) - True: The function calculates magnitude of the impedance in Ohm
+            and adds it as a weight to the graph
+            False: All impedance weights are set to zero
+
+     OUTPUT:
+        **mg** - Returns the required NetworkX graph
+
+     EXAMPLE:
+         import pandapower.topology as top
+
+         mg = top.create_nx_graph(net, respect_switches = False)
+         # converts the pandapower network "net" to a MultiGraph. Open switches will be ignored.
+
+    """
+
+    if multi:
+        mg = nx.MultiGraph()
+    else:
+        mg = nx.Graph()
+    mg.add_nodes_from(net.bus.index)
+    if include_lines:
+        # lines with open switches can be excluded
+        nogolines = set(net.switch.element[
+            (net.switch.et == "l") & (net.switch.closed == 0)]) if respect_switches else set()
+
+        line_edge_data=net.line[net.line.in_service & ~net.line.index.isin(nogolines)]
+
+        if calc_r_ohm:
+            line_edge_data['R_ohm']=net.line.r_ohm_per_km * net.line.length_km
+        if calc_z_ohm:
+            line_edge_data['Z_ohm']=np.sqrt((net.line.r_ohm_per_km * net.line.length_km) ** 2 + (net.line.x_ohm_per_km * net.line.length_km) ** 2)
+
+        for line in line_edge_data.itertuples():
+            weights={'weight': line.length_km, 'path': 1}
+            if calc_r_ohm:
+                weights['R_ohm']=line.R_ohm
+            if calc_z_ohm:
+                weights['Z_ohm']=line.Z_ohm
+            mg.add_edge(line.from_bus, line.to_bus, key=('line', line.Index), **weights)
+
+    if include_impedances:
+        # due to changed behaviour: give a warning to the user
+        if not include_lines and len(net.impedance) > 0:
+            logger.warning('Change notice: per unit impedance elements are included in the graph, '
+                           'even though lines are not. If this behaviour is undesired, set the '
+                           'parameter "include_impedances" to False')
+
+        imp_edge_data=net.impedance[net.impedance.in_service]
+
+        if calc_r_ohm or calc_z_ohm:
+            base_Z=(net.sn_mva) / net.bus.loc[imp_edge_data.from_bus].vn_kv.values ** 2
+        if calc_r_ohm:
+            imp_edge_data['R_ohm']=imp_edge_data.rft_pu.abs() / base_Z
+        if calc_z_ohm:
+            imp_edge_data['Z_ohm']=np.sqrt(imp_edge_data.rft_pu ** 2 + imp_edge_data.xft_pu ** 2) / base_Z
+
+        for imp in imp_edge_data.itertuples():
+            weights={'weight': 0, 'path': 1}
+            if calc_r_ohm:
+                weights['R_ohm']=imp.R_ohm
+            if calc_z_ohm:
+                weights['Z_ohm']=imp.Z_ohm
+            mg.add_edge(imp.from_bus, imp.to_bus, key=('impedance', imp.Index), **weights)
+
+    if include_trafos:
+        nogotrafos = set(net.switch.element[
+            (net.switch.et == "t") & (net.switch.closed == 0)]) if respect_switches else set()
+
+        trafo_edge_data=net.trafo[net.trafo.in_service & ~net.trafo.index.isin(nogotrafos)]
+
+        if calc_r_ohm or calc_z_ohm:
+            base_Z=(trafo_edge_data.sn_mva) / (trafo_edge_data.vn_hv_kv ** 2)
+        if calc_r_ohm:
+            trafo_edge_data['R_ohm']=(trafo_edge_data.vkr_percent/100) / base_Z
+        if calc_z_ohm:
+            trafo_edge_data['Z_ohm']=(trafo_edge_data.vk_percent/100)  / base_Z
+
+        for trafo in trafo_edge_data.itertuples():
+            weights={'weight': 0}
+            if calc_r_ohm:
+                weights['R_ohm']=trafo.R_ohm
+            if calc_z_ohm:
+                weights['Z_ohm']=trafo.Z_ohm
+            mg.add_edge(trafo.hv_bus, trafo.lv_bus, key=('trafo', trafo.Index), **weights)
+
+        #Three-winding transformers:
+        trafo3w_edge_data=net.trafo3w[net.trafo3w.in_service]
+
+        if calc_r_ohm or calc_z_ohm:
+            if (any(trafo3w_edge_data.hv_bus == trafo3w_edge_data.mv_bus) |
+                any(trafo3w_edge_data.mv_bus == trafo3w_edge_data.lv_bus) |
+                any(trafo3w_edge_data.hv_bus == trafo3w_edge_data.lv_bus)):
+                raise UserWarning("A three-winding transformer has two sides connected "
+                                  "to the same bus. Resistanc/impedance calculation as "
+                                  "edge weight is not implemented for this case!")
+
+            base_Z_hv = (trafo3w_edge_data[['sn_hv_mva', 'sn_mv_mva']].min(axis=1)) / (trafo3w_edge_data.vn_hv_kv ** 2)
+            base_Z_mv = (trafo3w_edge_data[['sn_mv_mva', 'sn_lv_mva']].min(axis=1)) / (trafo3w_edge_data.vn_hv_kv ** 2)
+            base_Z_lv = (trafo3w_edge_data[['sn_hv_mva', 'sn_lv_mva']].min(axis=1)) / (trafo3w_edge_data.vn_hv_kv ** 2)
+        if calc_r_ohm:
+            trafo3w_edge_data['R_hv_ohm']= (trafo3w_edge_data.vkr_hv_percent/100) / base_Z_hv
+            trafo3w_edge_data['R_mv_ohm']= (trafo3w_edge_data.vkr_mv_percent/100) / base_Z_mv
+            trafo3w_edge_data['R_lv_ohm']= (trafo3w_edge_data.vkr_lv_percent/100) / base_Z_lv
+        if calc_z_ohm:
+            trafo3w_edge_data['Z_hv_ohm']= (trafo3w_edge_data.vk_hv_percent/100) / base_Z_hv
+            trafo3w_edge_data['Z_mv_ohm']= (trafo3w_edge_data.vk_mv_percent/100) / base_Z_mv
+            trafo3w_edge_data['Z_lv_ohm']= (trafo3w_edge_data.vk_lv_percent/100) / base_Z_lv
+
+        for trafo3w in trafo3w_edge_data.itertuples():
+            weights_hv={'weight': 0}
+            weights_mv={'weight': 0}
+            weights_lv={'weight': 0}
+            if calc_r_ohm:
+                weights_hv['R_ohm']=trafo3w.R_hv_ohm
+                weights_mv['R_ohm']=trafo3w.R_mv_ohm
+                weights_lv['R_ohm']=trafo3w.R_lv_ohm
+            if calc_z_ohm:
+                weights_hv['Z_ohm']=trafo3w.Z_hv_ohm
+                weights_mv['Z_ohm']=trafo3w.Z_mv_ohm
+                weights_lv['Z_ohm']=trafo3w.Z_lv_ohm
+
+            mg.add_edge(trafo3w.hv_bus, trafo3w.mv_bus, key=('trafo3w', trafo3w.Index), **weights_hv)
+            mg.add_edge(trafo3w.mv_bus, trafo3w.lv_bus, key=('trafo3w', trafo3w.Index), **weights_mv)
+            mg.add_edge(trafo3w.hv_bus, trafo3w.lv_bus, key=('trafo3w', trafo3w.Index), **weights_lv)
+
+    if respect_switches:
+        # add edges for closed bus-bus switches
+        bs = net.switch[(net.switch.et == "b") & (net.switch.closed == 1)]
+    else:
+        # add edges for any bus-bus switches
+        bs = net.switch[net.switch.et == "b"]
+
+    for switch in bs.itertuples():
+        weights={"weight": 0}
+        if calc_r_ohm:
+            weights['R_ohm']=0
+        if calc_z_ohm:
+            weights['Z_ohm']=0
+        mg.add_edge(switch.bus, switch.element, key=('switch', switch.Index), **weights)
+
+    # nogobuses are a nogo
+    if nogobuses is not None:
+        for b in nogobuses:
+            mg.remove_node(b)
+    if notravbuses is not None:
+        for b in notravbuses:
+            for i in list(mg[b].keys()):
+                try:
+                    del mg[b][i]  # networkx versions < 2.0
+                except:
+                    del mg._adj[b][i]  # networkx versions 2.0
+    mg.remove_nodes_from(net.bus[~net.bus.in_service].index)
+    return mg