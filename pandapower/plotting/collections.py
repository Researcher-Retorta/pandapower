--- conflicted
+++ resolved
@@ -447,11 +447,8 @@
     if any(net[bus_table].geo.isna()):
         raise AttributeError('net.bus.geo contains NaN values, consider dropping them beforehand.')
 
-<<<<<<< HEAD
-    coords = net[bus_table].geo.apply(geojson.loads).apply(geojson.utils.coords).apply(next).loc[buses].to_list()
-=======
     if bus_geodata is None:
-        bus_geodata = net.bus.geo.apply(_get_coords_from_geojson)
+        bus_geodata = net[bus_table].geo.apply(_get_coords_from_geojson)
 
     buses_with_geo = buses[np.isin(buses, bus_geodata.index.values)]
     if len(buses_with_geo) < len(buses):
@@ -460,7 +457,6 @@
         )
 
     coords = bus_geodata.loc[buses_with_geo].values
->>>>>>> ed0e8e53
 
     infos = [infofunc(bus) for bus in buses] if infofunc is not None else []
 
@@ -535,23 +531,7 @@
     if not MATPLOTLIB_INSTALLED:
         soft_dependency_error(str(sys._getframe().f_code.co_name)+"()", "matplotlib")
 
-<<<<<<< HEAD
-    def _get_coords_from_geojson(gj_str):
-        pattern = r'"coordinates"\s*:\s*((?:\[(?:\[[^]]+],?\s*)+\])|\[[^]]+\])'
-        matches = re.findall(pattern, gj_str)
-
-        if not matches:
-            return None
-        if len(matches) > 1:
-            raise ValueError("More than one match found in GeoJSON string")
-        for m in matches:
-            return ast.literal_eval(m)
-        return None
-
-    if not use_bus_geodata and line_geodata is None and ("geo" not in net[line_table].columns or net[line_table].geo.isnull().all()):
-=======
-    if use_bus_geodata is False and line_geodata is None and ("geo" not in net.line.columns or net.line.geo.empty):
->>>>>>> ed0e8e53
+    if not use_bus_geodata and line_geodata is None and ("geo" not in net[line_table].columns or net[line_table].geo.empty):
         # if bus geodata is available, but no line geodata
         logger.warning("use_bus_geodata is automatically set to True, since net.line.geo is empty.")
         use_bus_geodata = True
