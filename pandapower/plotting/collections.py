# -*- coding: utf-8 -*-

# Copyright (c) 2016-2017 by University of Kassel and Fraunhofer Institute for Wind Energy and
# Energy System Technology (IWES), Kassel. All rights reserved. Use of this source code is governed
# by a BSD-style license that can be found in the LICENSE file.

import matplotlib.pyplot as plt
import numpy as np
from matplotlib.collections import LineCollection, PatchCollection
from matplotlib.patches import Circle, Ellipse, Rectangle, RegularPolygon, Arc
from matplotlib.transforms import Affine2D
from itertools import combinations
import copy

try:
    import pplog as logging
except ImportError:
    import logging

logger = logging.getLogger(__name__)


def _rotate_dim2(arr, ang):
    """
    :param arr: array with 2 dimensions
    :param ang: angle [rad]
    """
    return np.dot(np.array([[np.cos(ang), np.sin(ang)], [-np.sin(ang), np.cos(ang)]]), arr)


def create_bus_symbol_collection(coords, buses=None, size=5, marker="o", patch_type="circle",
                                 colors=None, z=None, cmap=None, norm=None, infofunc=None,
                                 picker=False, net=None, cbar_title="Bus Voltage [pu]", **kwargs):
    infos = []

    if not 'height' in kwargs and not 'width' in kwargs:
        kwargs['height'] = kwargs['width'] = 2 * size
    if patch_type == "rectangle":
        kwargs['height'] *= 2
        kwargs['width'] *= 2

    def figmaker(x, y, i):
        if colors:
            kwargs["color"] = colors[i]
        if patch_type == 'ellipse' or patch_type == 'circle':  # circles are just ellipses
            angle = kwargs['angle'] if 'angle' in kwargs else 0
            fig = Ellipse((x, y), angle=angle, **kwargs)
        elif patch_type == "rect":
            fig = Rectangle([x - kwargs['width'] // 2, y - kwargs['height'] // 2], **kwargs)
        elif patch_type.startswith("poly"):
            edges = int(patch_type[4:])
            fig = RegularPolygon([x, y], numVertices=edges, radius=size, **kwargs)
        else:
            logger.error("Wrong patchtype. Please choose a correct patch type.")
        if infofunc:
            infos.append(infofunc(buses[i]))
        return fig

    patches = [figmaker(x, y, i)
               for i, (x, y) in enumerate(coords)
               if x != np.nan]
    pc = PatchCollection(patches, match_original=True, picker=picker)
    pc.bus_indices = np.array(buses)
    if cmap:
        pc.set_cmap(cmap)
        pc.set_norm(norm)
        if z is None and net:
            z = net.res_bus.vm_pu.loc[buses]
        else:
            logger.warning("z is None and no net is provided")
        pc.set_array(np.array(z))
        pc.has_colormap = True
        pc.cbar_title = cbar_title

    pc.patch_type = patch_type
    pc.size = size
    if 'orientation' in kwargs:
        pc.orientation = kwargs['orientation']
    if "zorder" in kwargs:
        pc.set_zorder(kwargs["zorder"])
    pc.info = infos
    return pc


def create_bus_collection(net, buses=None, size=5, marker="o", patch_type="circle", colors=None,
                          z=None, cmap=None, norm=None, infofunc=None, picker=False,
                          bus_geodata=None, cbar_title="Bus Voltage [pu]", **kwargs):
    """
    Creates a matplotlib patch collection of pandapower buses.

    Input:
        **net** (pandapowerNet) - The pandapower network

    OPTIONAL:
        **buses** (list, None) - The buses for which the collections are created.
        If None, all buses in the network are considered.

        **size** (int, 5) - patch size

        **marker** (str, "o") - patch marker

        **patch_type** (str, "circle") - patch type, can be

                - "circle" for a circle
                - "rect" for a rectangle
                - "poly<n>" for a polygon with n edges

        **infofunc** (function, None) - infofunction for the patch element

        **colors** (list, None) - list of colors for every element

        **cmap** - colormap for the patch colors

        **bus_geodata** (DataFrame, None) - coordinates to use for plotting
        If None, net["bus_geodata"] is used

        **picker** - picker argument passed to the patch collection

        **kwargs - key word arguments are passed to the patch function

    OUTPUT:
        **pc** - patch collection
    """
    buses = net.bus.index.tolist() if buses is None else list(buses)
    if len(buses) == 0:
        return None
    if bus_geodata is None:
        bus_geodata = net["bus_geodata"]

    coords = zip(bus_geodata.loc[buses, "x"].values, bus_geodata.loc[buses, "y"].values)

    pc = create_bus_symbol_collection(coords=coords, buses=buses, size=size, marker=marker,
                                      patch_type=patch_type, colors=colors, z=z, cmap=cmap,
                                      norm=norm, infofunc=infofunc, picker=picker, net=net,
                                      cbar_title=cbar_title, **kwargs)
    return pc


def create_line_collection(net, lines=None, line_geodata=None, bus_geodata=None,
                           use_bus_geodata=False, infofunc=None,
                           cmap=None, norm=None, picker=False, z=None,
                           cbar_title="Line Loading [%]", clim=None, **kwargs):
    """
    Creates a matplotlib line collection of pandapower lines.

    Input:
        **net** (pandapowerNet) - The pandapower network

    OPTIONAL:
        **lines** (list, None) - The lines for which the collections are created. If None, all lines
            in the network are considered.

        **line_geodata** (DataFrame, None) - coordinates to use for plotting If None,
            net["line_geodata"] is used

         **infofunc** (function, None) - infofunction for the patch element

        **kwargs - key word arguments are passed to the patch function

    OUTPUT:
        **lc** - line collection
    """
    lines = net.line.index.tolist() if lines is None else list(lines)
    if len(lines) == 0:
        return None
    if line_geodata is None:
        line_geodata = net["line_geodata"]
    if bus_geodata is None:
        bus_geodata = net["bus_geodata"]
    if len(lines) == 0:
        return None

    if use_bus_geodata:
        data = [([(bus_geodata.at[a, "x"], bus_geodata.at[a, "y"]),
                  (bus_geodata.at[b, "x"], bus_geodata.at[b, "y"])],
                 infofunc(line) if infofunc else [])
                for line, (a, b) in net.line.loc[lines, ["from_bus", "to_bus"]].iterrows()
                if a in bus_geodata.index.values
                and b in bus_geodata.index.values]
    else:
        data = [(line_geodata.loc[line, "coords"],
                 infofunc(line) if infofunc else [])
                for line in lines if line in line_geodata.index.values]

    if len(data) == 0:
        return None

    data, info = list(zip(*data))

    # This would be done anyways by matplotlib - doing it explicitly makes it a) clear and
    # b) prevents unexpected behavior when observing colors being "none"
    lc = LineCollection(data, picker=picker, **kwargs)
    lc.line_indices = np.array(lines)
    if cmap:
        if z is None:
            z = net.res_line.loading_percent.loc[lines]
        lc.set_cmap(cmap)
        lc.set_norm(norm)
        if clim is not None:
            lc.set_clim(clim)
        lc.set_array(np.array(z))
        lc.has_colormap = True
        lc.cbar_title = cbar_title
    lc.info = info
    return lc


def create_trafo_connection_collection(net, trafos=None, bus_geodata=None, infofunc=None, **kwargs):
    """
    Creates a matplotlib line collection of pandapower transformers.

    Input:
        **net** (pandapowerNet) - The pandapower network

    OPTIONAL:
        **trafos** (list, None) - The transformers for which the collections are created.
            If None, all transformers in the network are considered.

        **kwargs - key word arguments are passed to the patch function

    OUTPUT:
        **lc** - line collection
    """
    trafos = net.trafo if trafos is None else net.trafo.loc[trafos]

    if bus_geodata is None:
        bus_geodata = net["bus_geodata"]

    hv_geo = list(zip(bus_geodata.loc[trafos["hv_bus"], "x"].values,
                      bus_geodata.loc[trafos["hv_bus"], "y"].values))
    lv_geo = list(zip(bus_geodata.loc[trafos["lv_bus"], "x"].values,
                      bus_geodata.loc[trafos["lv_bus"], "y"].values))

    tg = list(zip(hv_geo, lv_geo))

    info = [infofunc(tr) if infofunc else [] for tr in trafos.index.values]

    lc = LineCollection([(tgd[0], tgd[1]) for tgd in tg], **kwargs)
    lc.info = info

    return lc


def create_trafo3w_connection_collection(net, trafos=None, bus_geodata=None, infofunc=None,
                                         **kwargs):
    """
    Creates a matplotlib line collection of pandapower 3W-transformers.
    This function can be used to create line collections for voltage fall diagrams.

    Input:
        **net** (pandapowerNet) - The pandapower network

    OPTIONAL:
        **trafos** (list, None) - The 3W-transformers for which the collections are created.
            If None, all 3W-transformers in the network are considered.

        **kwargs - key word arguments are passed to the patch function

    OUTPUT:
        **lc** - line collection
    """
    trafos = net.trafo3w if trafos is None else net.trafo3w.loc[trafos]

    if bus_geodata is None:
        bus_geodata = net["bus_geodata"]

    hv_geo, mv_geo, lv_geo = (list(zip(*(bus_geodata.loc[trafos[column], var].values
                                         for var in ['x', 'y'])))
                              for column in ['hv_bus', 'mv_bus', 'lv_bus'])

    # create 3 connection lines, each of 2 points, for every trafo3w
    tg = [x for c in [list(combinations(y, 2))
                      for y in zip(hv_geo, mv_geo, lv_geo)]
          for x in c]

    # 3 times infofunc for every trafo
    info = [infofunc(x) if infofunc else []
            for tr in [(t, t, t) for t in trafos.index.values]
            for x in tr]

    lc = LineCollection(tg, **kwargs)
    # from matplotlib.colors import ListedColormap, BoundaryNorm
    # cmap = ListedColormap(['r', 'g', 'b'])
    # norm = BoundaryNorm([-3, -1, 1, 3], cmap.N)
    # lc = LineCollection(tg, cmap=cmap, norm=norm, **kwargs)
    # lc.set_array(np.tile([-2, 0, 2], len(trafos)))
    lc.info = info

    return lc


def create_trafo_collection(net, trafos=None, picker=False, size=None,
                            infofunc=None, **kwargs):
    """
    Creates a matplotlib line collection of pandapower transformers.

    Input:
        **net** (pandapowerNet) - The pandapower network

    OPTIONAL:
        **trafos** (list, None) - The transformers for which the collections are created.
            If None, all transformers in the network are considered.

        **kwargs - key word arguments are passed to the patch function

    OUTPUT:
        **lc** - line collection

        **pc** - patch collection
    """
    trafo_table = net.trafo if trafos is None else net.trafo.loc[trafos]
    lines = []
    circles = []
    infos = []
    color = kwargs.pop("color", "k")
    linewidths = kwargs.pop("linewidths", 2.)
    for i, trafo in trafo_table.iterrows():
        p1 = net.bus_geodata[["x", "y"]].loc[trafo.hv_bus].values
        p2 = net.bus_geodata[["x", "y"]].loc[trafo.lv_bus].values
        if np.all(p1 == p2):
            continue
        d = np.sqrt((p1[0] - p2[0]) ** 2 + (p1[1] - p2[1]) ** 2)
        if size is None:
            size_this = np.sqrt(d) / 5
        else:
            size_this = size
        off = size_this * 0.35
        circ1 = (0.5 - off / d) * (p1 - p2) + p2
        circ2 = (0.5 + off / d) * (p1 - p2) + p2
        circles.append(Circle(circ1, size_this, fc=(1, 0, 0, 0), ec=color))
        circles.append(Circle(circ2, size_this, fc=(1, 0, 0, 0), ec=color))

        lp1 = (0.5 - off / d - size_this / d) * (p2 - p1) + p1
        lp2 = (0.5 - off / d - size_this / d) * (p1 - p2) + p2
        lines.append([p1, lp1])
        lines.append([p2, lp2])
        if infofunc is not None:
            infos.append(infofunc(i))
            infos.append(infofunc(i))
    if len(circles) == 0:
        return None, None
    lc = LineCollection((lines), color=color, picker=picker, linewidths=linewidths, **kwargs)
    lc.info = infos
    pc = PatchCollection(circles, match_original=True, picker=picker, linewidth=linewidths, **kwargs)
    pc.info = infos
    return lc, pc


def create_trafo3w_collection(net, trafo3ws=None, picker=False, size=None,
                              infofunc=None, **kwargs):
    """
    Creates a matplotlib line collection of pandapower transformers.

    Input:
        **net** (pandapowerNet) - The pandapower network

    OPTIONAL:
        **trafo3ws** (list, None) - The three winding transformers for which the collections are
            created. If None, all three winding transformers in the network are considered.

        **kwargs - key word arguments are passed to the patch function

    OUTPUT:
        **lc** - line collection

        **pc** - patch collection
    """
    trafo3w_table = net.trafo3w if trafo3ws is None else net.trafo3w.loc[trafo3ws]
    lines = []
    circles = []
    infos = []
    color = kwargs.pop("color", "k")
    linewidth = kwargs.pop("linewidths", 2.)
    for i, trafo3w in trafo3w_table.iterrows():
        # get bus geodata
        p1 = net.bus_geodata[["x", "y"]].loc[trafo3w.hv_bus].values
        p2 = net.bus_geodata[["x", "y"]].loc[trafo3w.mv_bus].values
        p3 = net.bus_geodata[["x", "y"]].loc[trafo3w.lv_bus].values
        if np.all(p1 == p2) and np.all(p1 == p3):
            continue
        p = np.array([p1, p2, p3])
        # determine center of buses and minimum distance center-buses
        center = sum(p) / 3
        d = np.linalg.norm(p - center, axis=1)
        r = d.min() / 3
        # determine closest bus to center and vector from center to circle midpoint in closest
        # direction
        closest = d.argmin()
        to_closest = (p[closest] - center) / d[closest] * 2 * r / 3
        # determine vectors from center to circle midpoint
        order = list(range(closest, 3)) + list(range(closest))
        cm = np.empty((3, 2))
        cm[order.pop(0)] = to_closest
        ang = 2 * np.pi / 3  # 120 degree
        cm[order.pop(0)] = _rotate_dim2(to_closest, ang)
        cm[order.pop(0)] = _rotate_dim2(to_closest, -ang)
        # determine midpoints of circles
        m = center + cm
        # determine endpoints of circles
        e = (center - p) * (1 - 5 * r / 3 / d).reshape(3, 1) + p
        # save circle and line collection data
        for i in range(3):
            circles.append(Circle(m[i], r, fc=(1, 0, 0, 0), ec=color))
            lines.append([p[i], e[i]])

        if infofunc is not None:
            infos.append(infofunc(i))
            infos.append(infofunc(i))
    if len(circles) == 0:
        return None, None
    lc = LineCollection((lines), color=color, picker=picker, linewidths=linewidth, **kwargs)
    lc.info = infos
    pc = PatchCollection(circles, match_original=True, picker=picker, linewidth=linewidth, **kwargs)
    pc.info = infos
    return lc, pc


def create_load_collection(net, size=1., infofunc=None, orientation=np.pi, **kwargs):
    lines = []
    polys = []
    infos = []
<<<<<<< HEAD
    off = 1.7
    ang = orientation if hasattr(orientation, '__iter__') else [orientation] * net.load.shape[0]
=======
    off = 2.
    ang = orientation if hasattr(orientation, '__iter__') else [orientation]*net.load.shape[0]
>>>>>>> 43817cd6
    for i, load in net.load.iterrows():
        p1 = net.bus_geodata[["x", "y"]].loc[load.bus]
        p2 = p1 + _rotate_dim2(np.array([0, size * off]), ang[i])
        p3 = p1 + _rotate_dim2(np.array([0, size * (off - 0.5)]), ang[i])
        polys.append(RegularPolygon(p2, numVertices=3, radius=size, orientation=-ang[i]))
        lines.append((p1, p3))
        if infofunc is not None:
            infos.append(infofunc(i))
    load1 = PatchCollection(polys, facecolor="w", edgecolor="k", **kwargs)
    load2 = LineCollection(lines, color="k", **kwargs)
    load1.info = infos
    load2.info = infos
    return load1, load2


def create_gen_collection(net, size=1., infofunc=None, **kwargs):
    lines = []
    polys = []
    infos = []
    off = 1.7
    for i, gen in net.gen.iterrows():
        p1 = net.bus_geodata[["x", "y"]].loc[gen.bus]
        p2 = p1 - np.array([0, size * off])
        polys.append(Circle(p2, size))
        polys.append(
            Arc(p2 + np.array([-size / 6.2, -size / 2.6]), size / 2, size, theta1=45, theta2=135))
        polys.append(
            Arc(p2 + np.array([size / 6.2, size / 2.6]), size / 2, size, theta1=225, theta2=315))
        lines.append((p1, p2 + np.array([0, size])))
        if infofunc is not None:
            infos.append(infofunc(i))
    gen1 = PatchCollection(polys, facecolor="w", edgecolor="k", **kwargs)
    gen2 = LineCollection(lines, color="k", **kwargs)
    gen1.info = infos
    gen2.info = infos
    return gen1, gen2


def create_sgen_collection(net, size=1., infofunc=None, orientation=np.pi, **kwargs):
    lines = []
    polys = []
    infos = []
    off = 1.7
<<<<<<< HEAD
    r_traingle = size * 0.4
    ang = orientation if hasattr(orientation, '__iter__') else [orientation] * net.sgen.shape[0]
    for i, sgen in net.sgen.iterrows():
        bus_geo = net.bus_geodata[["x", "y"]].loc[sgen.bus]
        mp_circ = bus_geo + _rotate_dim2(np.array([0, size * off]), ang[i])  # mp means midpoint
        circ_edge = bus_geo + _rotate_dim2(np.array([0, size * (off - 1)]), ang[i])
        mp_tri1 = mp_circ + _rotate_dim2(np.array([r_traingle, -r_traingle / 4]), ang[i])
        mp_tri2 = mp_circ + _rotate_dim2(np.array([-r_traingle, r_traingle / 4]), ang[i])
        perp_foot1 = mp_tri1 + _rotate_dim2(np.array([0, -r_traingle / 2]),
                                            ang[i])  # dropped perpendicular foot of triangle1
        line_end1 = perp_foot1 + + _rotate_dim2(np.array([-2.5 * r_traingle, 0]), ang[i])
        perp_foot2 = mp_tri2 + _rotate_dim2(np.array([0, r_traingle / 2]), ang[i])
        line_end2 = perp_foot2 + + _rotate_dim2(np.array([2.5 * r_traingle, 0]), ang[i])
        polys.append(Circle(mp_circ, size))
        polys.append(RegularPolygon(mp_tri1, numVertices=3, radius=r_traingle, orientation=-ang[i]))
        polys.append(RegularPolygon(mp_tri2, numVertices=3, radius=r_traingle,
                                    orientation=np.pi - ang[i]))
=======
    r_triangle = size*0.4
    ang = orientation if hasattr(orientation, '__iter__') else [orientation]*net.sgen.shape[0]
    for i, sgen in net.sgen.iterrows():
        bus_geo = net.bus_geodata[["x", "y"]].loc[sgen.bus]
        mp_circ = bus_geo + _rotate_dim2(np.array([0, size * off]), ang[i])  # mp means midpoint
        circ_edge = bus_geo + _rotate_dim2(np.array([0, size * (off-1)]), ang[i])
        mp_tri1 = mp_circ + _rotate_dim2(np.array([r_triangle, -r_triangle/4]), ang[i])
        mp_tri2 = mp_circ + _rotate_dim2(np.array([-r_triangle, r_triangle/4]), ang[i])
        perp_foot1 = mp_tri1 + _rotate_dim2(np.array([0, -r_triangle/2]), ang[i])  # dropped perpendicular foot of triangle1
        line_end1 = perp_foot1 + + _rotate_dim2(np.array([-2.5*r_triangle, 0]), ang[i])
        perp_foot2 = mp_tri2 + _rotate_dim2(np.array([0, r_triangle/2]), ang[i])
        line_end2 = perp_foot2 + + _rotate_dim2(np.array([2.5*r_triangle, 0]), ang[i])
        polys.append(Circle(mp_circ, size))
        polys.append(RegularPolygon(mp_tri1, numVertices=3, radius=r_triangle, orientation=-ang[i]))
        polys.append(RegularPolygon(mp_tri2, numVertices=3, radius=r_triangle,
                                    orientation=np.pi-ang[i]))
>>>>>>> 43817cd6
        lines.append((bus_geo, circ_edge))
        lines.append((perp_foot1, line_end1))
        lines.append((perp_foot2, line_end2))
        if infofunc is not None:
            infos.append(infofunc(i))
    sgen1 = PatchCollection(polys, facecolor="w", edgecolor="k", **kwargs)
    sgen2 = LineCollection(lines, color="k", **kwargs)
    sgen1.info = infos
    sgen2.info = infos
    return sgen1, sgen2


<<<<<<< HEAD
def create_ext_grid_collection(net, size=1., infofunc=None, picker=False, **kwargs):
=======
def create_ext_grid_collection(net, size=1., orientation=0, infofunc=None, picker=False, **kwargs):
>>>>>>> 43817cd6
    lines = []
    polys = []
    infos = []
    for i, ext_grid in net.ext_grid.iterrows():
        p1 = net.bus_geodata[["x", "y"]].loc[ext_grid.bus]
        p2 = p1 + _rotate_dim2(np.array([0, size]), orientation)
        polys.append(Rectangle([p2[0] - size / 2, p2[1] - size / 2], size, size))
        lines.append((p1, p2 - _rotate_dim2(np.array([0, size / 2]), orientation)))
        if infofunc is not None:
            infos.append(infofunc(i))
    ext_grid1 = PatchCollection(polys, facecolor=(1, 0, 0, 0), edgecolor=(0, 0, 0, 1),
                                hatch="XXX", picker=picker, **kwargs)
    ext_grid2 = LineCollection(lines, color="k", picker=picker, **kwargs)
    ext_grid1.info = infos
    ext_grid2.info = infos
    return ext_grid1, ext_grid2


def create_line_switch_collection(net, size=1, distance_to_bus=3, use_line_geodata=False, **kwargs):
    """
    Creates a matplotlib patch collection of pandapower switches.

    INPUT:
        **net** (pandapowerNet) - The pandapower network

    OPTIONAL:

        **size** (float, 1) - Size of the switch patches

        **distance_to_bus** (float, 3) - Distance of the switch patch from the bus patch

        **use_line_geodata** (bool, False) - If True, line coordinates are used to identify the
                                             switch position

        **kwargs - Key word arguments are passed to the patch function

    """
    lbs_switches = net.switch.index[net.switch.et == "l"]

    color = kwargs.pop("color", "k")

    switch_patches = []
    for switch in lbs_switches:
        sb = net.switch.bus.loc[switch]
        line = net.line.loc[net.switch.element.loc[switch]]
        fb = line.from_bus
        tb = line.to_bus

        line_buses = set([fb, tb])
        target_bus = list(line_buses - set([sb]))[0]

        if sb not in net.bus_geodata.index or target_bus not in net.bus_geodata.index:
            logger.warning("Bus coordinates for switch %s not found, skipped switch!" % switch)
            continue

        # switch bus and target coordinates
        pos_sb = net.bus_geodata.loc[sb, ["x", "y"]].values
        pos_ta = np.zeros(2)

        use_bus_geodata = False

        if use_line_geodata:
            if line.name in net.line_geodata.index:
                line_coords = net.line_geodata.coords.loc[line.name]
                # check, which end of the line is nearer to the switch bus
                if len(line_coords) > 2:
                    if abs(line_coords[0][0] - pos_sb[0]) < 0.01 and \
                                    abs(line_coords[0][1] - pos_sb[1]) < 0.01:
                        pos_ta = np.array([line_coords[1][0], line_coords[1][1]])
                    else:
                        pos_ta = np.array([line_coords[-2][0], line_coords[-2][1]])
                else:
                    use_bus_geodata = True
            else:
                use_bus_geodata = True

        if not use_line_geodata or use_bus_geodata:
            pos_ta = net.bus_geodata.loc[target_bus, ["x", "y"]]

        # position of switch symbol
        vec = pos_ta - pos_sb
        mag = np.linalg.norm(vec)
        pos_sw = pos_sb + vec / mag * distance_to_bus

        # rotation of switch symbol
        angle = np.arctan2(vec[1], vec[0])
        rotation = Affine2D().rotate_around(pos_sw[0], pos_sw[1], angle)

        # color switch by state
        col = color if net.switch.closed.loc[switch] else "white"

        # create switch patch (switch size is respected to center the switch on the line)
        patch = Rectangle((pos_sw[0] - size / 2, pos_sw[1] - size / 2), size, size, facecolor=col,
                          edgecolor=color)
        # apply rotation
        patch.set_transform(rotation)

        switch_patches.append(patch)

    switches = PatchCollection(switch_patches, match_original=True, **kwargs)
    return switches


def add_collections_to_axes(ax, collections, plot_colorbars=True):
    for c in collections:
        if c:
            c = copy.copy(c)
            ax.add_collection(c)
            if plot_colorbars and hasattr(c, "has_colormap") and c.has_colormap:
                extend = c.extend if hasattr(c, "extend") else "neither"
                cbar_load = plt.colorbar(c, extend=extend, ax=ax)
                if hasattr(c, "cbar_title"):
                    cbar_load.ax.set_ylabel(c.cbar_title)


def draw_collections(collections, figsize=(10, 8), ax=None, plot_colorbars=True, set_aspect=True,
                     axes_visible=(False, False)):
    """
    Draws matplotlib collections which can be created with the create collection functions.

    Input:
        **collections** (list) - iterable of collection objects

    OPTIONAL:
        **figsize** (tuple, (10,8)) - figsize of the matplotlib figure

        **ax** (axis, None) - matplotlib axis object to plot into, new axis is created if None
    """

    if not ax:
        plt.figure(facecolor="white", figsize=figsize)
        plt.subplots_adjust(left=0.01, right=0.99, top=0.99, bottom=0.05,
                            wspace=0.02, hspace=0.04)
    ax = ax or plt.gca()

    add_collections_to_axes(ax, collections, plot_colorbars=plot_colorbars)

    try:
        ax.set_facecolor("white")
    except:
        ax.set_axis_bgcolor("white")
    ax.xaxis.set_visible(axes_visible[0])
    ax.yaxis.set_visible(axes_visible[1])
    if set_aspect:
        ax.set_aspect('equal', 'datalim')
    ax.autoscale_view(True, True, True)
    ax.margins(.02)
    plt.draw()
    return ax


if __name__ == "__main__":
    if 0:
        import pandapower as pp

        net = pp.create_empty_network()
        b1 = pp.create_bus(net, 10, geodata=(5, 10))
        b2 = pp.create_bus(net, 0.4, geodata=(5, 15))
        b3 = pp.create_bus(net, 0.4, geodata=(0, 22))
        b4 = pp.create_bus(net, 0.4, geodata=(8, 20))
        pp.create_gen(net, b1, p_kw=100)
        pp.create_load(net, b3, p_kw=100)
        pp.create_ext_grid(net, b4)

        pp.create_line(net, b2, b3, 2.0, std_type="NAYY 4x50 SE")
        pp.create_line(net, b2, b4, 2.0, std_type="NAYY 4x50 SE")
        pp.create_transformer(net, b1, b2, std_type="0.63 MVA 10/0.4 kV")
        pp.create_transformer(net, b3, b4, std_type="0.63 MVA 10/0.4 kV")

        bc = create_bus_collection(net, size=0.2, color="k")
        lc = create_line_collection(net, use_line_geodata=False, color="k", linewidth=3.)
        lt, bt = create_trafo_collection(net, size=2, linewidth=3.)
        load1, load2 = create_load_collection(net, linewidth=2.,
                                              infofunc=lambda x: ("load", x))
        gen1, gen2 = create_gen_collection(net, linewidth=2.,
                                           infofunc=lambda x: ("gen", x))
        eg1, eg2 = create_ext_grid_collection(net, size=2.,
                                              infofunc=lambda x: ("ext_grid", x))

        draw_collections([bc, lc, load1, load2, gen1, gen2, lt, bt, eg1, eg2])
    else:
        pass<|MERGE_RESOLUTION|>--- conflicted
+++ resolved
@@ -419,13 +419,8 @@
     lines = []
     polys = []
     infos = []
-<<<<<<< HEAD
-    off = 1.7
-    ang = orientation if hasattr(orientation, '__iter__') else [orientation] * net.load.shape[0]
-=======
     off = 2.
     ang = orientation if hasattr(orientation, '__iter__') else [orientation]*net.load.shape[0]
->>>>>>> 43817cd6
     for i, load in net.load.iterrows():
         p1 = net.bus_geodata[["x", "y"]].loc[load.bus]
         p2 = p1 + _rotate_dim2(np.array([0, size * off]), ang[i])
@@ -469,25 +464,6 @@
     polys = []
     infos = []
     off = 1.7
-<<<<<<< HEAD
-    r_traingle = size * 0.4
-    ang = orientation if hasattr(orientation, '__iter__') else [orientation] * net.sgen.shape[0]
-    for i, sgen in net.sgen.iterrows():
-        bus_geo = net.bus_geodata[["x", "y"]].loc[sgen.bus]
-        mp_circ = bus_geo + _rotate_dim2(np.array([0, size * off]), ang[i])  # mp means midpoint
-        circ_edge = bus_geo + _rotate_dim2(np.array([0, size * (off - 1)]), ang[i])
-        mp_tri1 = mp_circ + _rotate_dim2(np.array([r_traingle, -r_traingle / 4]), ang[i])
-        mp_tri2 = mp_circ + _rotate_dim2(np.array([-r_traingle, r_traingle / 4]), ang[i])
-        perp_foot1 = mp_tri1 + _rotate_dim2(np.array([0, -r_traingle / 2]),
-                                            ang[i])  # dropped perpendicular foot of triangle1
-        line_end1 = perp_foot1 + + _rotate_dim2(np.array([-2.5 * r_traingle, 0]), ang[i])
-        perp_foot2 = mp_tri2 + _rotate_dim2(np.array([0, r_traingle / 2]), ang[i])
-        line_end2 = perp_foot2 + + _rotate_dim2(np.array([2.5 * r_traingle, 0]), ang[i])
-        polys.append(Circle(mp_circ, size))
-        polys.append(RegularPolygon(mp_tri1, numVertices=3, radius=r_traingle, orientation=-ang[i]))
-        polys.append(RegularPolygon(mp_tri2, numVertices=3, radius=r_traingle,
-                                    orientation=np.pi - ang[i]))
-=======
     r_triangle = size*0.4
     ang = orientation if hasattr(orientation, '__iter__') else [orientation]*net.sgen.shape[0]
     for i, sgen in net.sgen.iterrows():
@@ -504,7 +480,6 @@
         polys.append(RegularPolygon(mp_tri1, numVertices=3, radius=r_triangle, orientation=-ang[i]))
         polys.append(RegularPolygon(mp_tri2, numVertices=3, radius=r_triangle,
                                     orientation=np.pi-ang[i]))
->>>>>>> 43817cd6
         lines.append((bus_geo, circ_edge))
         lines.append((perp_foot1, line_end1))
         lines.append((perp_foot2, line_end2))
@@ -517,11 +492,7 @@
     return sgen1, sgen2
 
 
-<<<<<<< HEAD
-def create_ext_grid_collection(net, size=1., infofunc=None, picker=False, **kwargs):
-=======
 def create_ext_grid_collection(net, size=1., orientation=0, infofunc=None, picker=False, **kwargs):
->>>>>>> 43817cd6
     lines = []
     polys = []
     infos = []
