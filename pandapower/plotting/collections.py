# -*- coding: utf-8 -*-

# Copyright (c) 2016-2023 by University of Kassel and Fraunhofer Institute for Energy Economics
# and Energy System Technology (IEE), Kassel. All rights reserved.

import re
import ast
import sys
import copy
import inspect
import geojson
from typing import Callable, TYPE_CHECKING

import pandas as pd

if TYPE_CHECKING:
    from matplotlib.colors import Normalize, Colormap
from itertools import combinations
from typing_extensions import deprecated

import numpy as np
from pandas import isnull, Series, DataFrame

try:
    import matplotlib.pyplot as plt
    from matplotlib.collections import LineCollection, PatchCollection, Collection
    from matplotlib.font_manager import FontProperties
    from matplotlib.patches import Circle, Rectangle, PathPatch
    from matplotlib.textpath import TextPath
    from matplotlib.transforms import Affine2D
    MATPLOTLIB_INSTALLED = True
except ImportError:
    MATPLOTLIB_INSTALLED = False


    class TextPath:  # so that the test does not fail
        pass

from pandapower import pandapowerNet
from pandapower.auxiliary import soft_dependency_error
from pandapower.plotting.patch_makers import load_patches, node_patches, gen_patches, \
    sgen_patches, ext_grid_patches, trafo_patches, storage_patches, ward_patches, xward_patches
from pandapower.plotting.plotting_toolbox import _rotate_dim2, coords_from_node_geodata, \
    position_on_busbar, get_index_array

try:
    import pandaplan.core.pplog as logging
except ImportError:
    import logging

logger = logging.getLogger(__name__)


def _get_coords_from_geojson(gj_str):
    pattern = r'"coordinates"\s*:\s*((?:\[(?:\[[^]]+],?\s*)+\])|\[[^]]+\])'
    matches = re.findall(pattern, gj_str)

    if not matches:
        return None
    if len(matches) > 1:
        raise ValueError("More than one match found in GeoJSON string")
    for m in matches:
        return ast.literal_eval(m)
    return None


class CustomTextPath(TextPath):
    """
    Create a path from the text. This class provides functionality for deepcopy, which is not
    implemented for TextPath.
    """

    def __init__(self, xy, s, size=None, prop=None, _interpolation_steps=1, usetex=False):
        """
        Create a path from the text. No support for TeX yet. Note that
        it simply is a path, not an artist. You need to use the
        PathPatch (or other artists) to draw this path onto the
        canvas.

        xy : position of the text.
        s : text
        size : font size
        prop : font property
        """
        if not MATPLOTLIB_INSTALLED:
            soft_dependency_error("class CustomTextPath", "matplotlib")
        if prop is None:
            prop = FontProperties()
        TextPath.__init__(self, xy, s, size=size, prop=prop,
                          _interpolation_steps=_interpolation_steps, usetex=usetex)
        self.s = s
        self.usetex = usetex
        self.prop = prop

    def __deepcopy__(self, memo=None):
        """
        Returns a deepcopy of the `CustomTextPath`, which is not implemented for TextPath
        """
        return self.__class__(copy.deepcopy(self._xy), copy.deepcopy(self.s), size=self.get_size(),
                              prop=copy.deepcopy(self.prop),
                              _interpolation_steps=self._interpolation_steps, usetex=self.usetex)


def create_annotation_collection(texts, coords, size, prop=None, **kwargs):
    """
    Creates PatchCollection of Texts shown at the given coordinates

    Input:
        **texts** (iterable of strings) - The texts to be

        **coords** (iterable of tuples) - The pandapower network

        **size** (int) - The pandapower network

    OPTIONAL:
        **prop** - FontProperties being passed to the TextPatches

        **kwargs** - Any other keyword-arguments will be passed to the PatchCollection.
    """
    if not MATPLOTLIB_INSTALLED:
        soft_dependency_error(str(sys._getframe().f_code.co_name)+"()", "matplotlib")
    tp = []
    # we convert TextPaths to PathPatches to create a PatchCollection
    if hasattr(size, "__iter__"):
        for i, t in enumerate(texts):
            tp.append(PathPatch(CustomTextPath(coords[i], t, size=size[i], prop=prop)))
    else:
        for t, c in zip(texts, coords):
            tp.append(PathPatch(CustomTextPath(c, t, size=size, prop=prop)))

    return PatchCollection(tp, **kwargs)


def add_cmap_to_collection(collection, cmap, norm, z, cbar_title, plot_colormap=True, clim=None):
    """
    Adds a colormap to the given collection.

    :param collection: collection for which to add colormap
    :type collection: matplotlib.collections.collection
    :param cmap: colormap which to use
    :type cmap: any colormap from matplotlib.colors
    :param norm: any norm which to use to translate values into colors
    :type norm: any norm from matplotlib.colors
    :param z: the array which to use in order to create the colors for the given collection
    :type z: iterable
    :param cbar_title: title of the colorbar
    :type cbar_title: str
    :param plot_colormap: flag whether the colormap is actually drawn (if False, is excluded in\
        :func:`add_single_collection`)
    :type plot_colormap: bool, default True
    :param clim: color limit of the collection
    :type clim: list(float), default None
    :return: collection - the given collection with added colormap (no copy!)
    """
    if not MATPLOTLIB_INSTALLED:
        soft_dependency_error(str(sys._getframe().f_code.co_name)+"()", "matplotlib")
    collection.set_cmap(cmap)
    collection.set_norm(norm)
    collection.set_array(np.ma.masked_invalid(z))
    collection.has_colormap = plot_colormap
    collection.cbar_title = cbar_title
    if clim is not None:
        collection.set_clim(clim)
    return collection


def _create_node_collection(nodes, coords, size=5, patch_type="circle", color=None, picker=False,
                            infos=None, **kwargs):
    """
    Creates a collection with patches for the given nodes. Can be used generically for different \
    types of nodes (bus in pandapower network, but also other nodes, e.g. in a networkx graph).

    :param nodes: indices of the nodes to plot
    :type nodes: iterable
    :param coords: list of node coordinates (shape (2, N))
    :type coords: iterable
    :param size: size of the patches (handed over to patch creation function)
    :type size: float
    :param patch_type: type of patches that chall be created for the nodes - can be one of\
        - "circle" for a circle\
        - "rect" for a rectangle\
        - "poly<n>" for a polygon with n edges
    :type patch_type: str, default "circle"
    :param color: colors or color of the node patches
    :type color: iterable, float
    :param picker: picker argument passed to the patch collection
    :type picker: bool, default False
    :param infos: list of infos belonging to each of the patches (can be displayed when hovering \
        over the elements)
    :type infos: list, default None
    :param kwargs: keyword arguments are passed to the patch maker and patch collection
    :type kwargs:
    :return: pc - patch collection for the nodes
    """
    if not MATPLOTLIB_INSTALLED:
        soft_dependency_error(str(sys._getframe().f_code.co_name)+"()", "matplotlib")
    if len(coords) == 0:
        return None

    infos = list(infos) if infos is not None else []
    patches = node_patches(coords, size, patch_type, color, **kwargs)
    pc = PatchCollection(patches, match_original=True, picker=picker)
    pc.node_indices = np.array(nodes)

    pc.patch_type = patch_type
    pc.size = size
    if 'orientation' in kwargs:
        pc.orientation = kwargs['orientation']
    if "zorder" in kwargs:
        pc.set_zorder(kwargs["zorder"])
    pc.info = infos
    pc.patch_type = patch_type
    pc.size = size
    if "zorder" in kwargs:
        pc.set_zorder(kwargs["zorder"])
    if 'orientation' in kwargs:
        pc.orientation = kwargs['orientation']

    return pc


def _create_line2d_collection(coords, indices, infos=None, picker=False, **kwargs):
    """
    Generic function to create a LineCollection from coordinates.

    :param coords: list of line coordinates (list should look like this: \
        `[[(x11, y11), (x12, y12), (x13, y13), ...], [(x21, y21), (x22, x23), ...], ...]`)
    :type coords: list or np.array
    :param indices: list of node indices
    :type indices: list or np.array
    :param infos: list of infos belonging to each of the lines (can be displayed when hovering \
        over them)
    :type infos: list, default None
    :param picker: picker argument passed to the line collection
    :type picker: bool, default False
    :param kwargs: keyword arguments are passed to the line collection
    :type kwargs:
    :return: lc - line collection for the given coordinates
    """
    if not MATPLOTLIB_INSTALLED:
        soft_dependency_error(str(sys._getframe().f_code.co_name)+"()", "matplotlib")
    # This would be done anyway by matplotlib - doing it explicitly makes it clear and
    # prevents unexpected behavior when observing colors being "none"
    lc = LineCollection(coords, picker=picker, **kwargs)
    lc.indices = np.array(indices)
    lc.info = infos if infos is not None else list()
    return lc


def _create_node_element_collection(node_coords, patch_maker, size=1., infos=None,
                                    repeat_infos=(1, 1), orientation=np.pi, picker=False,
                                    patch_facecolor="w", patch_edgecolor="k", line_color="k",
                                    **kwargs):
    """
    Creates matplotlib collections of node elements. All node element collections usually consist of
    one patch collection representing the element itself and a small line collection that connects
    the element to the respective node.

    :param node_coords: the coordinates (x, y) of the nodes with shape (N, 2)
    :type node_coords: iterable
    :param patch_maker: a function to generate the patches of which the collections consist (cf. \
        the patch_maker module)
    :type patch_maker: function
    :param size: patch size
    :type size: float, default 1
    :param infos: list of infos belonging to each of the elements (can be displayed when hovering \
        over them)
    :type infos: iterable, default None
    :param repeat_infos: determines how many times the info shall be repeated to match the number \
        of patches (first element) and lines (second element) returned by the patch maker
    :type repeat_infos: tuple (length 2), default (1, 1)
    :param orientation: orientation of load collection. pi is directed downwards, increasing values\
        lead to clockwise direction changes.
    :type orientation: float, default np.pi
    :param picker: picker argument passed to the line collection
    :type picker: bool, default False
    :param patch_facecolor: color of the patch face (content)
    :type patch_facecolor: matplotlib color, "w"
    :param patch_edgecolor: color of the patch edges
    :type patch_edgecolor: matplotlib color, "k"
    :param line_color: color of the connecting lines
    :type line_color: matplotlib color, "k"
    :param kwargs: key word arguments are passed to the patch function
    :type kwargs:
    :return: Return values:\
        - patch_coll - patch collection representing the element\
        - line_coll - connecting line collection

    """
    if not MATPLOTLIB_INSTALLED:
        soft_dependency_error(str(sys._getframe().f_code.co_name)+"()", "matplotlib")
    angles = orientation if hasattr(orientation, '__iter__') else [orientation] * len(node_coords)
    assert len(node_coords) == len(angles), \
        "The length of coordinates does not match the length of the orientation angles!"
    if infos is None:
        infos_pc = []
        infos_lc = []
    else:
        infos_pc = list(np.repeat(infos, repeat_infos[0]))
        infos_lc = list(np.repeat(infos, repeat_infos[1]))

    linewidths = kwargs.pop("linewidths", 2.)
    linewidths = kwargs.pop("linewidth", linewidths)
    linewidths = kwargs.pop("lw", linewidths)

    lines, polys, popped_keywords = patch_maker(
        node_coords, size, angles, patch_facecolor=patch_facecolor, patch_edgecolor=patch_edgecolor,
        **kwargs)
    for kw in set(popped_keywords) & set(kwargs.keys()):
        kwargs.pop(kw)
    patch_coll = PatchCollection(polys, match_original=True, picker=picker, linewidth=linewidths,
                                 **kwargs)
    color = line_color if "color" not in kwargs else kwargs.pop("color", linewidths)
    line_coll = LineCollection(lines, color=color, picker=picker, linewidth=linewidths,
                               **kwargs)
    patch_coll.info = infos_pc
    line_coll.info = infos_lc
    return patch_coll, line_coll


def _create_complex_branch_collection(coords, patch_maker, size=1, infos=None, repeat_infos=(2, 2),
                                      picker=False, patch_facecolor="w", patch_edgecolor="k",
                                      line_color="k", linewidths=2., **kwargs):
    """
    Creates a matplotlib line collection and a matplotlib patch collection representing a branch\
    element that cannot be represented by just a line.

    :param coords: list of connecting node coordinates (usually should be \
        `[((x11, y11), (x12, y12)), ((x21, y21), (x22, y22)), ...]`)
    :type coords: (N, (2, 2)) shaped iterable
    :param patch_maker: a function to generate the patches of which the collections consist (cf. \
        the patch_maker module)
    :type patch_maker: function
    :param size: patch size
    :type size: float, default 1
    :param infos: list of infos belonging to each of the branches (can be displayed when hovering \
        over them)
    :type infos: iterable, default None
    :param repeat_infos: determines how many times the info shall be repeated to match the number \
        of patches (first element) and lines (second element) returned by the patch maker
    :type repeat_infos: tuple (length 2), default (1, 1)
    :param picker: picker argument passed to the line collection
    :type picker: bool, default False
    :param patch_facecolor: color or colors of the patch face (content)
    :type patch_facecolor: matplotlib color or iterable, "w"
    :param patch_edgecolor: color or colors of the patch edges
    :type patch_edgecolor: matplotlib color or iterable, "k"
    :param line_color: color or colors of the connecting lines
    :type line_color: matplotlib color or iterable, "k"
    :param linewidths: linewidths of the connecting lines and the patch edges
    :type linewidths: float, default 2.
    :param kwargs: key word arguments are passed to the patch maker and the patch and line \
        collections
    :type kwargs:
    :return: Return values:\
        - patch_coll - patch collection representing the branch element\
        - line_coll - line collection connecting the patches with the nodes
    """
    if not MATPLOTLIB_INSTALLED:
        soft_dependency_error(str(sys._getframe().f_code.co_name)+"()", "matplotlib")
    if infos is None:
        infos_pc = []
        infos_lc = []
    else:
        infos_pc = list(np.repeat(infos, repeat_infos[0]))
        infos_lc = list(np.repeat(infos, repeat_infos[1]))

    lines, patches, popped_keywords = patch_maker(
        coords, size, patch_facecolor=patch_facecolor, patch_edgecolor=patch_edgecolor,
        linewidths=linewidths, **kwargs)
    for kw in set(popped_keywords) & set(kwargs.keys()):
        kwargs.pop(kw)
    patch_coll = PatchCollection(patches, match_original=True, picker=picker, **kwargs)
    line_coll = LineCollection(lines, color=line_color, picker=picker, linewidths=linewidths,
                               **kwargs)
    patch_coll.info = infos_pc
    line_coll.info = infos_lc
    return patch_coll, line_coll


def create_bus_collection(net, buses=None, size=5, patch_type="circle", color=None, z=None,
                          cmap=None, norm=None, infofunc=None, picker=False, bus_geodata=None,
                          cbar_title="Bus Voltage [pu]", clim=None, plot_colormap=True, **kwargs):
    """
    Creates a matplotlib patch collection of pandapower buses.

    Input:
        **net** (pandapowerNet) - The pandapower network

    OPTIONAL:
        **buses** (list, None) - The buses for which the collections are created.
        If None, all buses in the network are considered.

        **size** (int, 5) - patch size

        **patch_type** (str, "circle") - patch type, can be

                - "circle" for a circle
                - "rect" for a rectangle
                - "poly<n>" for a polygon with n edges

        **infofunc** (function, None) - infofunction for the patch element

        **color** (list or color, None) - color or list of colors for every element

        **z** (array, None) - array of bus voltage magnitudes for colormap. Used in case of given
        cmap. If None net.res_bus.vm_pu is used.

        **cmap** (ListedColormap, None) - colormap for the patch colors

        **norm** (matplotlib norm object, None) - matplotlib norm object

        **picker** (bool, False) - picker argument passed to the patch collection

        **bus_geodata** (DataFrame, None) - coordinates to use for plotting
        If None, net["bus_geodata"] is used

        **cbar_title** (str, "Bus Voltage [pu]") - colormap bar title in case of given cmap

        **clim** (tuple of floats, None) - setting the norm limits for image scaling

        **plot_colormap** (bool, True) - flag whether the colormap is actually drawn

        **kwargs** - key word arguments are passed to the patch function

    OUTPUT:
        **pc** - patch collection
    """
    if not MATPLOTLIB_INSTALLED:
        soft_dependency_error(str(sys._getframe().f_code.co_name)+"()", "matplotlib")
    buses = get_index_array(buses, net.bus.index)
    if len(buses) == 0:
        return None

    if any(net.bus.geo.isna()):
        raise AttributeError('net.bus.geo contains NaN values, consider dropping them beforehand.')

    if bus_geodata is None:
        bus_geodata = net.bus.geo.apply(_get_coords_from_geojson)

    buses_with_geo = buses[np.isin(buses, bus_geodata.index.values)]
    if len(buses_with_geo) < len(buses):
        logger.warning(
            f"The following buses cannot be displayed as there is on geodata available: {set(buses)-set(buses_with_geo)}"
        )

    coords = bus_geodata.loc[buses_with_geo].values

    infos = [infofunc(bus) for bus in buses] if infofunc is not None else []

    pc = _create_node_collection(buses, coords, size, patch_type, color, picker, infos, **kwargs)

    if cmap is not None:
        if z is None:
            z = net.res_bus.vm_pu.loc[buses]
        add_cmap_to_collection(pc, cmap, norm, z, cbar_title, plot_colormap, clim)

    return pc


def create_line_collection(net: pandapowerNet, lines=None,
                           line_geodata: DataFrame or None = None, bus_geodata: DataFrame or None = None,
                           use_bus_geodata: bool = False, infofunc: Callable or None = None,
                           cmap: 'Colormap' = None, norm: 'Normalize' = None, picker: bool = False,
                           z=None, cbar_title: str = "Line Loading [%]", clim=None, plot_colormap: bool = True,
                           **kwargs):
    """
    Creates a matplotlib line collection of pandapower lines.

    Input:
        **net** (pandapowerNet) - The pandapower network

    OPTIONAL:
        **lines** (list, None) - The lines for which the collections are created. If None, all lines
        in the network are considered.

        **line_geodata** (DataFrame, None) - coordinates to use for plotting. If None,
        net.line["geo"] is used

        **bus_geodata** (DataFrame, None) - coordinates to use for plotting
        If None, net.bus["geo"] is used

        **use_bus_geodata** (bool, False) - Defines whether bus or line geodata are used.
        If False line_geodata is used, if not all lines have line geodata bus geodata is used aswell

        **infofunc** (function, None) - infofunction for the patch element

        **cmap** - colormap for the patch colors

        **norm** (matplotlib norm object, None) - matplotlib norm object

        **picker** (bool, False) - picker argument passed to the line collection

        **z** (array, None) - array of line loading magnitudes for colormap. Used in case of given
        cmap. If None net.res_line.loading_percent is used.

        **cbar_title** (str, "Line Loading [%]") - colormap bar title in case of given cmap

        **clim** (tuple of floats, None) - setting the norm limits for image scaling

        **plot_colormap** (bool, True) - flag whether the colormap is actually drawn

        **kwargs** - key word arguments are passed to the patch function

    OUTPUT:
        **lc** - line collection
    """
    if not MATPLOTLIB_INSTALLED:
        soft_dependency_error(str(sys._getframe().f_code.co_name)+"()", "matplotlib")

<<<<<<< HEAD
    if use_bus_geodata is False and line_geodata is None and ("geo" not in net.line.columns or net.line.geo.empty):
=======
    def _get_coords_from_geojson(gj_str):
        pattern = r'"coordinates"\s*:\s*((?:\[(?:\[[^]]+],?\s*)+\])|\[[^]]+\])'
        matches = re.findall(pattern, gj_str)

        if not matches:
            return None
        if len(matches) > 1:
            raise ValueError("More than one match found in GeoJSON string")
        for m in matches:
            return ast.literal_eval(m)
        return None

    if use_bus_geodata is False and line_geodata is None and (
            "geo" not in net.line.columns or net.line.geo.isnull().all()):
>>>>>>> de220360
        # if bus geodata is available, but no line geodata
        logger.warning("use_bus_geodata is automatically set to True, since net.line.geo is empty.")
        use_bus_geodata = True

    lines = get_index_array(lines, net.line.index)
    if len(lines) == 0:
        return None

    line_geodata: Series[str] = line_geodata.loc[lines] if line_geodata is not None else \
        net.line.geo.loc[lines]
    lines_without_geo = line_geodata.index[line_geodata.isna()]

    if use_bus_geodata or not lines_without_geo.empty:
        elem_indices = lines if use_bus_geodata else lines_without_geo
        geos, line_index_successful = coords_from_node_geodata(
            element_indices=elem_indices,
            from_nodes=net.line.loc[elem_indices, 'from_bus'].values,
            to_nodes=net.line.loc[elem_indices, 'to_bus'].values,
            node_geodata=net.bus.geo,
            table_name="line",
            node_name="bus",
            ignore_zero_length=True)

        line_geodata = line_geodata.combine_first(pd.Series(geos, index=line_index_successful))

    lines_without_geo = line_geodata.index[line_geodata.isna()]
    if not lines_without_geo.empty:
        logger.warning(
            f'Could not plot lines {lines_without_geo}. Bus geodata is missing for those lines!')

    infos = [infofunc(line) for line in line_geodata.index] if infofunc else []

    coords = [_get_coords_from_geojson(line_gj) for line_gj in line_geodata]

    lc = _create_line2d_collection(coords, line_geodata.index, infos, picker, **kwargs)

    if cmap is not None:
        if z is None:
            z = net.res_line.loading_percent.loc[line_geodata.index]
        add_cmap_to_collection(lc, cmap, norm, z, cbar_title, plot_colormap, clim)

    return lc


def create_dcline_collection(net, dclines=None, line_geodata=None, infofunc=None, cmap=None,
                             norm=None, picker=False, z=None, cbar_title="HVDC-Line Loading [%]",
                             clim=None, plot_colormap=True, **kwargs):
    """
    Creates a matplotlib line collection of pandapower dclines.

    Input:
        **net** (pandapowerNet) - The pandapower network

    OPTIONAL:
        **dclines** (list, None) - The dclines for which the collections are created. If None,
        all dclines in the network are considered.

        **bus_geodata** (DataFrame, None) - coordinates to use for plotting
        If None, net["bus_geodata"] is used

        **infofunc** (function, None) - infofunction for the patch element

        **cmap** - colormap for the patch colors

        **norm** (matplotlib norm object, None) - matplotlib norm object

        **picker** (bool, False) - picker argument passed to the line collection

        **z** (array, None) - array of line loading magnitudes for colormap. Used in case of given
        cmap. If None net.res_line.loading_percent is used.

        **cbar_title** (str, "Line Loading [%]") - colormap bar title in case of given cmap

        **clim** (tuple of floats, None) - setting the norm limits for image scaling

        **plot_colormap** (bool, True) - flag whether the colormap is actually drawn

        **kwargs** - key word arguments are passed to the patch function

    OUTPUT:
        **lc** - line collection
    """
    if not MATPLOTLIB_INSTALLED:
        soft_dependency_error(str(sys._getframe().f_code.co_name)+"()", "matplotlib")

    use_bus_geodata = True

    lines = get_index_array(dclines, net.dcline.index)
    if len(lines) == 0:
        return None

    if use_bus_geodata:
        coords, lines_with_geo = coords_from_node_geodata(
            lines, net.dcline.from_bus.loc[lines].values, net.dcline.to_bus.loc[lines].values,
            net["bus_geodata"], "line")

    if len(lines_with_geo) == 0:
        return None

    infos = [infofunc(line) for line in line_geodata.index] if infofunc else []

    lc = _create_line2d_collection(coords, lines_with_geo, infos=infos, picker=picker, **kwargs)

    loading_percent = \
        100 * net.res_dcline[["p_from_mw", "p_to_mw"]].abs().max(axis=1) / net.dcline.p_mw.abs()

    if cmap is not None:
        if z is None:
            z = loading_percent.loc[lines_with_geo]
        add_cmap_to_collection(lc, cmap, norm, z, cbar_title, plot_colormap, clim)

    return lc


def create_impedance_collection(net, impedances=None, bus_geodata=None, infofunc=None,
                                picker=False, **kwargs):
    """
    Creates a matplotlib line collection of pandapower lines.

    Input:
        **net** (pandapowerNet) - The pandapower network

    OPTIONAL:
        **impedances** (list, None) - The impedances for which the collections are created.
        If None, all impedances in the network are considered.

        **bus_geodata** (DataFrame, None) - coordinates to use for plotting
        If None, net["bus_geodata"] is used

         **infofunc** (function, None) - infofunction for the patch element

        **picker** (bool, False) - picker argument passed to the line collection

        **kwargs - key word arguments are passed to the patch function

    OUTPUT:
        **lc** - line collection
    """
    if not MATPLOTLIB_INSTALLED:
        soft_dependency_error(str(sys._getframe().f_code.co_name)+"()", "matplotlib")

    impedances = get_index_array(impedances, net.impedance.index)
    if len(impedances) == 0:
        return None

    coords, impedances_with_geo = coords_from_node_geodata(
        impedances, net.impedance.from_bus.loc[impedances].values,
        net.impedance.to_bus.loc[impedances].values,
        bus_geodata if bus_geodata is not None else net["bus_geodata"], "impedance")

    if len(impedances_with_geo) == 0:
        return None

    infos = [infofunc(imp) for imp in impedances_with_geo] if infofunc else []

    lc = _create_line2d_collection(coords, impedances_with_geo, infos=infos, picker=picker,
                                   **kwargs)

    return lc


def create_trafo_connection_collection(net, trafos=None, bus_geodata=None, infofunc=None,
                                       cmap=None, clim=None, norm=None, z=None,
                                       cbar_title="Transformer Loading", picker=False, **kwargs):
    """
    Creates a matplotlib line collection of pandapower transformers.

    Input:
        **net** (pandapowerNet) - The pandapower network

    OPTIONAL:
        **trafos** (list, None) - The transformers for which the collections are created.
        If None, all transformers in the network are considered.

        **bus_geodata** (DataFrame, None) - coordinates to use for plotting
        If None, net["bus_geodata"] is used

        **infofunc** (function, None) - infofunction for the patch element

        **cmap** - colormap for the patch colors

        **clim** (tuple of floats, None) - setting the norm limits for image scaling

        **norm** (matplotlib norm object, None) - matplotlib norm object

        **z** (array, None) - array of line loading magnitudes for colormap. Used in case of given
        cmap. If None net.res_line.loading_percent is used.

        **cbar_title** (str, "Line Loading [%]") - colormap bar title in case of given cmap

        **picker** (bool, False) - picker argument passed to the line collection

        **kwargs - key word arguments are passed to the patch function

    OUTPUT:
        **lc** - line collection
    """
    if not MATPLOTLIB_INSTALLED:
        soft_dependency_error(str(sys._getframe().f_code.co_name)+"()", "matplotlib")

    trafos = get_index_array(trafos, net.trafo.index)

    if bus_geodata is None:
        bus_geodata = net.bus["geo"]

    in_geodata = (net.trafo.hv_bus.loc[trafos].isin(bus_geodata.index) &
                  net.trafo.lv_bus.loc[trafos].isin(bus_geodata.index))
    trafos = trafos[in_geodata]
    trafo_table = net.trafo.loc[trafos]

    hv_geo = bus_geodata.loc[trafo_table["hv_bus"]].apply(geojson.loads).apply(geojson.utils.coords).apply(next).to_list()  # using next works because bus only has one coordinate pair
    lv_geo = bus_geodata.loc[trafo_table["lv_bus"]].apply(geojson.loads).apply(geojson.utils.coords).apply(next).to_list()
    tg = list(zip(hv_geo, lv_geo))

    info = [infofunc(tr) for tr in trafos] if infofunc is not None else []

    lc = _create_line2d_collection(tg, trafos, info, picker=picker, **kwargs)

    if cmap is not None:
        if z is None:
            z = net.res_trafo.loading_percent.loc[trafos]
        add_cmap_to_collection(lc, cmap, norm, z, cbar_title, True, clim)

    return lc


def create_trafo3w_connection_collection(net, trafos=None, bus_geodata=None, infofunc=None,
                                         **kwargs):
    """
    Creates a matplotlib line collection of pandapower 3W-transformers.
    This function can be used to create line collections for voltage fall diagrams.

    Input:
        **net** (pandapowerNet) - The pandapower network

    OPTIONAL:
        **trafos** (list, None) - The 3W-transformers for which the collections are created.
        If None, all 3W-transformers in the network are considered.

        **bus_geodata** (DataFrame, None) - coordinates to use for plotting
        If None, net["bus_geodata"] is used

         **infofunc** (function, None) - infofunction for the patch element

        **kwargs - key word arguments are passed to the patch function

    OUTPUT:
        **lc** - line collection
    """
    if not MATPLOTLIB_INSTALLED:
        soft_dependency_error(str(sys._getframe().f_code.co_name)+"()", "matplotlib")
    trafos = get_index_array(trafos, net.trafo3w.index)

    if bus_geodata is None:
        bus_geodata = net["bus_geodata"]

    in_geodata = (net.trafo3w.hv_bus.loc[trafos].isin(bus_geodata.index) &
                  net.trafo3w.mv_bus.loc[trafos].isin(bus_geodata.index) &
                  net.trafo3w.lv_bus.loc[trafos].isin(bus_geodata.index))
    trafos = trafos[in_geodata]
    trafo_table = net.trafo3w.loc[trafos]

    hv_geo, mv_geo, lv_geo = (list(zip(*(bus_geodata.loc[trafo_table[column], var].values
                                         for var in ['x', 'y'])))
                              for column in ['hv_bus', 'mv_bus', 'lv_bus'])

    # create 3 connection lines, each of 2 points, for every trafo3w
    tg = [x for c in [list(combinations(y, 2)) for y in zip(hv_geo, mv_geo, lv_geo)] for x in c]

    # 3 times infofunc for every trafo
    info = [infofunc(x) if infofunc is not None else []
            for tr in [(t, t, t) for t in trafos]
            for x in tr]

    lc = LineCollection(tg, **kwargs)
    lc.info = info

    return lc


def create_trafo_collection(net, trafos=None, picker=False, size=None, infofunc=None, cmap=None,
                            norm=None, z=None, clim=None, cbar_title="Transformer Loading",
                            plot_colormap=True, bus_geodata=None, **kwargs):
    """
    Creates a matplotlib line collection of pandapower transformers.

    Input:
        **net** (pandapowerNet) - The pandapower network

    OPTIONAL:
        **trafos** (list, None) - The transformers for which the collections are created.
        If None, all transformers in the network are considered.

        **picker** (bool, False) - picker argument passed to the patch collection

        **size** (int, None) - size of transformer symbol circles. Should be >0 and
        < 0.35*bus_distance

         **infofunc** (function, None) - infofunction for the patch element

        **kwargs** - key word arguments are passed to the patch function

    OUTPUT:
        **lc** - line collection

        **pc** - patch collection
    """
    if not MATPLOTLIB_INSTALLED:
        soft_dependency_error(str(sys._getframe().f_code.co_name)+"()", "matplotlib")

    trafos = get_index_array(trafos, net.trafo.index)

    if bus_geodata is None:
        bus_geodata = net.bus.geo.dropna()

    in_geodata = (net.trafo.hv_bus.loc[trafos].isin(bus_geodata.index) &
                  net.trafo.lv_bus.loc[trafos].isin(bus_geodata.index))
    trafos = trafos[in_geodata]
    trafo_table = net.trafo.loc[trafos]

    coords, trafos_with_geo = coords_from_node_geodata(
        trafos, trafo_table.hv_bus.values, trafo_table.lv_bus.values, bus_geodata, "trafo")

    if len(trafos_with_geo) == 0:
        return None

    colors = kwargs.pop("color", "k")
    linewidths = kwargs.pop("linewidths", 2.)
    linewidths = kwargs.pop("linewidth", linewidths)
    linewidths = kwargs.pop("lw", linewidths)
    if cmap is not None:
        if z is None:
            z = net.res_trafo.loading_percent
        colors = [cmap(norm(z.at[idx])) for idx in trafos_with_geo]

    infos = [infofunc(i) for i in range(len(trafos_with_geo))] if infofunc is not None else []

    lc, pc = _create_complex_branch_collection(
        coords, trafo_patches, size, infos, patch_facecolor="none", patch_edgecolor=colors,
        line_color=colors, picker=picker, linewidths=linewidths, **kwargs)

    if cmap is not None:
        z_duplicated = np.repeat(z.values, 2)
        add_cmap_to_collection(lc, cmap, norm, z_duplicated, cbar_title, plot_colormap, clim)
    return lc, pc


# noinspection PyArgumentList
def create_trafo3w_collection(net, trafo3ws=None, picker=False, infofunc=None, cmap=None, norm=None,
                              z=None, clim=None, cbar_title="3W-Transformer Loading",
                              plot_colormap=True, bus_geodata=None, **kwargs):
    """
    Creates a matplotlib line collection of pandapower transformers.

    Input:
        **net** (pandapowerNet) - The pandapower network

    OPTIONAL:
        **trafo3ws** (list, None) - The three winding transformers for which the collections are
        created. If None, all three winding transformers in the network are considered.

        **picker** (bool, False) - picker argument passed to the patch collection

         **infofunc** (function, None) - infofunction for the patch element

        **kwargs - key word arguments are passed to the patch function

    OUTPUT:
        **lc** - line collection

        **pc** - patch collection
    """
    if not MATPLOTLIB_INSTALLED:
        soft_dependency_error(str(sys._getframe().f_code.co_name)+"()", "matplotlib")

    trafo3ws = get_index_array(trafo3ws, net.trafo3w.index)

    if bus_geodata is None:
        bus_geodata = net.bus.geo.dropna()

    in_geodata = (net.trafo3w.hv_bus.loc[trafo3ws].isin(bus_geodata.index) &
                  net.trafo3w.mv_bus.loc[trafo3ws].isin(bus_geodata.index) &
                  net.trafo3w.lv_bus.loc[trafo3ws].isin(bus_geodata.index))
    trafo3ws = trafo3ws[in_geodata]
    trafo3w_table = net.trafo3w.loc[trafo3ws]

    lines = []
    circles = []
    infos = []
    color = kwargs.pop("color", "k")
    linewidth = kwargs.pop("linewidths", 2.)
    bus_geodata = bus_geodata.apply(geojson.loads)
    if cmap is not None and z is None:
        z = net.res_trafo3w.loading_percent
    for i, idx in enumerate(trafo3w_table.index):
        # get bus geodata
        p1 = bus_geodata.loc[net.trafo3w.at[idx, "hv_bus"]].coordinates
        p2 = bus_geodata.loc[net.trafo3w.at[idx, "mv_bus"]].coordinates
        p3 = bus_geodata.loc[net.trafo3w.at[idx, "lv_bus"]].coordinates
        if np.all(p1 == p2) and np.all(p1 == p3):
            continue
        p = np.array([p1, p2, p3])
        # determine center of buses and minimum distance center-buses
        center = sum(p) / 3
        d = np.linalg.norm(p - center, axis=1)
        r = d.min() / 3
        # determine closest bus to center and vector from center to circle midpoint in closest
        # direction
        closest = d.argmin()
        to_closest = (p[closest] - center) / d[closest] * 2 * r / 3
        # determine vectors from center to circle midpoint
        order = list(range(closest, 3)) + list(range(closest))
        cm = np.empty((3, 2))
        cm[order.pop(0)] = to_closest
        ang = 2 * np.pi / 3  # 120 degree
        cm[order.pop(0)] = _rotate_dim2(to_closest, ang)
        cm[order.pop(0)] = _rotate_dim2(to_closest, -ang)
        # determine midpoints of circles
        m = center + cm
        # determine endpoints of circles
        e = (center - p) * (1 - 5 * r / 3 / d).reshape(3, 1) + p
        # save circle and line collection data
        ec = color if cmap is None else cmap(norm(z.at[idx]))
        for j in range(3):
            circles.append(Circle(m[j], r, fc=(1, 0, 0, 0), ec=ec))
            lines.append([p[j], e[j]])

        if infofunc is not None:
            infos.append(infofunc(i))
            infos.append(infofunc(i))
    if len(circles) == 0:
        return None, None
    lc = LineCollection(lines, color=color, picker=picker, linewidths=linewidth, **kwargs)
    lc.info = infos
    pc = PatchCollection(circles, match_original=True, picker=picker, linewidth=linewidth, **kwargs)
    pc.info = infos
    if cmap is not None:
        z_duplicated = np.repeat(z.values, 3)
        lc.set_cmap(cmap)
        lc.set_norm(norm)
        if clim is not None:
            lc.set_clim(clim)
        lc.set_array(np.ma.masked_invalid(z_duplicated))
        lc.has_colormap = plot_colormap
        lc.cbar_title = cbar_title
    return lc, pc


@deprecated("Busbar geodata is no longer supported for plotting geodata.")
def create_busbar_collection(net, buses=None, infofunc=None, cmap=None, norm=None, picker=False,
                             z=None, cbar_title="Bus Voltage [p.u.]", clim=None, **kwargs):
    """
    Creates a matplotlib patch collection of pandapower buses plotted as busbars

    Input:
        **net** (pandapowerNet) - The pandapower network

    OPTIONAL:
        **buses** (list, None) - The buses for which the collections are created. If None, all buses
        which have the entry coords in bus_geodata are considered.

        **line_geodata** (DataFrame, None) - coordinates to use for plotting. If None,
        net["line_geodata"] is used

        **infofunc** (function, None) - infofunction for the line element

        **cmap** - colormap for the line colors

        **norm** (matplotlib norm object, None) - matplotlib norm object

        **picker** (bool, False) - picker argument passed to the patch collection

        **z** (array, None) - array of line loading magnitudes for colormap. Used in case of given
        cmap. If None net.res_line.loading_percent is used.

        **cbar_title** (str, "Line Loading [%]") - colormap bar title in case of given cmap

        **clim** (tuple of floats, None) - setting the norm limits for image scaling

        **kwargs - key word arguments are passed to the patch function

    OUTPUT:
        **bbc** - busbar collection
    """

    if buses is None:
        buses = net.bus_geodata.loc[~isnull(net.bus_geodata.coords)].index

    if cmap is not None:
        # determine color of busbar by vm_pu
        if z is None and net is not None:
            z = net.res_bus.vm_pu.loc[buses]
        else:
            logger.warning("z is None and no net is provided")

    # the busbar is just a line collection with coords from net.bus_geodata
    lc = create_line_collection(net, lines=buses, line_geodata=net.bus["geo"], bus_geodata=None,
                                norm=norm, cmap=cmap, infofunc=infofunc, picker=picker, z=z,
                                cbar_title=cbar_title, clim=clim, **kwargs)

    return lc


def create_load_collection(net, loads=None, size=1., infofunc=None, orientation=np.pi, picker=False,
                           **kwargs):
    """
    Creates a matplotlib patch collection of pandapower loads.

    Input:
        **net** (pandapowerNet) - The pandapower network

    OPTIONAL:
        **loads** (list of ints, None) - the loads to include in the collection

        **size** (float, 1) - patch size

        **infofunc** (function, None) - infofunction for the patch element

        **orientation** (float, np.pi) - orientation of load collection. pi is directed downwards,
        increasing values lead to clockwise direction changes.

        **picker** (bool, False) - picker argument passed to the patch collectionent

        **kwargs - key word arguments are passed to the patch function

    OUTPUT:
        **load_pc** - patch collection

        **load_lc** - line collection
    """
    loads = get_index_array(loads, net.load.index)
    infos = [infofunc(i) for i in range(len(loads))] if infofunc is not None else []
    node_coords = net.bus.loc[net.load.loc[loads, "bus"].values, "geo"].apply(geojson.loads).apply(geojson.utils.coords).apply(next).to_list()

    color = kwargs.pop("color", "k")

    load_pc, load_lc = _create_node_element_collection(
        node_coords, load_patches, size=size, infos=infos, orientation=orientation,
        picker=picker, line_color=color, **kwargs)
    return load_pc, load_lc


def create_gen_collection(net, gens=None, size=1., infofunc=None, orientation=np.pi, picker=False,
                          **kwargs):
    """
    Creates a matplotlib patch collection of pandapower gens.

    Input:
        **net** (pandapowerNet) - The pandapower network

    OPTIONAL:
        **gens** (list of ints, None) - the generators to include in the collection

        **size** (float, 1) - patch size

        **infofunc** (function, None) - infofunction for the patch element

        **orientation** (float or list of floats, np.pi) - orientation of gen collection. pi is\
        directed downwards, increasing values lead to clockwise direction changes.

        **picker** (bool, False) - picker argument passed to the patch collectionent

        **kwargs - key word arguments are passed to the patch function

    OUTPUT:
        **gen_pc** - patch collection

        **gen_lc** - line collection
    """
    gens = get_index_array(gens, net.gen.index)
    infos = [infofunc(i) for i in range(len(gens))] if infofunc is not None else []
    node_coords = net.bus.loc[net.gen.loc[gens, "bus"].values, "geo"].apply(geojson.loads).apply(geojson.utils.coords).apply(next).to_list()

    color = kwargs.pop("color", "k")

    gen_pc, gen_lc = _create_node_element_collection(
        node_coords, gen_patches, size=size, infos=infos, orientation=orientation,
        picker=picker, line_color=color, **kwargs)
    return gen_pc, gen_lc


def create_sgen_collection(net, sgens=None, size=1., infofunc=None, orientation=np.pi, picker=False,
                           **kwargs):
    """
    Creates a matplotlib patch collection of pandapower sgen.

    Input:
        **net** (pandapowerNet) - The pandapower network

    OPTIONAL:
        **sgens** (list of ints, None) - the static generators to include in the collection

        **size** (float, 1) - patch size

        **infofunc** (function, None) - infofunction for the patch elem

        **picker** (bool, False) - picker argument passed to the patch collectionent

        **orientation** (float, np.pi) - orientation of static generator collection. pi is directed\
        downwards, increasing values lead to clockwise direction changes.

        **kwargs - key word arguments are passed to the patch function

    OUTPUT:
        **sgen_pc** - patch collection

        **sgen_lc** - line collection
    """
    sgens = get_index_array(sgens, net.sgen.index)
    infos = [infofunc(i) for i in range(len(sgens))] if infofunc is not None else []
    node_coords = net.bus.loc[net.sgen.loc[sgens, "bus"].values, "geo"].apply(geojson.loads).apply(geojson.utils.coords).apply(next).to_list()

    color = kwargs.pop("color", "k")

    sgen_pc, sgen_lc = _create_node_element_collection(
        node_coords, sgen_patches, size=size, infos=infos, orientation=orientation,
        picker=picker, line_color=color, **kwargs)
    return sgen_pc, sgen_lc


def create_storage_collection(net, storages=None, size=1., infofunc=None, orientation=np.pi,
                              picker=False, **kwargs):
    """
    Creates a matplotlib patch collection of pandapower storage element.

    Input:
        **net** (pandapowerNet) - The pandapower network

    OPTIONAL:
        **storages** (list of ints, None) - the net.storage.index values to include in the
        collection

        **size** (float, 1) - patch size

        **infofunc** (function, None) - info function for the patch element

        **picker** (bool, False) - picker argument passed to the patch collection

        **orientation** (float, np.pi) - orientation of static generator collection. pi is directed\
        downwards, increasing values lead to clockwise direction changes.

        **kwargs - key word arguments are passed to the patch function

    OUTPUT:
        **storage_pc** - patch collection

        **storage_lc** - line collection
    """
    infos = [infofunc(i) for i in range(len(storages))] if infofunc is not None else []
    node_coords = net.bus.loc[net.storage.loc[storages, "bus"].values, "geo"].apply(geojson.loads).apply(geojson.utils.coords).apply(next).to_list()

    color = kwargs.pop("color", "k")

    storage_pc, storage_lc = _create_node_element_collection(
        node_coords, storage_patches, size=size, infos=infos, orientation=orientation,
        picker=picker, line_color=color, **kwargs)
    return storage_pc, storage_lc


def create_ext_grid_collection(net, ext_grids=None, size=1., infofunc=None, orientation=0,
                               picker=False, ext_grid_buses=None, **kwargs):
    """
    Creates a matplotlib patch collection of pandapower ext_grid. Parameters
    ext_grids, ext_grid_buses can be used to specify, which ext_grids the collection should be
    created for.

    Input:
        **net** (pandapowerNet) - The pandapower network

    OPTIONAL:
        **size** (float, 1) - patch size

        **infofunc** (function, None) - infofunction for the patch element

        **orientation** (float, 0) - orientation of load collection. 0 is directed upwards,
        increasing values lead to clockwise direction changes.

        **picker** (bool, False) - picker argument passed to the patch collection

        **ext_grid_buses** (np.ndarray, None) - buses to be used as ext_grid locations

        **kwargs - key word arguments are passed to the patch function

    OUTPUT:
        **ext_grid1** - patch collection

        **ext_grid2** - patch collection
    """
    ext_grids = get_index_array(ext_grids, net.ext_grid.index)
    if ext_grid_buses is None:
        ext_grid_buses = net.ext_grid.bus.loc[ext_grids].values
    else:
        assert len(ext_grids) == len(ext_grid_buses), \
            "Length mismatch between chosen ext_grids and ext_grid_buses."
    infos = [infofunc(ext_grid_idx) for ext_grid_idx in ext_grids] if infofunc is not None else []

    # This code does not support bus bars. It would require the format here to be a bit different.
    node_coords = net.bus.geo.loc[ext_grid_buses].apply(geojson.loads).apply(geojson.utils.coords).apply(next).values.tolist()

    color = kwargs.pop("color", "k")

    ext_grid_pc, ext_grid_lc = _create_node_element_collection(
        node_coords, ext_grid_patches, size=size, infos=infos, orientation=orientation,
        picker=picker, hatch='XXX', line_color=color, **kwargs)

    return ext_grid_pc, ext_grid_lc


def create_line_switch_collection(net, switches=None, size=1, distance_to_bus=3, use_line_geodata=False, **kwargs):
    """
    Creates a matplotlib patch collection of pandapower line-bus switches.

    INPUT:
        **net** (pandapowerNet) - The pandapower network

    OPTIONAL:

        **size** (float, 1) - Size of the switch patches

        **distance_to_bus** (float, 3) - Distance of the switch patch from the bus patch

        **use_line_geodata** (bool, False) - If True, line coordinates are used to identify the
        switch position

        **switch_index** (list, []) - Possibility to create line switch collections with a subset of switches in net.switch.index.
        If left empty, all switches are taken into the line switch collection.


        **kwargs - Key word arguments are passed to the patch function

    OUTPUT:
        **switches** - patch collection
    """
    if not MATPLOTLIB_INSTALLED:
        soft_dependency_error(str(sys._getframe().f_code.co_name)+"()", "matplotlib")

    if switches is None:
        switches = net.switch.index[net.switch.et == "l"] # only line switches

    color = kwargs.pop("color", "k")

    switch_patches = []
    for switch in switches:
        sb = net.switch.bus.loc[switch]
        line = net.line.loc[net.switch.element.loc[switch]]
        fb = line.from_bus
        tb = line.to_bus

        line_buses = {fb, tb}
        target_bus = list(line_buses - {sb})[0]

        if sb not in net.bus.index or target_bus not in net.bus.index:
            logger.warning(f"Bus coordinates for switch {switch} not found, skipped switch!")
            continue

        # switch bus and target coordinates
        pos_sb = np.array(next(geojson.utils.coords(geojson.loads(net.bus.loc[sb, "geo"]))))
        pos_tb = np.zeros(2)

        use_bus_geodata = False

        if use_line_geodata:
            if line.name in net.line.geo.dropna().index:
                line_coords = net.line.loc[line.name, "geo"]
                # check, which end of the line is nearer to the switch bus
                intersection = position_on_busbar(net, sb, busbar_coords=line_coords)
                if intersection is not None:
                    pos_sb = intersection
                if len(line_coords) >= 2:
                    if abs(line_coords[0][0] - pos_sb[0]) < 0.01 and \
                            abs(line_coords[0][1] - pos_sb[1]) < 0.01:
                        pos_tb = np.array([line_coords[1][0], line_coords[1][1]])
                    else:
                        pos_tb = np.array([line_coords[-2][0], line_coords[-2][1]])
                else:
                    use_bus_geodata = True
            else:
                use_bus_geodata = True

        if not use_line_geodata or use_bus_geodata:
            pos_tb = np.array(next(geojson.utils.coords(geojson.loads(net.bus.loc[target_bus, "geo"]))))

        # position of switch symbol
        vec = pos_tb - pos_sb
        mag = np.linalg.norm(vec)
        pos_sw = pos_sb + vec / mag * distance_to_bus

        # rotation of switch symbol
        angle = np.arctan2(vec[1], vec[0])
        rotation = Affine2D().rotate_around(pos_sw[0], pos_sw[1], angle)

        # color switch by state
        col = color if net.switch.closed.loc[switch] else "white"

        # create switch patch (switch size is respected to center the switch on the line)
        patch = Rectangle((pos_sw[0] - size / 2, pos_sw[1] - size / 2), size, size, facecolor=col, edgecolor=color)
        # apply rotation
        patch.set_transform(rotation)

        switch_patches.append(patch)

    switches = PatchCollection(switch_patches, match_original=True, **kwargs)
    return switches


def create_bus_bus_switch_collection(net, size=1., helper_line_style=':', helper_line_size=1.,
                                     helper_line_color="gray", switches=None, **kwargs):
    """
    Creates a matplotlib patch collection of pandapower bus-bus switches. Switches are plotted in
    the center between two buses with a "helper" line (dashed and thin) being drawn between the
    buses as well.

    INPUT:
        **net** (pandapowerNet) - The pandapower network

    OPTIONAL:

        **size** (float, 1.0) - Size of the switch patches

        **helper_line_style** (string, ':') - Line style of the "helper" line being plotted between
        two buses connected by a bus-bus switch

        **helper_line_size** (float, 1.0) - Line width of the "helper" line being plotted between
        two buses connected by a bus-bus switch

        **helper_line_color** (string, "gray") - Line color of the "helper" line being plotted
        between two buses connected by a bus-bus switch

        **switches** (list, []) - switches to include in the collection

        **kwargs - Key word arguments are passed to the patch function

    OUTPUT:
        **switches**, **helper_lines** - tuple of patch collections
    """
    if not MATPLOTLIB_INSTALLED:
        soft_dependency_error(str(sys._getframe().f_code.co_name)+"()", "matplotlib")
    if switches is None:
        switches = net.switch.index.to_list()
    lbs_switches = net.switch.index[(net.switch.et == "b") & (net.switch.index.isin(switches))]
    color = kwargs.pop("color", "k")
    switch_patches = []
    line_patches = []
    for switch in lbs_switches:
        switch_bus = net.switch.bus.loc[switch]
        target_bus = net.switch.element.loc[switch]
        if switch_bus not in net.bus.index or target_bus not in net.bus.index\
                or pd.isnull(net.bus.loc[switch_bus, "geo"]) or pd.isnull(net.bus.loc[target_bus, "geo"]):
            logger.warning("Bus coordinates for switch %s not found, skipped switch!" % switch)
            continue
        # switch bus and target coordinates
        pos_sb = np.array(next(geojson.utils.coords(geojson.loads(net.bus.loc[switch_bus, "geo"]))))
        pos_tb = np.array(next(geojson.utils.coords(geojson.loads(net.bus.loc[target_bus, "geo"]))))
        # position of switch symbol
        vec = pos_tb - pos_sb
        pos_sw = pos_sb + vec * 0.5 if not np.allclose(pos_sb, pos_tb) else pos_tb
        # rotation of switch symbol
        angle = np.arctan2(vec[1], vec[0])
        rotation = Affine2D().rotate_around(pos_sw[0], pos_sw[1], angle)
        # color switch by state
        col = color if net.switch.closed.loc[switch] else "white"
        # create switch patch (switch size is respected to center the switch on the line)
        patch = Rectangle((pos_sw[0] - size / 2, pos_sw[1] - size / 2), size, size, facecolor=col,
                          edgecolor=color)
        # apply rotation
        patch.set_transform(rotation)
        # add to collection lists
        switch_patches.append(patch)
        line_patches.append([pos_sb.tolist(), pos_tb.tolist()])
    # create collections and return
    switches = PatchCollection(switch_patches, match_original=True, **kwargs)
    helper_lines = LineCollection(line_patches, linestyles=helper_line_style,
                                  linewidths=helper_line_size, colors=helper_line_color)
    return switches, helper_lines


def create_ward_collection(net, wards=None, ward_buses=None, size=5., bus_geodata=None, infofunc=None, picker=False,
                           orientation=0, **kwargs):
    """
    Creates a matplotlib patch collection of pandapower wards. Wards are plotted as a grounded impedance.

    INPUT:
        **net** (pandapowerNet) - The pandapower network

    OPTIONAL:

        **wards** (list of ints, None) - the wards to include in the collection

        **ward_buses** (list of ints, None) - the buses connected to the wards

        **size** (float, 1) - patch size

        **infofunc** (function, None) - infofunction for the patch elem

        **picker** (bool, False) - picker argument passed to the patch collectionent

        **orientation** (float, np.pi) - orientation of static generator collection. pi is directed\
        downwards, increasing values lead to clockwise direction changes.

        **kwargs - key word arguments are passed to the patch function

    OUTPUT:
        **ward_pc** - patch collection

        **ward_lc** - line collection
    """
    wards = get_index_array(wards, net.ward.index)
    if ward_buses is None:
        ward_buses = net.ward.bus.loc[wards].values
    else:
        assert len(wards) == len(ward_buses), \
            "Length mismatch between chosen xwards and xward_buses."
    infos = [infofunc(i) for i in range(len(wards))] if infofunc is not None else []
    node_coords = net.bus.geo.loc[ward_buses].apply(geojson.loads).apply(geojson.utils.coords).apply(next).values.tolist()

    color = kwargs.pop("color", "k")

    ward_pc, ward_lc = _create_node_element_collection(
        node_coords, ward_patches, size=size, infos=infos, orientation=orientation,
        picker=picker, line_color=color, **kwargs) # patch_facecolor=color, patch_edgecolor=color
    return ward_pc, ward_lc


def create_xward_collection(net, xwards=None, xward_buses=None, size=5., bus_geodata=None, infofunc=None, picker=False,
                            orientation=0, **kwargs):
    """
    Creates a matplotlib patch collection of pandapower xwards. Extended wards are plotted as a grounded impedance with
    a generator.

    INPUT:
        **net** (pandapowerNet) - The pandapower network

    OPTIONAL:

        **xwards** (list of ints, None) - the wards to include in the collection

        **xward_buses** (list of ints, None) - the buses connected to the wards

        **size** (float, 1) - patch size

        **infofunc** (function, None) - infofunction for the patch elem

        **picker** (bool, False) - picker argument passed to the patch collectionent

        **orientation** (float, np.pi) - orientation of static generator collection. pi is directed\
        downwards, increasing values lead to clockwise direction changes.

        **kwargs - key word arguments are passed to the patch function

    OUTPUT:
        **ward_pc** - patch collection

        **ward_lc** - line collection
    """
    xwards = get_index_array(xwards, net.xward.index)
    if xward_buses is None:
        xward_buses = net.xward.bus.loc[xwards].values
    else:
        assert len(xwards) == len(xward_buses), \
            "Length mismatch between chosen xwards and xward_buses."
    infos = [infofunc(i) for i in range(len(xwards))] if infofunc is not None else []
    node_coords = net.bus.geo.loc[xward_buses].apply(geojson.loads).apply(geojson.utils.coords).apply(next).values.tolist()

    color = kwargs.pop("color", "w")

    xward_pc, xward_lc = _create_node_element_collection(
        node_coords, xward_patches, size=size, infos=infos, orientation=orientation,
        picker=picker, line_color=color, **kwargs)
    return xward_pc, xward_lc


def draw_collections(collections, figsize=(10, 8), ax=None, plot_colorbars=True, set_aspect=True,
                     axes_visible=(False, False), copy_collections=True, draw=True, aspect=('equal', 'datalim'),
                     autoscale=(True, True, True)):
    """
    Draws matplotlib collections which can be created with the create collection functions.

    Input:
        **collections** (list) - iterable of collection objects, may include tuples of collections

    OPTIONAL:
        **figsize** (tuple, (10,8)) - figsize of the matplotlib figure

        **ax** (axis, None) - matplotlib axis object to plot into, new axis is created if None

        **plot_colorbars** (bool, True) - defines whether colorbars should be plotted

        **set_aspect** (bool, True) - defines whether 'equal' and 'datalim' aspects of axis scaling
        should be set.

        **axes_visible** (tuple, (False, False)) - defines visibility of (xaxis, yaxis)

    OUTPUT:
        **ax** - matplotlib axes
    """
    if not MATPLOTLIB_INSTALLED:
        soft_dependency_error(str(sys._getframe().f_code.co_name)+"()", "matplotlib")
    if ax is None:
        plt.figure(facecolor="white", figsize=figsize)
        plt.subplots_adjust(left=0.01, right=0.99, top=0.99, bottom=0.05,
                            wspace=0.02, hspace=0.04)
    ax = ax or plt.gca()

    add_collections_to_axes(ax, collections, plot_colorbars=plot_colorbars,
                            copy_collections=copy_collections)

    try:
        ax.set_facecolor("white")
    except:
        ax.set_axis_bgcolor("white")
    ax.xaxis.set_visible(axes_visible[0])
    ax.yaxis.set_visible(axes_visible[1])
    if not any(axes_visible):
        # removes bounding box of the plot also
        ax.axis("off")
    if set_aspect:
        ax.set_aspect(aspect[0], aspect[1])
    ax.autoscale_view(autoscale[0], autoscale[1], autoscale[2])
    ax.margins(.02)
    if draw:
        plt.draw()
    return ax


def add_single_collection(c, ax, plot_colorbars, copy_collections):
    if not MATPLOTLIB_INSTALLED:
        soft_dependency_error("add_single_collection()", "matplotlib")
    if copy_collections:
        c = copy.deepcopy(c)
    ax.add_collection(c)
    if plot_colorbars and hasattr(c, "has_colormap") and c.has_colormap:
        extend = c.extend if hasattr(c, "extend") else "neither"
        cbar_load = plt.colorbar(c, extend=extend, ax=ax)
        if hasattr(c, "cbar_title"):
            cbar_load.ax.set_ylabel(c.cbar_title)


def add_collections_to_axes(ax, collections, plot_colorbars=True, copy_collections=True):
    if not MATPLOTLIB_INSTALLED:
        soft_dependency_error("add_collections_to_axes()", "matplotlib")
    for i, c in enumerate(collections):
        if Collection in inspect.getmro(c.__class__):
            # if Collection is in one of the base classes of c
            add_single_collection(c, ax, plot_colorbars, copy_collections)
        elif isinstance(c, tuple) or isinstance(c, list):
            # if c is a tuple or a list of collections
            add_collections_to_axes(ax, c, plot_colorbars, copy_collections)
        else:
            logger.warning("{} in collections is of unknown type. Skipping".format(i))


if __name__ == "__main__":
    # if 0:
    #     import pandapower as pp
    #
    #     ntw = pp.create_empty_network()
    #     b1 = pp.create_bus(ntw, 10, geodata=(5, 10))
    #     b2 = pp.create_bus(ntw, 0.4, geodata=(5, 15))
    #     b3 = pp.create_bus(ntw, 0.4, geodata=(0, 22))
    #     b4 = pp.create_bus(ntw, 0.4, geodata=(8, 20))
    #     pp.create_gen(ntw, b1, p_mw=0.1)
    #     pp.create_load(ntw, b3, p_mw=0.1)
    #     pp.create_ext_grid(ntw, b4)
    #
    #     pp.create_line(ntw, b2, b3, 2.0, std_type="NAYY 4x50 SE")
    #     pp.create_line(ntw, b2, b4, 2.0, std_type="NAYY 4x50 SE")
    #     pp.create_transformer(ntw, b1, b2, std_type="0.63 MVA 10/0.4 kV")
    #     pp.create_transformer(ntw, b3, b4, std_type="0.63 MVA 10/0.4 kV")
    #
    #     bus_col = create_bus_collection(ntw, size=0.2, color="k")
    #     line_col = create_line_collection(ntw, use_line_geodata=False, color="k", linewidth=3.)
    #     lt, bt = create_trafo_collection(ntw, size=2, linewidth=3.)
    #     load_col1, load_col2 = create_load_collection(ntw, linewidth=2.,
    #                                                   infofunc=lambda x: ("load", x))
    #     gen1, gen2 = create_gen_collection(ntw, linewidth=2.,
    #                                        infofunc=lambda x: ("gen", x))
    #     eg1, eg2 = create_ext_grid_collection(ntw, size=2.,
    #                                           infofunc=lambda x: ("ext_grid", x))
    #
    #     draw_collections([bus_col, line_col, load_col1, load_col2, gen1, gen2, lt, bt, eg1, eg2])
    # else:
    #     pass
    pass<|MERGE_RESOLUTION|>--- conflicted
+++ resolved
@@ -508,24 +508,7 @@
     if not MATPLOTLIB_INSTALLED:
         soft_dependency_error(str(sys._getframe().f_code.co_name)+"()", "matplotlib")
 
-<<<<<<< HEAD
     if use_bus_geodata is False and line_geodata is None and ("geo" not in net.line.columns or net.line.geo.empty):
-=======
-    def _get_coords_from_geojson(gj_str):
-        pattern = r'"coordinates"\s*:\s*((?:\[(?:\[[^]]+],?\s*)+\])|\[[^]]+\])'
-        matches = re.findall(pattern, gj_str)
-
-        if not matches:
-            return None
-        if len(matches) > 1:
-            raise ValueError("More than one match found in GeoJSON string")
-        for m in matches:
-            return ast.literal_eval(m)
-        return None
-
-    if use_bus_geodata is False and line_geodata is None and (
-            "geo" not in net.line.columns or net.line.geo.isnull().all()):
->>>>>>> de220360
         # if bus geodata is available, but no line geodata
         logger.warning("use_bus_geodata is automatically set to True, since net.line.geo is empty.")
         use_bus_geodata = True
