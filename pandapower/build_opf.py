# -*- coding: utf-8 -*-

# Copyright (c) 2016 by University of Kassel and Fraunhofer Institute for Wind Energy and Energy
# System Technology (IWES), Kassel. All rights reserved. Use of this source code is governed by a
# BSD-style license that can be found in the LICENSE file.

import copy
import numpy as np
from numpy import array, ones, zeros, complex128, nan_to_num, hstack, abs, isnan, float64
from pandapower.build_branch import _build_branch_ppc, _switch_branches, _branches_with_oos_buses
from pandapower.build_bus import _build_bus_ppc, _calc_shunts_and_add_on_ppc
from pandapower.run import _set_isolated_buses_out_of_service, _ppc2ppci
from pypower.idx_bus import BUS_TYPE, PD, QD
from pypower.idx_gen import QMIN, QMAX, PMIN, PMAX, GEN_STATUS, GEN_BUS, PG, VG, QG
from pypower.idx_bus import PV, REF, VA, VM, PQ, VMAX, VMIN
from pypower.idx_brch import T_BUS, F_BUS
import numpy.core.numeric as ncn
from pandapower.auxiliary import _sum_by_group
from scipy import sparse
import warnings


def _pd2ppc_opf(net, is_elems, sg_is, cost_function, **kwargs):
    """ we need to put the sgens into the gen table instead of the bsu table
    so we need to change _pd2ppc a little to get the ppc we need for the OPF
    """

    ppc = {"baseMVA": 1.,
           "version": 2,
           "bus": array([], dtype=float),
           "branch": array([], dtype=complex128),
           "gen": array([], dtype=float),
           "gencost": array([], dtype=float)
           , "internal": {
                  "Ybus": np.array([], dtype=np.complex128)
                  , "Yf": np.array([], dtype=np.complex128)
                  , "Yt": np.array([], dtype=np.complex128)
                  , "branch_is": np.array([], dtype=bool)
                  , "gen_is": np.array([], dtype=bool)
                  }
           }

    # init empty ppci
    ppci = copy.deepcopy(ppc)

    calculate_voltage_angles = False
    trafo_model = "t"

    # get in service elements
    eg_is = is_elems['ext_grid']
    gen_is = is_elems['gen']

    bus_lookup = _build_bus_ppc(net, ppc, is_elems, set_opf_constraints=True)
    _build_gen_opf(net, ppc,  gen_is, eg_is, bus_lookup, calculate_voltage_angles, sg_is)
    _build_branch_ppc(net, ppc, is_elems, bus_lookup, calculate_voltage_angles, trafo_model,
                      set_opf_constraints=True)
    _calc_shunts_and_add_on_ppc(net, ppc, is_elems, bus_lookup)
<<<<<<< HEAD
    _calc_loads_and_add_opf(net, ppc, bus_lookup, is_elems)
=======
    _calc_loads_and_add_opf(net, ppc, is_elems, bus_lookup)
>>>>>>> aee6808d
    _switch_branches(net, ppc, is_elems, bus_lookup)
    _branches_with_oos_buses(net, ppc, is_elems, bus_lookup)
    _set_isolated_buses_out_of_service(net, ppc)

    # make opf objective
    ppc = _make_objective(ppc, net, is_elems, sg_is, cost_function, **kwargs)

    # generates "internal" ppci format (for powerflow calc) from "external" ppc format and updates the bus lookup
    # Note: Also reorders buses and gens in ppc
    ppci, bus_lookup = _ppc2ppci(ppc, ppci, bus_lookup)

    return ppc, ppci, bus_lookup


def _make_objective(ppc, net, is_elems, sg_is, objectivetype="linear", lambda_opf=1000, **kwargs):
    """
    Implementaton of diverse objective functions for the OPF of the Form C{N}, C{fparm},
    C{H} and C{Cw}

    INPUT:
        **ppc** - Matpower case of the net

    OPTIONAL:

        **objectivetype** (string, "linear") - string with name of objective function

            - **"linear"** - Linear costs of the form  :math:`I\\cdot P_G`. :math:`P_G` represents
              the active power values of the generators. Target of this objectivefunction is to
              maximize the generator output.
              This then basically is this:

                  .. math::
                      max\{P_G\}

            - **"linear_minloss"** - Quadratic costs of the form
              :math:`I\\cdot P_G - dV_m^T Y_L dV_m`.
              :math:`P_G` represents the active power values of the generators,
              :math:`dV_m` the voltage drop for each line and :math:`Y_L` the line admittance
              matrix.
              Target of this objectivefunction is to maximize the generator output but minimize the
              linelosses.
              This then basically is this:

                  .. math::
                      max\{P_G - dVm^TY_{L}dVm\}

            .. note:: Both objective functions have the following constraints:

                .. math::
                    V_{m,min} < &V_m < V_{m,max}\\\\
                    P_{G,min} < &P_G < P_{G,max}\\\\
                    Q_{G,min} < &Q_G < Q_{G,max}\\\\
                    I < &I_{max}

        **net** (attrdict, None) - Pandapower network

    """
    ng = len(ppc["gen"])  # -
    nref = sum(ppc["bus"][:, BUS_TYPE] == REF)
    gen_is = is_elems['gen']
    eg_is = is_elems['ext_grid']

    if gen_is.empty:
        gen_cost_per_kw = array([])
    elif "cost_per_kw" in gen_is.columns:
        gen_cost_per_kw = gen_is.cost_per_kw
    else:
        gen_cost_per_kw = ones(len(gen_is))

    if sg_is.empty:
        sgen_cost_per_kw = array([])
    elif "cost_per_kw" in sg_is.columns:
        sgen_cost_per_kw = sg_is.cost_per_kw
    else:
        sgen_cost_per_kw = ones(len(sg_is))

    if "cost_per_kw" not in eg_is.columns:
        eg_cost_per_kw = ones(len(eg_is))
    else:
        eg_cost_per_kw = eg_is.cost_per_kw

    if objectivetype == "linear":

        ppc["gencost"] = zeros((ng, 8), dtype=float)
        ppc["gencost"][:nref, :] = array([1, 0, 0, 2, 0, 0, 1, 1]) # initializing gencost array for eg
        ppc["gencost"][:nref, 7] = nan_to_num(eg_cost_per_kw*1e3)
        ppc["gencost"][nref:ng, :] = array([1, 0, 0, 2, 0, 0, 1, 1])  # initializing gencost array
        ppc["gencost"][nref:ng, 7] = nan_to_num(hstack([sgen_cost_per_kw*1e3, gen_cost_per_kw*1e3]))

#        ppc["gencost"][:nref, :] = array([1, 0, 0, 2, 0, 1, 1, 1])
#        ppc["gencost"][nref:ng, :] = array([1, 0, 0, 2, 0, 1, 1, 0])  # initializing gencost array
#        ppc["gencost"][nref:ng, 5] = nan_to_num(hstack([sgen_cost_per_kw, gen_cost_per_kw]))
#        p = p_timestep/-1e3
#        p[p == 0] = 1e-6
#        ppc["gencost"][nref:ng, 6] = array(p)


    if objectivetype == "linear_minloss":

        ppc["gencost"] = zeros((ng, 8), dtype=float)
        ppc["gencost"][:nref, :] = array([1, 0, 0, 2, 0, 0, 1, 1]) # initializing gencost array for eg
        ppc["gencost"][:nref, 7] = nan_to_num(eg_cost_per_kw*1e3)
        ppc["gencost"][nref:ng, :] = array([1, 0, 0, 2, 0, 0, 1, 1])  # initializing gencost array
        ppc["gencost"][nref:ng, 7] = nan_to_num(hstack([sgen_cost_per_kw*1e3, gen_cost_per_kw*1e3]))

#        ppc["gencost"][:nref, :] = array([1, 0, 0, 2, 0, 1, 1, 1])
#        ppc["gencost"][nref:ng, :] = array([1, 0, 0, 2, 0, 1, 1, 1])
        #ppc["gencost"][nref:ng, 5] = nan_to_num(hstack([sgen_cost_per_kw, gen_cost_per_kw]))
#        p = p_timestep/-1e3
#        p[p == 0] = 1e-6
#        ppc["gencost"][nref:ng, 6] = array(p)

        #print(ppc["gencost"][nref:ng, 6])

        # Get additional counts
        nb = len(ppc["bus"])
        nl = len(ppc["branch"])
        dim = 2 * nb + 2 * ng + 2 * nl

#        print("nb %s" % nb)
#        print("ng %s" % ng)
#        print("nl %s" % nl)

        # Get branch admitance matrices
        with warnings.catch_warnings():
            warnings.simplefilter("ignore")
            Ybus, Yf, Yt = makeYbus.makeYbus(1, ppc["bus"], ppc["branch"])

        #########################
        # Additional z variables
        #########################

        # z_k = u_i - u_j
        # z_m = alpha_i - alpha_j
        # with i,j = start and endbus from lines

        # Epsilon for z constraints
        eps = 0

        # z constraints upper and lower bounds
        l = ones(2*nl)*eps
        u = ones(2*nl)*-eps

        # Initialize A and H matrix
        H = sparse.csr_matrix((dim, dim), dtype=float)
        A = sparse.csr_matrix((2*nl, dim), dtype=float)
        with warnings.catch_warnings():
            warnings.simplefilter("ignore")
            for i in range(nl):
                bus_f = int(ppc["branch"][i, F_BUS].real)
                bus_t = int(ppc["branch"][i, T_BUS].real)
                # minimization of potential difference between two buses
                H[dim-2*nl+i, dim-2*nl+i] = abs(Ybus[bus_f, bus_t]) * lambda_opf  # weigthing of minloss
                A[i, nb+bus_f] = 1
                A[i, nb+bus_t] = -1
                A[i, dim-2*nl+i] = 1
                # minimization of angle between two buses
                H[dim-nl+i, dim-nl+i] = 800 * lambda_opf  # weigthing of angles
                A[nl+i, bus_f] = 1
                A[nl+i, bus_t] = -1
                A[nl+i, dim-nl+i] = 1

        # Linear transformation for new omega-vector
        N = sparse.lil_matrix((dim, dim), dtype=float)
        for i in range(dim - 2*nl, dim):
            N[i, i] = 1.0

        # Cw = 0, no linear costs in additional costfunction
        Cw = zeros(dim, dtype=float)
        # d = 1
        d = ones((dim, 1), dtype=float)
        # r = 0
        r = zeros((dim, 1), dtype=float)
        # k = 0
        k = zeros((dim, 1), dtype=float)
        # m = 1
        m = ones((dim, 1), dtype=float)

        # Set ppc matrices
        ppc["H"] = H
        ppc["Cw"] = Cw
        ppc["N"] = N
        ppc["A"] = A
        ppc["l"] = l
        ppc["u"] = u
        ppc["fparm"] = hstack((d, r, k, m))

    return ppc


def _build_gen_opf(net, ppc, gen_is, eg_is, bus_lookup, calculate_voltage_angles, sg_is):
    '''
    Takes the empty ppc network and fills it with the gen values. The gen
    datatype will be float afterwards.

    **INPUT**:
        **net** -The Pandapower format network

        **ppc** - The PYPOWER format network to fill in values
    '''
    eg_end = len(eg_is)
    gen_end = eg_end + len(gen_is)
    sg_end = gen_end + len(sg_is)

    q_lim_default = 1e9  # which is 1000 TW - should be enough for distribution grids.
    p_lim_default = 1e9

    # initialize generator matrix
    ppc["gen"] = zeros(shape=(sg_end, 21), dtype=float)
    ppc["gen"][:] = array([0, 0, 0, q_lim_default, -q_lim_default, 1., 1., 1, p_lim_default,
                              -p_lim_default, 0, 0, 0, 0, 0, 0, 0, 0, 0, 0, 0])

    # add sgens first so pv bus types won't be overwritten
    if sg_end > gen_end:
        ppc["gen"][gen_end:sg_end, GEN_BUS] = bus_lookup[sg_is["bus"].values]
        ppc["gen"][gen_end:sg_end, PG] = - sg_is["p_kw"].values * 1e-3 * sg_is["scaling"].values
        ppc["gen"][gen_end:sg_end, QG] = sg_is["q_kvar"].values

        # set bus values for generator buses
        gen_buses = bus_lookup[sg_is["bus"].values]
        ppc["bus"][gen_buses, BUS_TYPE] = PQ

        # set constraints for PV generators
        if "min_q_kvar" in sg_is.columns:
            ppc["gen"][gen_end:sg_end, QMAX] = -sg_is["min_q_kvar"].values * 1e-3
            qmax = ppc["gen"][gen_end:sg_end, [QMIN]]
            ncn.copyto(qmax, -q_lim_default, where=isnan(qmax))
            ppc["gen"][gen_end:sg_end, [QMIN]] = qmax

        if "max_q_kvar" in sg_is.columns:
            ppc["gen"][gen_end:sg_end, QMIN] = -sg_is["max_q_kvar"].values * 1e-3
            qmin = ppc["gen"][gen_end:sg_end, [QMAX]]
            ncn.copyto(qmin, q_lim_default, where=isnan(qmin))
            ppc["gen"][gen_end:sg_end, [QMAX]] = qmin

        if "min_p_kw" in sg_is.columns:
            ppc["gen"][gen_end:sg_end, PMIN] = -sg_is["min_p_kw"].values * 1e-3
            pmax = ppc["gen"][gen_end:sg_end, [PMIN]]
            ncn.copyto(pmax, -p_lim_default, where=isnan(pmax))
            ppc["gen"][gen_end:sg_end, [PMIN]] = pmax
        if "max_p_kw" in sg_is.columns:
            ppc["gen"][gen_end:sg_end, PMAX] = -sg_is["max_p_kw"].values * 1e-3
            min_p_kw = ppc["gen"][gen_end:sg_end, [PMAX]]
            ncn.copyto(min_p_kw, p_lim_default, where=isnan(min_p_kw))
            ppc["gen"][gen_end:sg_end, [PMAX]] = min_p_kw

    # add ext grid / slack data
    ppc["gen"][:eg_end, GEN_BUS] = bus_lookup[eg_is["bus"].values]
    ppc["gen"][:eg_end, VG] = eg_is["vm_pu"].values
    ppc["gen"][:eg_end, GEN_STATUS] = eg_is["in_service"].values

    # set bus values for external grid buses
    eg_buses = bus_lookup[eg_is["bus"].values]
    if calculate_voltage_angles:
        ppc["bus"][eg_buses, VA] = eg_is["va_degree"].values
    ppc["bus"][eg_buses, BUS_TYPE] = REF
    ppc["bus"][eg_buses, VM] = eg_is["vm_pu"].values

    # REF busses don't have flexible voltages by definition:
    ppc["bus"][eg_buses, VMAX] = ppc["bus"][ppc["bus"][:, BUS_TYPE] == REF, VM]
    ppc["bus"][eg_buses, VMIN] = ppc["bus"][ppc["bus"][:, BUS_TYPE] == REF, VM]

    # add generator / pv data
    if gen_end > eg_end:
        ppc["gen"][eg_end:gen_end, GEN_BUS] = bus_lookup[gen_is["bus"].values]
        ppc["gen"][eg_end:gen_end, PG] = - gen_is["p_kw"].values * 1e-3 * gen_is["scaling"].values
        ppc["gen"][eg_end:gen_end, VG] = gen_is["vm_pu"].values

        # set bus values for generator buses
        gen_buses = bus_lookup[gen_is["bus"].values]
        ppc["bus"][gen_buses, BUS_TYPE] = PV
        ppc["bus"][gen_buses, VM] = gen_is["vm_pu"].values

        # set constraints for PV generators
        ppc["gen"][eg_end:gen_end, QMIN] = -gen_is["max_q_kvar"].values * 1e-3
        ppc["gen"][eg_end:gen_end, QMAX] = -gen_is["min_q_kvar"].values * 1e-3
        ppc["gen"][eg_end:gen_end, PMIN] = -gen_is["min_p_kw"].values * 1e-3
        ppc["gen"][eg_end:gen_end, PMAX] = -gen_is["max_p_kw"].values * 1e-3

        qmin = ppc["gen"][eg_end:gen_end, [QMIN]]
        ncn.copyto(qmin, -q_lim_default, where=isnan(qmin))
        ppc["gen"][eg_end:gen_end, [QMIN]] = qmin

        qmax = ppc["gen"][eg_end:gen_end, [QMAX]]
        ncn.copyto(qmax, q_lim_default, where=isnan(qmax))
        ppc["gen"][eg_end:gen_end, [QMAX]] = qmax

        min_p_kw = ppc["gen"][eg_end:gen_end, [PMIN]]
        ncn.copyto(min_p_kw, -p_lim_default, where=isnan(min_p_kw))
        ppc["gen"][eg_end:gen_end, [PMIN]] = min_p_kw

        pmax = ppc["gen"][eg_end:gen_end, [PMAX]]
        ncn.copyto(pmax, p_lim_default, where=isnan(pmax))
        ppc["gen"][eg_end:gen_end, [PMAX]] = pmax


<<<<<<< HEAD
def _calc_loads_and_add_opf(net, ppc, bus_lookup, is_elems):
=======
def _calc_loads_and_add_opf(net, ppc, is_elems, bus_lookup):
>>>>>>> aee6808d
    """ we need to exclude controllable sgens from the bus table
    """
    b, p, q = np.array([], dtype=int), np.array([]), np.array([])

    l = net["load"]
<<<<<<< HEAD
    vl = is_elems["load"] * l["scaling"].values.T / float64(1000.)
    q = np.hstack([q, l["q_kvar"].values * vl])
    p = np.hstack([p, l["p_kw"].values * vl])
    b = np.hstack([b, l["bus"].values])

    s = net["sgen"]
    if not s.empty:
        vl = (is_elems["sgen"] & ~s["controllable"]) * s["scaling"].values.T / \
=======
    vl = is_elems["load"] * l["scaling"].values.T / np.float64(1000.)
    lp = l["p_kw"].values * vl
    lq = l["q_kvar"].values * vl

    sgen = net["sgen"]
    if not sgen.empty:
        vl = (is_elems["sgen"] & ~sgen["controllable"]) * sgen["scaling"].values.T / \
>>>>>>> aee6808d
            float64(1000.)
        q = np.hstack([q, s["q_kvar"].values * vl])
        p = np.hstack([p, s["p_kw"].values * vl])
        b = np.hstack([b, s["bus"].values])
    else:
        sp = []
        sq = []

    if b.size:
        b = bus_lookup[b]
        b, vp, vq = _sum_by_group(b, p, q)

        ppc["bus"][b, PD] = vp
        ppc["bus"][b, QD] = vq<|MERGE_RESOLUTION|>--- conflicted
+++ resolved
@@ -55,11 +55,7 @@
     _build_branch_ppc(net, ppc, is_elems, bus_lookup, calculate_voltage_angles, trafo_model,
                       set_opf_constraints=True)
     _calc_shunts_and_add_on_ppc(net, ppc, is_elems, bus_lookup)
-<<<<<<< HEAD
-    _calc_loads_and_add_opf(net, ppc, bus_lookup, is_elems)
-=======
     _calc_loads_and_add_opf(net, ppc, is_elems, bus_lookup)
->>>>>>> aee6808d
     _switch_branches(net, ppc, is_elems, bus_lookup)
     _branches_with_oos_buses(net, ppc, is_elems, bus_lookup)
     _set_isolated_buses_out_of_service(net, ppc)
@@ -356,26 +352,11 @@
         ppc["gen"][eg_end:gen_end, [PMAX]] = pmax
 
 
-<<<<<<< HEAD
-def _calc_loads_and_add_opf(net, ppc, bus_lookup, is_elems):
-=======
 def _calc_loads_and_add_opf(net, ppc, is_elems, bus_lookup):
->>>>>>> aee6808d
     """ we need to exclude controllable sgens from the bus table
     """
-    b, p, q = np.array([], dtype=int), np.array([]), np.array([])
 
     l = net["load"]
-<<<<<<< HEAD
-    vl = is_elems["load"] * l["scaling"].values.T / float64(1000.)
-    q = np.hstack([q, l["q_kvar"].values * vl])
-    p = np.hstack([p, l["p_kw"].values * vl])
-    b = np.hstack([b, l["bus"].values])
-
-    s = net["sgen"]
-    if not s.empty:
-        vl = (is_elems["sgen"] & ~s["controllable"]) * s["scaling"].values.T / \
-=======
     vl = is_elems["load"] * l["scaling"].values.T / np.float64(1000.)
     lp = l["p_kw"].values * vl
     lq = l["q_kvar"].values * vl
@@ -383,18 +364,15 @@
     sgen = net["sgen"]
     if not sgen.empty:
         vl = (is_elems["sgen"] & ~sgen["controllable"]) * sgen["scaling"].values.T / \
->>>>>>> aee6808d
             float64(1000.)
-        q = np.hstack([q, s["q_kvar"].values * vl])
-        p = np.hstack([p, s["p_kw"].values * vl])
-        b = np.hstack([b, s["bus"].values])
+        sp = sgen["p_kw"].values * vl
+        sq = sgen["q_kvar"].values * vl
     else:
         sp = []
         sq = []
 
-    if b.size:
-        b = bus_lookup[b]
-        b, vp, vq = _sum_by_group(b, p, q)
-
-        ppc["bus"][b, PD] = vp
-        ppc["bus"][b, QD] = vq+    b = bus_lookup[hstack([l["bus"].values, sgen["bus"].values])]
+    b, vp, vq = _sum_by_group(b, hstack([lp, sp]), hstack([lq, sq]))
+
+    ppc["bus"][b, PD] = vp
+    ppc["bus"][b, QD] = vq