# -*- coding: utf-8 -*-

# Copyright (c) 2016 by University of Kassel and Fraunhofer Institute for Wind Energy and Energy
# System Technology (IWES), Kassel. All rights reserved. Use of this source code is governed by a 
# BSD-style license that can be found in the LICENSE file.

from .build_opf import _pd2mpc_opf, _make_objective
from .results_opf import _extract_results_opf
from .opf import opf
from pypower.ppoption import ppoption
from pandapower.run import _select_is_elements
import warnings
import pandas as pd
from .run import reset_results
from pandapower.auxiliary import ppException


class OPFNotConverged(ppException):
    """
    Exception being raised in case loadflow did not converge.
    """
    pass

def runopp(net, objectivetype="linear", verbose=False, suppress_warnings=True, *kwargs):
    """ Runs the  Pandapower Optimal Power Flow.
    
    INPUT:
        **net** - The Pandapower format network
        
    OPTIONAL:
        **objectivetype** (str,"linear")- either "linear" or "linear_minloss", 
        see description below
        
        **verbose** (bool, False) - If True, some basic information is printed
        
        **suppress_warnings** (bool, True) - suppress warnings in pypower
        
            If set to True, warnings are disabled during the loadflow. Because of the way data is
            processed in pypower, ComplexWarnings are raised during the loadflow. 
            These warnings are suppressed by this option, however keep in mind all other pypower 
            warnings are suppressed, too. 
    
    AVAILABLE COST FUNCTIONS:
          **linear**  
                - Minimizing the linear costs with subject to voltage and loading limits
                - Takes the constraints from the PP tables, such as min_vm_pu, max_vm_pu, min_p_kw, 
                max_p_kw,max_q_kvar, min_q_kvar and max_loading_percent(limits for branch currents). 
                - Supported elements are buses, lines, trafos, sgen and gen. The controllable elements can be sgen and gen
                - If a sgen is controllable, set the controllable flag for it to True
                - Uncontrollable gens need to be constrained with max_p_kw < p_kw < min_p_kw with a 
                very small range. e.g. p_kw is 10, so you set pmax to 10.01 kW and pmin to 9.99 kW
                
                - The cost for generation can be specified in the cost_per_kw in the respective 
                columns for gen and sgen, reactive power costs are currently not used
      
          **linear_minloss**  
                - Minimizing the linear costs and the line losses of the whole net with subject to 
                voltage and loading limits
                
                - Takes the constraints from the PP tables, such as min_vm_pu, max_vm_pu, min_p_kw, 
                max_p_kw,max_q_kvar, min_q_kvar and max_loading_percent(limits for branch currents). 
                    
                - Supported elements are buses, lines, trafos, sgen and gen. 
                The controllable elements can be sgen and gen
                    
                - If a sgen is controllable, set the controllable flag for it to True
                
                - Uncontrollable gens should to be constrained with max_p_kw > p_kw > min_p_kw with a 
                very small range. e.g. p_kw is 10, so you set pmax to 10.01 kW and pmin to 9.99 kW
                    
                - The cost for generation can be specified in the cost_per_kw in the respective 
                columns for gen and sgen, reactive power costs are currently not used
    """
    ppopt = ppoption(OPF_VIOLATION=1e-1, PDIPM_GRADTOL=1e-1, PDIPM_COMPTOL=1e-1,
                     PDIPM_COSTTOL=1e-1, OUT_ALL=0, VERBOSE=verbose, OPF_ALG=560)
    net["OPF_converged"] = False

    reset_results(net)
    # select elements in service (time consuming, so we do it once)
    is_elems = _select_is_elements(net)

    if "controllable" in net.sgen.columns:
        sg_is = net.sgen[(net.sgen.in_service & net.sgen.controllable)==True]
    else:
        sg_is = pd.DataFrame()
      
<<<<<<< HEAD
    mpc, bus_lookup = _pd2mpc_opf(net, is_elems, sg_is)
    mpc, ppopt = _make_objective(mpc, net, is_elems, sg_is, ppopt, objectivetype, *kwargs)

=======
    ppc, bus_lookup = _pd2mpc_opf(net, is_elems, sg_is)
    ppc, ppopt = _make_objective(ppc, net, is_elems, sg_is, ppopt, objectivetype)
    net["_ppc_opf"] = ppc
>>>>>>> b897220d
    if suppress_warnings:
        with warnings.catch_warnings():
            warnings.simplefilter("ignore")
            result = opf(ppc, ppopt)
            if not result["success"]:
                raise OPFNotConverged("Optimal Power Flow did not converge!")
    net["_ppc_opf"] = result
    net["OPF_converged"] = True
    _extract_results_opf(net, result, is_elems, bus_lookup,  "current", True)

    
    
<|MERGE_RESOLUTION|>--- conflicted
+++ resolved
@@ -4,7 +4,7 @@
 # System Technology (IWES), Kassel. All rights reserved. Use of this source code is governed by a 
 # BSD-style license that can be found in the LICENSE file.
 
-from .build_opf import _pd2mpc_opf, _make_objective
+from .build_opf import _pd2ppc_opf, _make_objective
 from .results_opf import _extract_results_opf
 from .opf import opf
 from pypower.ppoption import ppoption
@@ -83,22 +83,18 @@
         sg_is = net.sgen[(net.sgen.in_service & net.sgen.controllable)==True]
     else:
         sg_is = pd.DataFrame()
-      
-<<<<<<< HEAD
-    mpc, bus_lookup = _pd2mpc_opf(net, is_elems, sg_is)
-    mpc, ppopt = _make_objective(mpc, net, is_elems, sg_is, ppopt, objectivetype, *kwargs)
 
-=======
-    ppc, bus_lookup = _pd2mpc_opf(net, is_elems, sg_is)
-    ppc, ppopt = _make_objective(ppc, net, is_elems, sg_is, ppopt, objectivetype)
+    ppc, bus_lookup = _pd2ppc_opf(net, is_elems, sg_is)
+    ppc, ppopt = _make_objective(ppc, net, is_elems, sg_is, ppopt, objectivetype, *kwargs)
     net["_ppc_opf"] = ppc
->>>>>>> b897220d
+
     if suppress_warnings:
         with warnings.catch_warnings():
             warnings.simplefilter("ignore")
             result = opf(ppc, ppopt)
             if not result["success"]:
                 raise OPFNotConverged("Optimal Power Flow did not converge!")
+                
     net["_ppc_opf"] = result
     net["OPF_converged"] = True
     _extract_results_opf(net, result, is_elems, bus_lookup,  "current", True)
