--- conflicted
+++ resolved
@@ -104,13 +104,8 @@
     # drops all power injections
     for elm in ["sgen", "gen", "load", "storage"]:
         target_idx = net[elm].index[net[elm].bus.isin(all_external_buses)]
-<<<<<<< HEAD
         net[elm] = net[elm].drop(target_idx)
-    runpp_fct(net, calculate_voltage_angles=calc_volt_angles)
-=======
-        net[elm].drop(target_idx, inplace=True)
     runpp_fct(net, calculate_voltage_angles=calc_volt_angles, **kwargs)
->>>>>>> 1c9cf26d
 
 
 def _replace_external_area_by_wards(net_external, bus_lookups, ward_parameter_no_power,
@@ -199,11 +194,7 @@
 def _replace_external_area_by_xwards(net_external, bus_lookups, xward_parameter_no_power,
                                      impedance_parameter, ext_buses_with_xward,
                                      show_computing_time, calc_volt_angles=True,
-<<<<<<< HEAD
-                                     runpp_fct=_runpp_except_voltage_angles):
-=======
                                      runpp_fct=_runpp_except_voltage_angles, **kwargs):
->>>>>>> 1c9cf26d
     """replaces the external networks by xwards and equivalent impedance"""
     t_start = time.perf_counter()
     # --- drop all external elements
