--- conflicted
+++ resolved
@@ -6,18 +6,14 @@
 - [CHANGED] OPF calculate_voltage_angles defaults to True instead of False
 - [ADDED] lightsim2grid interface in NR power flow thanks to @BDonnot https://github.com/BDonnot/lightsim2grid
 - [FIXED] PowerModels.jl solver interface call functions. Added OPFNotConverged to Powermodels.jl call
-- [FIXED] pandas 1.0.4 support
+- [FIXED] pandas 1.0 and 1.1 support
 - [CHANGED] revision of toolbox function drop_out_of_service_elements()
 - [ADDED] toolbox function drop_measurements_at_elements()
-<<<<<<< HEAD
 - [ADDED] Encyption for JSON I/O
-=======
 - [FIXED] Bug in converting measurements of out-of-service branch in state estimation #859
 - [FIXED] Bug in using initialization option "results" in state estimation #859
 - [CHANGED] In state estimation power flow results will not be renamed anymore 
 - [ADDED] New feature for defining the number of logging columns for an eval_function of an outputwriter log variable. Example: See log_variable docstring
-
->>>>>>> f55a099e
 
 [2.2.2]- 2020-03-17
 ----------------------
