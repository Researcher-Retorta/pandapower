{
 "cells": [
  {
   "cell_type": "markdown",
   "metadata": {},
   "source": [
    "# Use of the static grid equivalents\n",
    "This tutorial gives a quick overview of the grid equivalents function. This script gives an example to reduce a grid area using the IEEE case9 grid."
   ]
  },
  {
   "cell_type": "markdown",
   "metadata": {},
   "source": [
    "## Determination of grid areas\n",
    "\n",
    "The user can determine the grid area of interest (internal area), the grid area for the reduction (external area), and the boundary buses between them. The figure below shows an example of the grid with identified grid areas:\n",
    "\n",
    "- internal area (buses): [0, 3, 4, 8]\n",
    "- boundary buses: [4, 8] (boundary buses belong to the internal area)\n",
    "- external area (buses): [1, 2, 5, 6, 7] \n",
    "\n",
    "<img src=\"pics/grid areas.png\" alt=\"ALT\">\n",
    "\n",
    "In order to identify the user-defined area, the boundary buses and one of the internal buses must be provided as inputs.\n"
   ]
  },
  {
   "cell_type": "markdown",
   "metadata": {},
   "source": [
    "## Required inputs\n",
    "\n",
    "The most important inputs for grid equivalents are:\n",
    "- net: pandapower grid including power flow results\n",
    "- eq_type: the method used to determine the equivalent grid, e.g., \"rei\", \"ward\", \"xward\"\n",
    "- boundary_buses: indices of boundary buses (as a list) that divide the original grid into the internal areas and the external areas. Based on the figure above, boundary_buses = [4, 8] \n",
    "- internal_buses: bus indices (as a list), which are within the internal area. Based on the figure above, internal_buses = [0]. Just one of the internal buses is enough, and the function will find and consider the remaining internal buses during the equivalent calculation. If 'internal_buses' is an empty list or None, the complete grid is treated as an external area."
   ]
  },
  {
   "cell_type": "markdown",
   "metadata": {},
   "source": [
    "## Example: REI-equivalent\n",
    "The following figure shows the reduction of the external grid (buses [1, 2, 5, 6, 7] of the grid case 9) in the figure above.\n",
    "First, the necessary libraries need to be imported."
   ]
  },
  {
   "cell_type": "code",
   "execution_count": null,
   "metadata": {},
   "outputs": [],
   "source": [
    "import matplotlib.pyplot as plt\n",
    "import pandapower as pp\n",
    "import pandapower.networks\n",
    "import pandapower.grid_equivalents"
   ]
  },
  {
   "cell_type": "markdown",
   "metadata": {},
   "source": [
    "Subsequently, the IEEE case 9 grid model is created, and its power flow is calculated."
   ]
  },
  {
   "cell_type": "code",
<<<<<<< HEAD
   "execution_count": null,
   "metadata": {},
   "outputs": [],
=======
   "execution_count": 2,
   "metadata": {
    "scrolled": true
   },
   "outputs": [
    {
     "data": {
      "text/plain": [
       "This pandapower network includes the following parameter tables:\n",
       "   - bus (9 elements)\n",
       "   - load (3 elements)\n",
       "   - gen (2 elements)\n",
       "   - ext_grid (1 element)\n",
       "   - line (9 elements)\n",
       "   - poly_cost (3 elements)\n",
       "   - bus_geodata (9 elements)\n",
       " and the following results tables:\n",
       "   - res_bus (9 elements)\n",
       "   - res_line (9 elements)\n",
       "   - res_ext_grid (1 element)\n",
       "   - res_load (3 elements)\n",
       "   - res_gen (2 elements)"
      ]
     },
     "execution_count": 2,
     "metadata": {},
     "output_type": "execute_result"
    }
   ],
>>>>>>> 9eb78b22
   "source": [
    "net = pp.networks.case9()\n",
    "pp.runpp(net)\n",
    "net"
   ]
  },
  {
   "cell_type": "markdown",
   "metadata": {},
   "source": [
    "Next, we define the input parameters according to the figure above and obtain the REI-equivalent."
   ]
  },
  {
   "cell_type": "code",
   "execution_count": null,
   "metadata": {},
   "outputs": [],
   "source": [
    "# equivalent type\n",
    "eq_type = \"rei\"\n",
    "\n",
    "# boundary buses\n",
    "boundary_buses = [4, 8]\n",
    "\n",
    "# internal buses \n",
    "internal_buses = [0]"
   ]
  },
  {
   "cell_type": "markdown",
   "metadata": {},
   "source": [
    "Next, the equivalent function is called, and the grid reduction is executed."
   ]
  },
  {
   "cell_type": "code",
   "execution_count": null,
   "metadata": {},
<<<<<<< HEAD
   "outputs": [],
=======
   "outputs": [
    {
     "name": "stderr",
     "output_type": "stream",
     "text": [
      "hp.pandapower.grid_equivalents.get_equivalent - INFO: rei equivalent calculation started\n",
      "hp.pandapower.toolbox - INFO: dropped 0 switches\n",
      "hp.pandapower.toolbox - INFO: dropped 1 load elements\n",
      "hp.pandapower.toolbox - INFO: dropped 5 lines with 0 line switches\n",
      "hp.pandapower.toolbox - INFO: dropped 1 lines with 0 line switches\n",
      "hp.pandapower.toolbox - INFO: dropped 2 gen elements\n",
      "hp.pandapower.toolbox - INFO: dropped 0 switches\n",
      "hp.pandapower.toolbox - INFO: dropped 1 ext_grid elements\n",
      "hp.pandapower.toolbox - INFO: dropped 2 lines with 0 line switches\n",
      "hp.pandapower.toolbox - INFO: dropped 1 lines with 0 line switches\n",
      "hp.pandapower.toolbox - INFO: dropped 6 impedance elements\n",
      "hp.pandapower.toolbox - INFO: dropped 0 switches\n",
      "hp.pandapower.toolbox - INFO: dropped 5 lines with 0 line switches\n",
      "hp.pandapower.toolbox - INFO: dropped 1 lines with 0 line switches\n",
      "hp.pandapower.toolbox - INFO: dropped 0 lines with 0 line switches\n",
      "hp.pandapower.toolbox - INFO: dropped 2 load elements\n",
      "hp.pandapower.toolbox - INFO: dropped 2 ext_grid elements\n",
      "hp.pandapower.grid_equivalents.get_equivalent - INFO: \"rei\" equivalent finished in 0.98 seconds:\n"
     ]
    }
   ],
>>>>>>> 9eb78b22
   "source": [
    "net_eq = pp.grid_equivalents.get_equivalent(net, eq_type, boundary_buses, internal_buses)"
   ]
  },
  {
   "cell_type": "markdown",
   "metadata": {},
   "source": [
    "Now, the equivalent grid is obtained: \"net_eq\" is the REI-equivalent grid model. We can compare the power flow results between the original grid \"net\" and the reduced grid \"net_eq\".  "
   ]
  },
  {
   "cell_type": "code",
   "execution_count": null,
   "metadata": {},
   "outputs": [],
   "source": [
    "print(\"--- power flow (original grid) ---\")\n",
    "display(net.res_bus)\n",
    "print(\"--- power flow (reduced grid) ---\")\n",
    "display(net_eq.res_bus)"
   ]
  },
  {
   "cell_type": "markdown",
   "metadata": {},
   "source": [
    "It can be seen that the power flow results (*vm_pu*, *va_degree*) of the internal buses [0, 3, 4, 8] in both grids are the same, i.e., the equivalent calculation is successful. The *p_mw* and *q_mvar* values at the boundary buses [4, 8] are different due to the equivalent devices. During the grid reduction, additional equivalent devices (e.g., additional buses [9, 10, 11], impedance, shunts, etc.) are created, representing the interaction between the internal area and the external area, and maintaining the grid states in the internal area. We can see the additional shunts in the grid equivalent:"
   ]
  },
  {
   "cell_type": "code",
   "execution_count": null,
   "metadata": {},
   "outputs": [],
   "source": [
    "print(\"--- shunts (original grid) ---\")\n",
    "display(net.shunt)\n",
    "print(\"--- shunts (reduced grid) ---\")\n",
    "display(net_eq.shunt)"
   ]
  },
  {
   "cell_type": "markdown",
   "metadata": {},
   "source": [
    "## Example: (X)Ward-equivalent"
   ]
  },
  {
   "cell_type": "markdown",
   "metadata": {},
   "source": [
    "In the following, we demonstrate an example for the (x)ward-equivalent. We change the equivalent type and repeat the equivalent calculation."
   ]
  },
  {
   "cell_type": "code",
   "execution_count": null,
   "metadata": {},
<<<<<<< HEAD
   "outputs": [],
=======
   "outputs": [
    {
     "name": "stderr",
     "output_type": "stream",
     "text": [
      "hp.pandapower.grid_equivalents.get_equivalent - INFO: ward equivalent calculation started\n",
      "hp.pandapower.toolbox - INFO: dropped 0 switches\n",
      "hp.pandapower.toolbox - INFO: dropped 1 load elements\n",
      "hp.pandapower.toolbox - INFO: dropped 5 lines with 0 line switches\n",
      "hp.pandapower.toolbox - INFO: dropped 1 lines with 0 line switches\n",
      "hp.pandapower.toolbox - INFO: dropped 2 gen elements\n",
      "hp.pandapower.toolbox - INFO: dropped 0 switches\n",
      "hp.pandapower.toolbox - INFO: dropped 1 ext_grid elements\n",
      "hp.pandapower.toolbox - INFO: dropped 2 lines with 0 line switches\n",
      "hp.pandapower.toolbox - INFO: dropped 1 lines with 0 line switches\n",
      "hp.pandapower.toolbox - INFO: dropped 0 switches\n",
      "hp.pandapower.toolbox - INFO: dropped 1 load elements\n",
      "hp.pandapower.toolbox - INFO: dropped 5 lines with 0 line switches\n",
      "hp.pandapower.toolbox - INFO: dropped 1 lines with 0 line switches\n",
      "hp.pandapower.toolbox - INFO: dropped 2 gen elements\n",
      "hp.pandapower.toolbox - INFO: dropped 0 lines with 0 line switches\n",
      "hp.pandapower.toolbox - INFO: dropped 2 load elements\n",
      "hp.pandapower.toolbox - INFO: dropped 2 ext_grid elements\n",
      "hp.pandapower.grid_equivalents.get_equivalent - INFO: \"ward\" equivalent finished in 0.83 seconds:\n"
     ]
    }
   ],
>>>>>>> 9eb78b22
   "source": [
    "# equivalent type\n",
    "eq_type = \"ward\"   # for xward-equivalent: eq_type = \"xward\"\n",
    "\n",
    "# run equivalent calculation\n",
    "net_eq_ward = pp.grid_equivalents.get_equivalent(net, eq_type, boundary_buses, \n",
    "                                                 internal_buses)"
   ]
  },
  {
   "cell_type": "markdown",
   "metadata": {},
   "source": [
    "Now, the ward equivalent is obtained. We can verify the power flow results."
   ]
  },
  {
   "cell_type": "code",
   "execution_count": null,
   "metadata": {},
   "outputs": [],
   "source": [
    "print(\"--- power flow (original grid) ---\")\n",
    "display(net.res_bus)\n",
    "print(\"--- power flow (reduced grid) ---\")\n",
    "display(net_eq_ward.res_bus)"
   ]
  },
  {
   "cell_type": "markdown",
   "metadata": {},
   "source": [
    "The power flow results (*vm_pu*, *va_degree*) for the internal buses [0, 3, 4, 8] in both grids are the same. The external area is represented by the additional *ward* elements in the grid model \"net_eq_ward\" attached at the boundary buses [4, 8]: "
   ]
  },
  {
   "cell_type": "code",
   "execution_count": null,
   "metadata": {},
<<<<<<< HEAD
   "outputs": [],
=======
   "outputs": [
    {
     "name": "stdout",
     "output_type": "stream",
     "text": [
      "--- ward (original grid) ---\n"
     ]
    },
    {
     "data": {
      "text/html": [
       "<div>\n",
       "<style scoped>\n",
       "    .dataframe tbody tr th:only-of-type {\n",
       "        vertical-align: middle;\n",
       "    }\n",
       "\n",
       "    .dataframe tbody tr th {\n",
       "        vertical-align: top;\n",
       "    }\n",
       "\n",
       "    .dataframe thead th {\n",
       "        text-align: right;\n",
       "    }\n",
       "</style>\n",
       "<table border=\"1\" class=\"dataframe\">\n",
       "  <thead>\n",
       "    <tr style=\"text-align: right;\">\n",
       "      <th></th>\n",
       "      <th>name</th>\n",
       "      <th>bus</th>\n",
       "      <th>ps_mw</th>\n",
       "      <th>qs_mvar</th>\n",
       "      <th>qz_mvar</th>\n",
       "      <th>pz_mw</th>\n",
       "      <th>in_service</th>\n",
       "    </tr>\n",
       "  </thead>\n",
       "  <tbody>\n",
       "  </tbody>\n",
       "</table>\n",
       "</div>"
      ],
      "text/plain": [
       "Empty DataFrame\n",
       "Columns: [name, bus, ps_mw, qs_mvar, qz_mvar, pz_mw, in_service]\n",
       "Index: []"
      ]
     },
     "metadata": {},
     "output_type": "display_data"
    },
    {
     "name": "stdout",
     "output_type": "stream",
     "text": [
      "--- ward (reduced grid) ---\n"
     ]
    },
    {
     "data": {
      "text/html": [
       "<div>\n",
       "<style scoped>\n",
       "    .dataframe tbody tr th:only-of-type {\n",
       "        vertical-align: middle;\n",
       "    }\n",
       "\n",
       "    .dataframe tbody tr th {\n",
       "        vertical-align: top;\n",
       "    }\n",
       "\n",
       "    .dataframe thead th {\n",
       "        text-align: right;\n",
       "    }\n",
       "</style>\n",
       "<table border=\"1\" class=\"dataframe\">\n",
       "  <thead>\n",
       "    <tr style=\"text-align: right;\">\n",
       "      <th></th>\n",
       "      <th>name</th>\n",
       "      <th>bus</th>\n",
       "      <th>ps_mw</th>\n",
       "      <th>qs_mvar</th>\n",
       "      <th>qz_mvar</th>\n",
       "      <th>pz_mw</th>\n",
       "      <th>in_service</th>\n",
       "    </tr>\n",
       "  </thead>\n",
       "  <tbody>\n",
       "    <tr>\n",
       "      <th>0</th>\n",
       "      <td>network_equivalent</td>\n",
       "      <td>4</td>\n",
       "      <td>-61.258111</td>\n",
       "      <td>34.553823</td>\n",
       "      <td>-57.087899</td>\n",
       "      <td>0.083012</td>\n",
       "      <td>True</td>\n",
       "    </tr>\n",
       "    <tr>\n",
       "      <th>1</th>\n",
       "      <td>network_equivalent</td>\n",
       "      <td>8</td>\n",
       "      <td>-83.211209</td>\n",
       "      <td>41.300941</td>\n",
       "      <td>-56.922631</td>\n",
       "      <td>0.973863</td>\n",
       "      <td>True</td>\n",
       "    </tr>\n",
       "  </tbody>\n",
       "</table>\n",
       "</div>"
      ],
      "text/plain": [
       "                 name  bus      ps_mw    qs_mvar    qz_mvar     pz_mw  \\\n",
       "0  network_equivalent    4 -61.258111  34.553823 -57.087899  0.083012   \n",
       "1  network_equivalent    8 -83.211209  41.300941 -56.922631  0.973863   \n",
       "\n",
       "   in_service  \n",
       "0        True  \n",
       "1        True  "
      ]
     },
     "metadata": {},
     "output_type": "display_data"
    }
   ],
>>>>>>> 9eb78b22
   "source": [
    "print(\"--- ward (original grid) ---\")\n",
    "display(net.ward)\n",
    "print(\"--- ward (reduced grid) ---\")\n",
    "display(net_eq_ward.ward)"
   ]
  },
  {
   "cell_type": "markdown",
   "metadata": {},
   "source": [
    "##### NOTE: if you compare the resulting (x)ward-parameters between \"pandapower\" and \"powerfactory\" you will see they are not the same. This is because in \"powerfactory\" the admittance matrix is reconstructed according to a voltage sensitivity analysis, which leads to the difference (according to our contact with the DIgSILENT-Support-Team). The internal reconstruction process is unfortunately not open-source."
   ]
  },
  {
   "cell_type": "markdown",
   "metadata": {},
   "source": [
    "# Defining the zones based on boundary branches\n",
    "\n",
    "For this example, we will use the lines between buses 4 ... 5 and 7 ... 8\n",
    "\n",
    "With the function *set_bus_zone_by_boundary_branches*, we first define the zones of the grid based on this separation. Thereafter, with the function *get_boundaries_by_bus_zone_with_boundary_branches*, we obtain the boundary buses that we can use with the functions for obtaining the grid equivalents, as shown in previous sections."
   ]
  },
  {
   "cell_type": "code",
   "execution_count": null,
   "metadata": {},
   "outputs": [],
   "source": [
    "boundary_branches = {\"line\": [2, 7]}\n",
    "pp.grid_equivalents.set_bus_zone_by_boundary_branches(net, boundary_branches)\n",
    "buses, branches = pp.grid_equivalents.get_boundaries_by_bus_zone_with_boundary_branches(net)"
   ]
  },
  {
   "cell_type": "markdown",
   "metadata": {},
   "source": [
    "The dictionary *buses* contains the boundary buses, internal buses, and external buses from the point of view of each of the zone."
   ]
  },
  {
   "cell_type": "code",
   "execution_count": null,
   "metadata": {},
   "outputs": [],
   "source": [
    "buses"
   ]
  },
  {
   "cell_type": "markdown",
   "metadata": {},
   "source": [
    "The resulting separation for *zone=1* can be seen in the figure below. The green buses are the nodes of the boundary lines that are part of the internal zone. The red buses are the nodes of the boundary lines that are in the external zone. The red dashed lines are the boundary lines."
   ]
  },
  {
   "cell_type": "code",
<<<<<<< HEAD
   "execution_count": null,
   "metadata": {
    "scrolled": true
   },
   "outputs": [],
   "source": [
    "zone = 1\n",
    "import pandapower.plotting as plt\n",
    "import matplotlib as plot\n",
    "\n",
    "plt.create_generic_coordinates(net, overwrite=True)\n",
    "plt.plotting_toolbox.set_line_geodata_from_bus_geodata(net, overwrite=True)\n",
    "plt.convert_geodata_to_gis(net)\n",
=======
   "execution_count": 12,
   "metadata": {},
   "outputs": [
    {
     "data": {
      "text/plain": [
       "<AxesSubplot:>"
      ]
     },
     "execution_count": 12,
     "metadata": {},
     "output_type": "execute_result"
    },
    {
     "data": {
      "image/png": "iVBORw0KGgoAAAANSUhEUgAAAbQAAAF/CAYAAAAhGzwxAAAAOXRFWHRTb2Z0d2FyZQBNYXRwbG90bGliIHZlcnNpb24zLjQuMywgaHR0cHM6Ly9tYXRwbG90bGliLm9yZy/MnkTPAAAACXBIWXMAAAsTAAALEwEAmpwYAAA7eUlEQVR4nO3dd3iUVd7G8e+ZzCSTkIQWeicEkaoQKSqiggru2kHXrqsiq66+rn37Wt5dRV97AdG1YMeGXUEEUVpACZ2Q0GsgEEhImcyc949MFJGemczMM/fnunJlMvMwz2+YJHfOeU4x1lpERERinSvSBYiIiISCAk1ERBxBgSYiIo6gQBMREUdQoImIiCMo0ERExBFCEmjGmBeNMVuMMQv387gxxjxhjFlhjMk1xvQOxXlFRERquEP0PC8BTwGv7OfxYUBW8KMf8Gzw8wFlZGTY9u3bh6ZCERGJeXPnzt1qrW2yr8dCEmjW2mnGmPYHOOQc4BVbPYt7pjGmgTGmhbV244Get3379uTk5ISiRBERcQBjzOr9PVZX19BaAWv3+Hpd8L5fMcaMNMbkGGNyCgsL66Q4ERGJfVE3KMRaO9Zam22tzW7SZJ+tShERkV+pq0BbD7TZ4+vWwftERERCoq4CbSJwRXC0Y3+g+GDXz0RERA5HSAaFGGPeAE4GMowx64B/AB4Aa+1zwKfAmcAKYDdwdSjOKyIiUiNUoxwvPsjjFrgxFOcSERHZl6gbFCIiInIkFGgiIhIS6enpGGMO+yM9PT0k51egiYhISOzatatO/93eFGgiIuIIoVrLUUREZJ+S2nTH3aA5lZsL8G0pCNt5FGgiIhIWruR0ml3yb9xpTcAYwFCxfjFb3r0X/FWhP1/In1FERARoPOwWPA1b4kpKwZWYjCvRS1LrbtQfcFFYzqdAExGRkDPuRJI79sEkeH5xv8uTRGqvM8JyTgWaiIiEnithvw/tHXIhO2VYnlVEROKap1ErbMD/q/utv4qyFbPCck4NChERkdBJcNPghEtI73cB/rKdgAUMLk8SgcoyAhWlbJ/6UlhOrUATEZGQSGzRmcZn3kJiRjtKcr+kaPI4jNtDao/T8DRuTcWGZZQumoL1lYfl/Ao0ERGplXKfn8cm5dH8stH4S4rY/PbfKV85DwBbCTtnTaiTOhRoIiJyxH5Ys507JuSyYksJJQsmsf3rF7CVuyNSiwaFiESr/Hy44QZITweXq/rzDTdU3y8SYeU+P//+bAkXPPs9uyuqePn3fSn6/MmIhRmohSYSnT77DDt8OIGKShJqVlTYtQs7bhzm5ZdhwgQYNiyyNUrcmrdmO3e8M5/8wlIu7tuGe848mnSvh7S0tCNaaDgtLS0kdSnQRKJNfj52+HDM7t3sPZPH+Hzg88Hw4ZCbC5mZESlR4lO5z8+jXy3n+W8LaJ7u5ZXf9+Wkzk1+enznzp0RrE6BJhJ9HnmEQGXlr8LsF3w+ePRReOqpuqpK4tzc1du5Y8J8CgpLubhvW/58ZhfSvOGZIH2kjLU20jXsV3Z2ts3JyYl0GSJ1Kz0dDqXbJj0diovDX4/EtXKfn0e+XMa46StpWT+ZBy/oyYlZGRGrxxgz11qbva/H1EITiTYlJaE9TuQIzV1dxB3v5FKwtZRL+7XlnjOPJjUpemMjeisTiUO+8gqM24PbV3nQYyu8KZSWVtKoXmIdVCbxpKyyulX2wnfVrbLXru3HCZ0i1yo7VBq2LxIllr3/Bes6Ho3bV0kAc8BjqxLcvHnUII7/z2T+8eFC1hZFbqi0OEvOqiLOfOJbxk1fyaX92vLFrSfFRJiBAk0k4nZuKmTW0AvJOn8YybtLWPSPh3ClJB/w37iTEhn03AOc3aslr89ew8kPf8PNb/zAog26piZHpqzSz30fL2bEmBn4/AFev7Yf95/bI6q7GPemQSEiEWKt5bMFG+kyZADttq5jzlmX0v2Fx0nNaAiffVY9NL9mmH4Nj6f6Y495aJuKy3nxu5W8PmsNJRVVDMzK4A+DMhmQ2RhjDtzSEwGYs6qIO96Zz6ptu7m8fzvuHtaFelEaZAcaFKJAE4mAjblLmX/n/dzf4VTOLV3JOb8bTNaZJ//yoPz86qH5r75aPQAkNRUuvxxuvXWf88+Ky3y8Nms1L05fxdaSCnq2rs/1J2UytHtzElwKNvm1sko/D32xlJe+X0XrhtUjGI/PjO7uRQWaSJSoqqgk50//pOfz/wcYPn/uHc6+8kzcCaHr/S/3+Xn/h/WMnVbAyq2ltGucwnUDOzK8T2u8ngPObpM4MntlEXdMmM/qbbu5ckA77hwava2yPSnQRKLA8o+/JmHUKDLX5/HjMQNp/so4mvfoHLbz+QOWrxZv4tmpBcxfu4OM1ESuPqEDl/VrR/2U6JoQK3Vnd2UVD32+jJdnrKJNwxQevKAnAzIbR7qsQxZ3gWat5a2NRTyxZguFlT6OTU/h75kt6Z6WEoYqRQ6spKKKqTf/k6HP/5ui1Aas/eeDHPs/v8e46mZMlrWWmQVFjJmWzzfLCqmXmMDFfdvy+xM70LLBgQefiLPMKtjGne/msnrbbq46vj13Dj2KlMTob5XtKe4C7dFVm3hi9WbKAj+/thSXi0+zs+hSTz/AUndm//c9Ri/YRefFsxmWXEbP5x4ivVnkrlEs2biTMVPz+Sh3IwY455hWjBrUkaxmoVkcVqJTTavspe9X0bZRCg8N70n/jrHTKttTXAVamT9A1+kLfhFmUD0/4cwm9RnXvUMIKxTZt82L8th4xXUcM28qbw65lM4vPEnvtg0jXdZP1m3fzbhvV/LWnLWU+fwM7tKUUSdnclz7RpEuTUJsRv427no3lzVFsdsq21NcBVpeaTlD5y6n1B/41WNtvInMGdA1VOWJ/IrfV8WcO+6jx7OjcQUCzL/mFvo8di8eb1KkS9un7aWVvDJjNS/PWEVRaSV92jXk+pM6MuToZrg0MjKmlVZU8eDnS3llxmraNU7hoQt60i9GW2V7iqtA21nlp8f0hVTs43VllAd4s2cm3VvVD1WJIj9ZOmcxruHD6bxmCbndB5DxyjhaHhsbf0CVVfp5Z+5axk4rYN32Mjo1TWXkSR0595hWJLq1/kKs+T5/K3e9m8u67WVcfXwH7jjjKJITnTHCNa4CDeC2pWt4d/N2yvfodnRbSJ1fRPnmMoYc3ZRbBnemR2sFm9Te7uJdPPdJLismfMpd016m8I6/0OeO6+ts0EcoVfkDfLJgI2OmFrB4406apSdxzYkduLhv26jbKkR+rbSiiv98tpRXZ66mfeMURo/o5bhu5LgLNF/Acm/+el7dsA2/hYxENw90asWJ6fV46btVvDB9JcVlPk7t0pRbBmfRq02D0BcvcWH+c+Npds9tbEtMZfyzH3D30C6OGBJvreXbvK08NzWf7/O3keZ1c1n/dlx9QnuapnkjXZ7sw/crtnLnu7ms31HG70/owO2nO6dVtqe4C7QavoCl1O+nvjvhF0sA7Sr38fL3qxg3fSU7dvs4+agm3DI4i2Oj6KK9RLetywpYc8VIes+ezKpm7dn97HN0Pe+MSJcVFrnrdjBmagGfLdyI2+Xigj6tuG5gRzo2SY10aUL1tJD/fLaE8TPX0CGjHqOH9yTbYa2yPcVtoB1MSUVVdbB9W8D23T5O6lwdbH3aKdhk3wIBy+x7/k23xx8gscrHvCtvos+T/0tiivNbLau2lvL8twW8M3cdPn+Aod2ac/2gTI5RD0fEfLdiK3dOyGVDcRnXnNCB2xzaKtuTAu0gSiqqeHXGap7/toCi0koGZmVwy+AsR/+VI4dv6aadPPzCZMb99XwWdulDg5deoHW/XpEuq84V7qrgpe9X8uqM1ewsr6J/x0aMGpTJoM5NtBhyHSmpqOJ/P13C67PW0DGjHqNH9KRPu/j4faVAO0SlFVWMn7masdMK2FZayQmdGnPL4M707RAf3yiyb2U7dvHj9bfR+ouJXDnqKe44qS1Dh2bH5KCPUCqpqOLN2Wt4YfpKNhaX06V5GqMGZfKbni3whHBtSvml6XnVIxg3FJdx3cCO/Om0znG1RqcC7TDtrqzitZlrGDMtn60llfTv2IhbBneOqfXOJDQWvPAWje+8lZZFG5l16nl0/uB1GmpQxC9UVgWYOH8DY6bmk7elhFYNkrl2YAcuOq5NTE/gjTa7yn3876dLeWP2Gjo2qcfo4b3i8vKIAu0IlVX6eW3WasZMK6BwVwX9OjTiliFZDOiofaacbmv+GlZfcT19vv+cNU3asOuxp+h2ydmRLiuqBQKWKcu28NzUfOas2k6DFA9XDGjPVce3p1G9xEiXF9O+zSvk7ncXsDHYKrs1zlple1Kg1VK5z88bs9fw7Df5bNlVQd/21cF2vDZQdJxAwPJ2zlqOPftkOmxdy9yLR9H7uQdJqqeFrQ/H3NVFPDe1gK8Wb8brcXFRdhuuHdiRNo30/3g4qltlS3hj9loym9Rj9IheUbWEWiQo0EKk3OfnrTlrefabfDbtLCe7XUNuGZLFiZ0yFGwOsHp6Dqtu/xuPHHU6fRonctWI42k34NhIlxXTVmzZxZipBXzw43oCFn7TowXXD+pIt5Za1OBgpi4v5J53c9m0s5zrTurIrUPit1W2JwVaiJX7/LyTs5ZnvslnY3E5vds24ObBWRrlFaPKd5Xy46g76f3mWMoSvcx6/m1Ou3So3ssQ2lRczovfreT1WWsoqahiYFYGfxiUyQD1cvzKznIfD3y8hLdy1tKpaSqjh/fUHNk9KNDCpKLKzzs563hmygo2FJdzTJsG3DI4i5OPUrDFioWvvk/9P91Mm63ryDnxN3R45Vkad2gT6bIcq7jMx2uzVvPi9FVsLamgZ+v6XH9SJkO7NydBiyHzzbIt3PPeAjbvLOf6QZncMjhLrbK9KNDCrLIqwIS563h6ygrW7yijV+v63Dw4i1O7NFWwRami0kqm3fhXzn15NOsat2T7w4/R46oRkS4rbpT7/Lz/w3rGTitg5dZS2jVO4bqBHRnep3Vc/gIvLvPxwCeLeTtnHVlNUxk9opcmrO+HAq2OVFYFeG/eOp6asoJ128vo0ao62IYcrWCLFjYQYObD4xizvBRPcTGXpe+i36P/wpuuZZwiwR+wfLloE89NzWf+umIyUhO5+oQOXNavnSPWxDwUU5Zt4Z53F7BlVzmjBmVys1plB6RAq2M+f4D3563nqSkrWFO0m24t07l5cBand22mYIugtTN/YOdV19Ft2VwmDv4dXV4bS2ft1BwVrLXMLCjiuan5TF1eSL3EBC7u25bfn9iBlg2cuct8cZmP+z9ezDtz19G5WSqjh/fSQumHQIEWIT5/gA9+qA621dt2c3SLdG4Z3InTuzbX5ol1qKJ0Nz/ceA+9xz9DuTuJJf/zZ467/y5cbv0VHI2WbNzJmKn5fJS7EQOcc0wrRg3qSJaD/viYsnQLd7+Xy9aSSkYN6sjNg7NI0vfjIVGgRViVP8CHP27gqSkrWLm1lC7N07h5cBZDuynYwu3H7xbQ8Pzf0m7LGub2O412r44hI6tDpMuSQ7C2aDcvTF/JW3PWUubzM+Toplw/KDOm9/cq3u3j3o8X8+68dRzVLI3RI3rSs3WDSJcVUxRoUaLKH+Cj3A08+fUKCgpLOapZGn8c3Ikzu7dQsIVY8YYtjJswgxmzl/H36a9g//xneo28JNJlyRHYXlrJKzNW89L3K9m+20efdg25/qSODDm6WUz93Hy9dDP3vLeArSWV3HByJjed2kmtsiOgQIsy/oDl49wNPDE5j/zCUrKapvLHwVn8pkcLDV2uJRsIMPfBZ+jwwN/Y7U5i/Gtfc8tpnbWmoAOUVfp5O2ctz39bwLrtZXRqmsrIkzpy7jGtSHRH72LIxbt9/OvjRbw3bz1dmqcxengverTWxPIjpUCLUv6A5dMFG3lich55W0rIbFKPP56axVm9WirYjsD6nAVsu+o6ei6axfJ2R5Pw/PNknnZCpMuSEKvyB/hkwUaem1rAko07aZaexDUnduDivm1J80bXyMhJizfz5/cXsK20khtPzuSmU7OiOnxjQdgDzRgzFHgcSADGWWv/s9fjVwGjgfXBu56y1o472PM6PdBqBAKWzxZu4onJeSzbvIuOGfW46dROnN2rJW5tw3FQPn+AOTf9md7jHqXK5WbRjXeS/eBfSPCoVeZk1lq+zdvKc1Pz+T5/G2leN5f1b8fVJ7SnaYR3RNixu5J7P1rMez9Ut8oeHtGL7q3UKguFsAaaMSYBWA6cBqwD5gAXW2sX73HMVUC2tfamw3nueAm0GoGA5YtFm3h8ch5LN+2iQ0Y9bjylE+ceo2Dbn7mrinjg9Rm88fdzWdT7JFq/PJamR2dGuiypY/PX7mDstAI+W7gRd4KLC3q3ZuRJHemQUa/Oa/kq2CrbXlrJDad04qZTOqlVFkLhDrQBwD+ttWcEv74HwFr77z2OuQoF2iELBCxfLt7ME5PzWLxxJ+0ap3DjKZ0479hW2jgxqHjTVpZefSO9v3yXi2/9L6MuO5khx2jJqni3amspY78tYMLcdfj8AYZ2a871gzLrZNWNHbsr+efERXzw4waObpHO6OE91SoLg3AH2nBgqLX22uDXlwP99gyvYKD9GyikujV3q7V27X6ebyQwEqBt27Z9Vq9eXav6Ypm1lq8Wb+bxyXks2rCTto1SuPGUTM7v3Tpug80GAsz7v3G0+9c9NCzdwZyzLqX7m+NITdZ+W/Kzwl0VvPT9Sl6dsZqd5VX079iIUYMyw7aA+JeLNvHn9xeyY3clN53aiRtOVqssXKIh0BoDJdbaCmPM9cBF1tpTD/bc8dpC25u1lslLtvD45DwWrC+mdcNkbjylExf0bh1XPzQbc5ey5Ypr6TX/O1a07owdM5asMwdFuiyJYiUVVbw5ew3jvl3Jpp3ldGmexqhBmfymZ4uQ/FG4vbSSf360iA+DrbKHR/TU1jhhFvEux72OTwCKrLUHfdcVaL9kbfWOwI9PymP+umJaNUjmhlMyGdGnjaODrcof4L/frSL70t9y1OaV5F5/G9kP/x13klplcmgqqwJMnL+BMVPzydtSQqsGyVw7sAMXHdfmiKd0fLFoE38Jtsr+eGoWN5ySGbc9J3Up3IHmprobcTDVoxjnAJdYaxftcUwLa+3G4O3zgLustf0P9twKtH2z1vLN8kIen5THj2t30LK+lz+c0okLs1s7bqLm8o+/Zucdf+bZbqfTok8Pbjy3Ny006EOOUCBg+XrpFsZMy2fOqu00TPFwxYD2XHl8exrVO7Q/kIpKq6+VTZy/gW4t0xk9vBddW6aHuXKpURfD9s8EHqN62P6L1toHjDH3AjnW2onGmH8DZwNVQBHwB2vt0oM9rwLtwKy1TMvbyuOTljNvzQ5a1Pfyh5MzuTC7Tcyv1l2ydTsLr/4jx33yBkWpDVj2wpucMHyIFneWkJm7uohnvylg0pLNeD0uLspuw7UDO9KmUQoAc1YVVS+7Venntz1bcHq35ny1eBN//WAhxWU+/nhqFn84Wa2yuqaJ1Q5nreW7Fdt4fPJy5qzaTrP0JP4wKJPf9W0bk8H2wxP/pdXf7iRj5zbmDLuQo//7FOnNMiJdljjUii27GDO1gA9+XE/Awm96tCDN6+a9eesp9/mxQLIngTSvmy27KujeqrpVdnQLtcoiQYEWJ6y1zMjfxmOT85i9soimaUmMGpTJJf1iI9g2Fpcx9ca/8rvX/o+ClplUPv0MXc49PdJlSZzYWFzGf79bxfiZq9ld6d/nMecf25IHh/dSqyyCFGhxaEb+Nh6btJxZK4vISE1i1KCOXNqvHcmJ0Rdsfl8VM/86mgn5Jayt35SbGpVywn234fEmRbo0iUOvzFjFfR8vxuf/9e/Gi/u25d/n94hAVVLjQIGmtYEcakBmYwZkDmBmwTYen5TH/Z8s4bmp+Yw8qSOX9W8XNYv1rvhiGnbk9ZywZim7TruYbmP/8tM1DJFIaJKaRKLbhc//y1ZaggvSvdHxcyP7pnazw/Xv2Jg3Rvbn7esH0KV5Ov/76VIGPjiF56bmU1pRFbG6dhftYOZ5V9Fh2Ck0LNpMzoPPcMbn4xVmEnEnH9UUw68HH3kSXIzIbh2BiuRQqcsxzsxdXcRjk/L4Nm8rjeolcu3ADlwxoD2pSXX3l+d3U+aRef4wmu/YwqzTR9Dlxaeo36ppnZ1f5GByVhXx+5fmUObz4/NbvG4X/zqnOxcdp+XVIk3X0ORX5q7ezhOT85i6vJAGKR6uG9iRKwa0C+v2G1uXr2T8y18ycQvcO3M8jf/xZ44ePixs5xOpjcqqAH9660c+XbiRH/9xOulRtjVNvDpQoKnLMU71adeQl3/fl/dvOJ5j2zRg9BfLOPHBKTw5OY+d5b6QnitQ5WfWnfeT1LM7lz92FxdcOIi+P0xVmElUS3S7OKp5GgFbPWxfop8CLc4d27Yh/726Lx/eeALZ7RryyFfLOfE/X/P4pDyKy2ofbCunzCCvcy/6jf4bqzt2pWzKNG48rYujl+oS56iZ7lLu2/cwfoku+q0iAPRq04AXrjqOj246kb4dGvPopOWc+ODXPPrV8iMKtrJKP9Mv/yOthwyk6eZ1zLn3MbotnEXrvj3DUL1IeHiD01zKFGgxQWNQ5Rd6tK7PuCuzWbi+mCcm5/H45DxenL6Sq09oz+9P7ECDlOr17vKL8nlkxiOMzx1PSWUJqYmpXNbzMm4bcBtbllfy16/X8NJH7/DDSb+l88vPclzbFhF+ZSKHzxvsSajwBSJciRwKBZrsU/dW9Rl7RTaLN+zkicl5PPH1Cl78bhVXHd+eti2XcdXEiyn3V2Jt9dD/XZW7eH7u8/x35ljee9NP1pnPsW7uIgZkNo7wKxE5cjVdjmqhxQYFmhxQ15bpPHd5H5Zs3MmTX+fx6DffstF7E5aKXx1bZauocsP5l7iZ+4eT6NpcYSaxLVnX0GKKrqHJITm6RTrPXNqHQb1nAgf+4fa7Dc/Me7puChMJo58HhajLMRYo0OSwfLzibSwHXmHEF/Dxau6rdVSRSPgkJ1b/ilSXY2xQoMlhKaksCelxItGsZsNcdTnGBgWaHJbUxNSQHicSzWp2p1CgxQYFmhyWy3pehsd14CWAPC4Pl/e8vI4qEgkfTayOLQo0OSy3DbgNT8JBAi3Bw639b62jikTCp2YemgaFxAYFmhyWzEaZTBgxgRRPyq9aah6XhxRPChNGTCCzUWaEKhQJnWStFBJTFGhy2IZlDSN3VC4j+4wkxZ0G1pDqSWNkn5HkjsplWJYWHRZn8GpQSEzRxGo5IpmNMnnqzKe4suu9jHhuBi9f0pdBnZtEuiyRkHK5DIlul1poMUItNKmVjNQkALbu+vXKISJO4HW7tJZjjFCgSa1kpFYvVlxYokATZ/J6EiirVAstFijQpFZSk9wkuV1qoYljJScmUF6lQIsFCjSpFWMMGalJbFULTRzK607QoJAYoUCTWstIS2JrSWWkyxAJC29iAmW6hhYTFGhSa01SE9VCE8fyul1qocUIBZrUmrocxcm8HnU5xgoFmtRaRmoSRaWV+AM20qWIhFyyAi1mKNCk1pqkJRGwUFSq62jiPF6PS2s5xggFmtTaT5Or1e0oDpScmKCVQmKEAk1qrWZytQJNnChJw/ZjhgJNai0jTS00ca7kRAVarFCgSa39vJ6jrqGJ83jdCfj8liq/rqNFOwWa1Fq6101igkstNHEkrye4yWeVAi3aKdCk1qqXv0rUAsXiSDWbfKrbMfop0CQktPyVOJU2+YwdCjQJiYzUJK24L47kVQstZijQJCQytJ6jOJTXHbyGpsnVUU+BJiGRkZrEttJKAlr+ShzG66luoWlydfRToElIZKQm4Q9YdpT5Il2KSEhpUEjsUKBJSGhytTjVz4NC1OUY7RRoEhI/LX+lgSHiMMmJ1b8m1eUY/RRoEhJNgquFaC6aOE2Shu3HDAWahMTPK+5rLpo4i66hxQ4FmoRE/WQPbpfRNTRxnJpRjgq06KdAk5BwuQyNUxN1DU0cp2YeWlmlBoVEOwWahExGapJaaOI47gQXngRDeZVaaNFOgSYhUx1ouoYmzuPVJp8xQYEmIaMWmjiVV5t8xgQFmoRMRloi20oqsVbLX4mzeD0uTayOAQo0CZkmqUlU+gPsLKuKdCkiIeV1J1BWqRZatAtJoBljhhpjlhljVhhj7t7H40nGmLeCj88yxrQPxXklumRocrU4VHJiggaFxIBaB5oxJgF4GhgGdAUuNsZ03euwa4Dt1tpOwKPAg7U9r0SfnydXK9DEWTQoJDaEooXWF1hhrS2w1lYCbwLn7HXMOcDLwdsTgMHGGBOCc0sUyUgLrueoQBOH8SYmUKZraFEvFIHWCli7x9frgvft8xhrbRVQDDQOwbklivzUQtPkanEYr9tFhVpoUS/qBoUYY0YaY3KMMTmFhYWRLkcOQ8OURFxG6zmK8yQnJmi1/RgQikBbD7TZ4+vWwfv2eYwxxg3UB7bt68mstWOttdnW2uwmTZqEoDypKwkuQ6N6mosmzqNraLEhFIE2B8gyxnQwxiQCvwMm7nXMRODK4O3hwNdWk5UcKSM1UYEmjqN5aLHBXdsnsNZWGWNuAr4AEoAXrbWLjDH3AjnW2onAC8CrxpgVQBHVoScO1CQtiUJ1OYrDeNXlGBNqHWgA1tpPgU/3uu/ve9wuB0aE4lwS3TJSkygoLI10GSIh5XUnUFkVIBCwuFwaoB2tom5QiMS2mi5H9SiLk/y0yacmV0c1BZqEVEZqEhVVAUoqtPyVOEfNnmi6jhbdFGgSUj+vFqLraOIcNbtW6zpadFOgSUhlpGn5K3Gen7ocFWhRTYEmIZWRGlz+SquFiIMkuRVosUCBJiHVRAsUiwOphRYbFGgSUo3qJWIMmosmjqJBIbFBgSYh5U5w0TBFq4WIs9S00LTJZ3RToEnIZaQm6hqaOErNKEfNQ4tuCjQJuYxULVAszuL9aVCIuhyjmQJNQq460HQNTZzDm1j9q1Lz0KKbAk1CTi00cZqaLkdt8hndFGgSchlpieyu9LO7UstfiTMkezQoJBYo0CTkflr+ape6HcUZPAkuElxGg0KinAJNQq5mcnWhuh3FQbxuF2WVGhQSzRRoEnIZWi1EHCg5MUEttCinQJOQy0gLrueoQBMHSXInaOmrKKdAk5BrXE/X0MR5khMVaNFOgSYhl+h2UT/ZoxaaOIrX49LE6iinQJOwyEjVeo7iLMmeBA3bj3IKNAkLTa4Wp/F6NCgk2inQJCwy0rT8lThL9aAQdTlGMwWahEWT1CStuC+OokEh0U+BJmGRkZrIrooq/QIQx/C6Xfp+jnIKNAkLTa4Wp0lOTNBq+1FOgSZh8XOg6TqaOIPXoy7HaKdAk7DISKuZXK0WmjhDdZdjAGttpEuR/VCgSVhkpGr5K3EWb2JwT7QqjXSMVgo0CQtdQxOn8bqrA03djtFLgSZh4fUkkJbk1jU0cYzkYAtNA0OilwJNwiYjLUl7ooljeD3Vvy41uTp6KdAkbDJSEzUoRBwj2RNsoWk9x6ilQJOw0XqO4iRJwUDTeo7RS4EmYVMdaLqGJs6gQSHRT4EmYZORmkRxmY9KDXMWB6gZFKJAi14KNAmbjLTquWjbStXtKLFPg0KinwJNwuanuWi71O0osU+DQqKfAk3CRpOrxUm8GhQS9RRoEjZNgoGmuWjiBDWDQtRCi14KNAmbmmtoaqGJE3gTq39dai3H6KVAk7BJSXSTkpiga2jiCIkJLozRKMdopkCTsNLkanGE/HzMjTey4P8u5E9Dj4b0dLjhBsjPj3RlsgcFmoRVRmqiAk1i22efYXv2JPD886RW7sZYC7t2YceNg5494bPPIl2hBCnQJKzUQpOYlp+PHT4cs3s3rqqqXzxkfD7YvRuGD1dLLUoo0CSsMtK0/JXEsEcewVYe5PvX54NHH62beuSAFGgSVhmpSWzfXUmVXyPDJAaNH/+rltmv+Hzw6qt1U48ckAJNwqpJaiLWQlGpWmkSg0pKQnuchJUCTcIqQ5OrJYYFUuod2oGpqeEtRA6JAk3CKiOtZvkrtdAktkz9+gcqyyuxBzvQ44HLL6+LkuQgFGgSVj8vUKwWmsSG0m07eOEfY7jt/UXM6nUi1us98D/weODWW+umODkgBZqEVUaqlr+S2LHsw6/YflR3rrzvBi4fmMmAWV/heu89SEmpDq49eTzV90+YAJmZkSlYfkGBJmGVmuQmye1SoElUq6qoZMaVt5B53lDcfh/LX/+AWy4cQKLbBcOGQW4ujBxZvUKIy1X9eeTI6vuHDYt0+RLkjnQB4mzGmODkal1Dk+i0fu5Cdo24mAErFzLnxDPp/M7LdG2e8cuDMjPhqaeqPyRq1aqFZoxpZIz5yhiTF/zccD/H+Y0xPwY/JtbmnBJbKgMBXC1S+NH4WFJSFulyRH5ireXtnLUsu+Q6Wm5cRc6/n+a4bz+h/t5hJjGjti20u4HJ1tr/GGPuDn591z6OK7PWHlPLc0mMySst57wfVrC9dRIB4My5yxmaUZ+nurYjwZhIlydxbMfqDSy88gbmedtQfM09HH3BsWRntol0WVJLtb2Gdg7wcvD2y8C5tXw+cQhrLVcvXMk2XxV+l8G6DGUByxdbd/LWpqJIlydxbMELb+Hr0YO+337C4OOP4unbz6KFwswRahtozay1G4O3NwHN9nOc1xiTY4yZaYw590BPaIwZGTw2p7CwsJblSaSsLKtk/T7m8OwOBHhl/daI1CTxrXxnCTPPuowe1/6O0pR01nw+hdP+fhMul3oLnOKgXY7GmElA83089Jc9v7DWWmPM/uYgtrPWrjfGdAS+NsYssNbuc3lqa+1YYCxAdnb2Qec0SnSqtAFcxsA+pqWWaINEqWNLF6/GO/hk+m9axcyzLuOY8c/iTdfqHk5z0ECz1g7Z32PGmM3GmBbW2o3GmBbAlv08x/rg5wJjzDfAsYD2W3Cwzile6iW4KN17UWJ/gLULt/JA0WJuOLkTDeslRqZAiQuBKj9vvjudF6bm85A3nZ3j3qT/NRdFuiwJk9p2OU4ErgzevhL4cO8DjDENjTFJwdsZwAnA4lqeV6Kcyxie7dqOFJeLpGCXTr0EF11Skzm3fjovTF/JSQ9N4YnJeZRWHGQ1c5EjsGlhHku69+Oii0+lV/e2dFg4h54KM0cz1h55r54xpjHwNtAWWA1caK0tMsZkA6OstdcaY44HxgABqgP0MWvtC4fy/NnZ2TYnJ+eI65PI21Th482N29hY4ePEhmkMzaiPx2VYvnkXD3+xjC8XbyYjNZEbT+nEJf3akuROiHTJ4gA5Dz5L53/eidtfxcK77+e4f/0Jo5G1jmCMmWutzd7nY7UJtHBToDnfvDXbGf35MmYUbKNVg2T+dFpnzj22FQm6UC9HoHhjIXkjriT7u89Y1qEbqW+/QavsHpEuS0LoQIGmpa8konq3bcjr1/Xj1Wv60qheIre9M59hj0/ji0WbiOY/tiT6zCrYxg+nXcAx33/BjCtuJnPJPIVZnFELTaKGtZbPFm7i4S+WUbC1lGPaNODOoUdxfKZWbpD9q9xdznc3/41XdtYjoWVLbhvWlaPPODHSZUmYHKiFprUcJWoYYzizRwtO79qMd+et47FJeVzy/CwGZmVw5xld6NG6fqRLlCizenoOvosv4ZR1eey65i4GP/h76iXp11q8UpejRB13gouLjmvLlNtP5q+/OZqF64s566np3PjaPPILtdW9gA0EmHX7vTQ75QQaF23hhyf+y9nj/qMwi3PqcpSot6vcx/PfrmTctwVUVAUY0ac1twzJokX95EiXJhGwZct2Ng75Db0WzCC3+wBavv86GZ3aR7osqSMaFCIxLc3r4U+ndWbanadwxYB2vDdvPYNGf8MDnyxme6m2pYknXy7YwA33TaDFymXMuu1f9Jg/XWEmP1GgSczISE3iH2d1Y/JtgzirZ0tNzo4jpdt2MPu04Qzs3RF3yxbszF9Fv4f/jnHpV5j8TF2OErPyNu/i4S+X8cWizTSul8hNp2pythMt+/Ar6l1zNS23bWDmRSPJfvVpEj16j+OVuhzFkbKapTHm8mzev+F4OjdL418fLebUh6cyYe46/IHo/UNNDk1VRSUzrryFzPOG4vb7WPLGhxz/5nMKM9kvtdDEEay1TF+xlYc+X8aC9cVkNU3l9jOO4vSuzbTkUQxava2UFb+9kMEzPyXnhGFkvfMy9Vs0iXRZEgW09JXEjZ8mZ3+5jIJCTc6ONTYQ4LtH/8ujS8toUbKNy/u2pt+t10S6LIkimlgtcUOTs2PXjtUbKBh+GSfmTGHzb66m//inadVAUzPk0KmFJo5W7vMzfuZqnp6ygu27fZzZozm3nX4UmU20uWM0WfDi2zT/nz9Qv3Qn866/nb5P3I9Lg3tkH9TlKHFv78nZw3tXT85uqRZARJWXVfDjhdfQ/+PXWNWsPf5XXiHz9IGRLkuimEY5Stzbe3L2+z+s5+SHv+H+jxdTpMnZEbF4w05u/eur9P/4NWb+9lKaL1+gMJNaUaBJXKmZnP317YM4u1dLXvyuenL245PyKNHk7DoRqPIz84Z7cB17DEuTM5g+N5/+H43Hm65uYKkddTlKXNt7cvaNp3Ti0v6anB0umxbmsW34xXRbNpe5x51Kh8mf0CjNG+myJIaoy1FkP/aenH3vx9WTs9/JWavJ2SGW8+CzpBzXm/YrFzP7bw/Te+ZXCjMJKbXQRIL2NTn7ttOP4oxumpxdG8VlPmZd8gdO/+AFlnboTtrbr2snaTliGuUochj2npzdq00D7tLk7COS+/l3/OObtRw79xtO6VCfAU/ehzspMdJlSQxToIkcgSp/4KfJ2RuLyxmYlcEdZxxFz9YNIl1a1KvcXc7cq2+m39vjeGfgcDqPH8OxbRtGuixxAAWaSC3sa3L2n047ik5NNSpvX1Z/Nxff7y6h07rlzB5yPt3efIF6jRtEuixxCA0KEakFryeBawd2ZNqdp3Dz4CymLivk9EencteEXDbsKIt0eVHDBgLMuv0+mp58Ao2LNvHD4y/S96t3FWZSZ9RCEzlMW0sqeHrKCl6buQYMXNG/HTec0olG9eL32tCWXeU8M/ot/nnfVeR2H0DLd18jo3OHSJclDqQWmkgIaXL2L/3w5EvMH3A6E8tS+fjFifSYP11hJhGhFppILcXr5OzSbTtY9Ltr6DvpPZa36YLr++l0at040mWJw6mFJhJG8Tg5e9nESWw/qjvZk95nxoXX0X7pDwoziTgFmkiIHNu2Ia9f149Xr+lLo3qJ3DEhlzMem8bnCzcRzT0hh6PKH2DSn+4n89wzcPt9LHn9Awa8NZbEFK34IZGnQBMJIWMMA7OaMPGmE3j20t4ErGXU+Lmc+8z3fL9ia6TLq5U1Beu54vHJ5H/3A3NOPpvkxQvpdvHZkS5L5CcKNJEwMMYwrEcLvvyfk3jogp5s2VnOJeNmcfkLs8hdtyPS5R0WGwgw+++P0PjoLM545zmaj3mCAV+/T/0WTSJdmsgvaFCISB3Ye3L2sO7VO2dH++TsHWs2UnDBpfTOmcLizsfS8L23aNEtK9JlSRzToBCRCNtzcvYtg7OYtjz6J2cvePFtfN27033et8wcdRddFs5WmElUUwtNJAK2lVTw9JR8xs9cHXWTs8t9fl56+gNG3TqcVc3a43/lFe0kLVFDazmKRKl123fz+KQ83p23jpREN9cO7MC1AzuSmuSOSD35X33HzNFjeKD72dxnCvjNP27QTtISVRRoIlFuz8nZjeolclMdT84OVPmZffNf6T32YbbXa8Dyb2Yz8Fit9iHRR4EmEiN+WLOd0V8s4/v8bbRqkMwtQ7I4/9hWuBPCd7l708I8tg2/mG7L5vJDn5Np/+5rNGzXMmznE6kNDQoRiRHVk7P7M/6afjROTeTOCbkMffxbPl+4MSyTs2c++Qopx/WmQ8Ei5vx1NMfMnqwwk5ilQBOJQidmZfDhjXtOzp4X0snZO8t9/M8b8yh8ZhxrW2Wy/fvZHHff7RiXfiVI7NJ3r0iU2t/k7MvGzWL+2h1H/LyL3/yIna3a0/mpByl48gWOWjaPVtk9Qle4SIToGppIjKiZnP3MN/kUlVbuc3J2flE+j8x4hPG54ympLCE1MZXLel7GbQNuo423FXOvvpl+b49jQ+OW7Hr9LY4+/YQIviKRw6dBISIOsqvcx7hvVzLu2wLKfH6G92nNLUM6k1v4DcPfGY7P78MX8P10vMflwU0CT37aiGtmbmD2kAvo9uY47SQtMUmBJuJAe07OrjQb2ZB0I75A+X6PT6mENzL+w9m33lWHVYqElkY5ijhQ49Qk/n5WV76+fRANm36Oz+874PGVSW6+PGptHVUnUvcUaCIxrnXDFPJLPwfjP+BxVbaKV3NfraOqROqeAk3EAUoqS0J6nEgsUqCJOEBq4qGtt3iox4nEIgWaiANc1vMyPC7PAY/xuDxc3vPyOqpIpO4p0EQc4LYBt+FJOEigJXi4tf+tdVSRSN1ToIk4QGajTCaMmECKJ+VXLTWPy0OKJ4UJIyaQ2SgzQhWKhJ8CTcQhhmUNI3dULiP7jCTFnQbWkOpJY2SfkeSOymVY1rBIlygSVppYLeJA363YyqXjZvH29QPo26FRpMsRCRlNrBaJM+ne6m7H4rIDT7YWcZJaBZoxZoQxZpExJmCM2WdiBo8baoxZZoxZYYy5uzbnFJGDS092A7BTgSZxpLYttIXA+cC0/R1gjEkAngaGAV2Bi40xXWt5XhE5gJoW2s5yBZrED3dt/rG1dglU79t0AH2BFdbaguCxbwLnAItrc24R2b80b00LrSrClYjUnbq4htYK2HNF1HXB+/bJGDPSGJNjjMkpLCwMe3EiTuROcJGa5NY1NIkrB22hGWMmAc338dBfrLUfhroga+1YYCxUj3IM9fOLxIt0r1tdjhJXDhpo1tohtTzHeqDNHl+3Dt4nImGUnuzRoBCJK3XR5TgHyDLGdDDGJAK/AybWwXlF4lq616MWmsSV2g7bP88Ysw4YAHxijPkieH9LY8ynANbaKuAm4AtgCfC2tXZR7coWkYOpbqFpUIjEj9qOcnwfeH8f928Aztzj60+BT2tzLhE5POnJbpZsVAtN4odWChFxKHU5SrxRoIk4VHqyh5KKKgIBDRaW+KBAE3GodK8ba2FXha6jSXxQoIk4VP3k4PJXGrovcUKBJuJQ6clacV/iiwJNxKG0QLHEGwWaiEP9vIWMrqFJfFCgiTiUWmgSbxRoIg5VP0WDQiS+KNBEHCo10Y0xCjSJHwo0EYdyuQxpSW52lusamsQHBZqIg2kLGYknCjQRB6ufrPUcJX4o0EQcLN2rLWQkfijQRBwsPdmtlUIkbijQRBxMW8hIPFGgiTiYBoVIPFGgiThY/WQPpZV+qvyBSJciEnYKNBEHS/dWr+e4S3PRJA4o0EQcTFvISDxRoIk4mBYolniiQBNxsPSfdq1Wl6M4nwJNxMHqJ6uFJvFDgSbiYD9v8qlAE+dToIk4WM01NA0KkXigQBNxsJTEBBJcRl2OEhcUaCIOZowh3evWoBCJCwo0EYfTFjISLxRoIg6XnuzRNTSJCwo0EYer3hNNgSbOp0ATcbj0ZDc7tZajxAEFmojDqYUm8UKBJuJwGhQi8UKBJuJw6ckeyn0BKqr8kS5FJKwUaCIOV7MnmuaiidMp0EQcLl0LFEucUKCJONxPe6JpYIg4nAJNxOF+bqGpy1GcTYEm4nD1g1vIaLUQcToFmojDqctR4oUCTcThNChE4oUCTcThktwuEhNcGrYvjqdAE3E4YwzpWi1E4oACTSQOpCe7NShEHE+BJhIHtECxxAMFmkgcqO5y1DU0cTYFmkgcqJ/sYZdaaOJwCjSROJDudWtQiDieAk0kDqQneygu82GtjXQpImGjQBOJA+leDz6/pdwXiHQpImGjQBOJA+nB9RzV7ShOpkATiQP1k7WeozhfrQLNGDPCGLPIGBMwxmQf4LhVxpgFxpgfjTE5tTmniBy+nxYoVgtNHMxdy3+/EDgfGHMIx55ird1ay/OJyBGoWaBYq4WIk9Uq0Ky1S6B6rTgRiV7p3uA1NC1QLA5WV9fQLPClMWauMWbkgQ40xow0xuQYY3IKCwvrqDwRZ9MWMhIPDtpCM8ZMAprv46G/WGs/PMTznGitXW+MaQp8ZYxZaq2dtq8DrbVjgbEA2dnZmjQjEgLa5FPiwUEDzVo7pLYnsdauD37eYox5H+gL7DPQRCT0Et0ukj0JuoYmjhb2LkdjTD1jTFrNbeB0qgeTiEgdSk926xqaOFpth+2fZ4xZBwwAPjHGfBG8v6Ux5tPgYc2A6caY+cBs4BNr7ee1Oa+IHL50rzb5FGer7SjH94H393H/BuDM4O0CoFdtziMitaddq8XptFKISJyon+xRl6M4mgJNJE6ke90aFCKOpkATiRPqchSnU6CJxIl0r4ed2hNNHEyBJhIn0pPdBCyUVvojXYpIWCjQROKEtpARp1OgicSJmuWvNDBEnEqBJhIn0tVCE4dToInEiZ83+dRcNHEmBZpInEhPrtkTTS00cSYFmkicqK890cThFGgicSI1qbqFpkEh4lQKNJE44U5wkZqkLWTEuRRoInEk3etWl6M4lgJNJI6kJ3s0KEQcS4EmEke0QLE4mQJNJI6kez0U6xqaOJQCTSROrC6rIL+xm+WtEnlpXSGlfi1SLM6iQBOJA9O37+Lk2ctYlgKljZO4N38Dp8xexnafWmviHAo0EYez1nLT4jWUBQIETPV9uwOWTRU+nly9JbLFiYSQAk3E4daUV1Jc9euWWKW1fFy4o+4LEgkTBZqIwyW7XAT2s0l1vQT9ChDn0HeziMM1TfLQMy2ZBPPL+5NdhqtbZUSmKJEwUKCJxIGx3dvTzptEvQQX9RJcJLkMZzVtyGUtG0e6NJGQcUe6ABEJvxZJiXzXrwuzikvZVOHjmPQU2icnRboskZBSoInECWMM/RukRroMkbBRl6OIiDiCAk1ERBxBgSYiIo6gQBMREUdQoImIiCMo0ERExBEUaCIi4ggKNBERcQQFmoiIOIICTUREHEGBJiIijmCs3c9GSVHAGFMIrI50HQeQAWyNdBEREI+vW685Pug1R7921tom+3ogqgMt2hljcqy12ZGuo67F4+vWa44Pes2xTV2OIiLiCAo0ERFxBAVa7YyNdAEREo+vW685Pug1xzBdQxMREUdQC01ERBxBgSYiIo6gQDsMxpgRxphFxpiAMWa/w1yNMauMMQuMMT8aY3LqssZwOIzXPdQYs8wYs8IYc3dd1hhqxphGxpivjDF5wc8N93OcP/g+/2iMmVjXdYbCwd43Y0ySMeat4OOzjDHtI1BmSB3Ca77KGFO4x3t7bSTqDBVjzIvGmC3GmIX7edwYY54I/n/kGmN613WNoaBAOzwLgfOBaYdw7CnW2mMcMr/joK/bGJMAPA0MA7oCFxtjutZNeWFxNzDZWpsFTA5+vS9lwff5GGvt2XVXXmgc4vt2DbDdWtsJeBR4sG6rDK3D+F59a4/3dlydFhl6LwFDD/D4MCAr+DESeLYOago5BdphsNYusdYui3Qdde0QX3dfYIW1tsBaWwm8CZwT/urC5hzg5eDtl4FzI1dKWB3K+7bn/8UEYLAxxtRhjaHmtO/Vg7LWTgOKDnDIOcArttpMoIExpkXdVBc6CrTwsMCXxpi5xpiRkS6mjrQC1u7x9brgfbGqmbV2Y/D2JqDZfo7zGmNyjDEzjTHn1k1pIXUo79tPx1hrq4BioHGdVBceh/q9ekGw+22CMaZN3ZQWMY74+XVHuoBoY4yZBDTfx0N/sdZ+eIhPc6K1dr0xpinwlTFmafAvpKgVotcdUw70mvf8wlprjTH7m9/SLvhedwS+NsYssNbmh7pWqXMfAW9YayuMMddT3UI9NcI1yUEo0PZirR0SgudYH/y8xRjzPtVdHFEdaCF43euBPf+KbR28L2od6DUbYzYbY1pYazcGu1627Oc5at7rAmPMN8CxQCwF2qG8bzXHrDPGuIH6wLa6KS8sDvqarbV7vr5xwEN1UFckxdzP776oyzHEjDH1jDFpNbeB06keVOF0c4AsY0wHY0wi8DsgJkf9BU0ErgzevhL4VSvVGNPQGJMUvJ0BnAAsrrMKQ+NQ3rc9/y+GA1/b2F6R4aCvea/rR2cDS+qwvkiYCFwRHO3YHyjeo8s9dlhr9XGIH8B5VPctVwCbgS+C97cEPg3e7gjMD34sorrLLuK1h/t1B78+E1hOdQslpl831deIJgN5wCSgUfD+bGBc8PbxwILge70AuCbSdR/ha/3V+wbcC5wdvO0F3gFWALOBjpGuuQ5e87+DP7/zgSlAl0jXXMvX+wawEfAFf5avAUYBo4KPG6pHfuYHv5ezI13zkXxo6SsREXEEdTmKiIgjKNBERMQRFGgiIuIICjQREXEEBZqIiDiCAk1ERBxBgSYiIo7w/zcA+AIKgePBAAAAAElFTkSuQmCC\n",
      "text/plain": [
       "<Figure size 504x792 with 1 Axes>"
      ]
     },
     "metadata": {
      "needs_background": "light"
     },
     "output_type": "display_data"
    }
   ],
   "source": [
    "zone = 1\n",
    "import pandapower.plotting as plot\n",
    "plot.generic_geodata.create_generic_coordinates(net, overwrite=True)\n",
    "plot.plotting_toolbox.set_line_geodata_from_bus_geodata(net, overwrite=True)\n",
    "plot.geo.convert_geodata_to_gis(net)\n",
>>>>>>> 9eb78b22
    "\n",
    "fig, ax=plot.pyplot.subplots(figsize=(7,11))\n",
    "\n",
    "net.line_geodata.plot(ax=ax)\n",
    "net.line_geodata.loc[list(boundary_branches[\"line\"])].plot(ax=ax, color='red', linestyle=\"--\")\n",
    "net.bus_geodata.plot(column=net.bus.zone.values, ax=ax,zorder=10)\n",
    "net.bus_geodata.loc[net.ext_grid.bus.values].plot(ax=ax, color='k', marker=\"s\", markersize=200)\n",
    "\n",
    "net.bus_geodata.loc[list(buses[zone][\"external\"])].plot(color='r', ax=ax, zorder=100, markersize=100)\n",
    "net.bus_geodata.loc[list(buses[zone][\"internal\"])].plot(color='g', ax=ax, zorder=100, markersize=100)"
   ]
  },
  {
   "cell_type": "markdown",
   "metadata": {},
   "source": [
    "Now, we can obtain the grid equivalent to reduce the zone 0"
   ]
  },
  {
   "cell_type": "code",
   "execution_count": null,
   "metadata": {},
<<<<<<< HEAD
   "outputs": [],
=======
   "outputs": [
    {
     "name": "stderr",
     "output_type": "stream",
     "text": [
      "hp.pandapower.grid_equivalents.get_equivalent - INFO: rei equivalent calculation started\n",
      "hp.pandapower.toolbox - INFO: dropped 0 switches\n",
      "hp.pandapower.toolbox - INFO: dropped 3 load elements\n",
      "hp.pandapower.toolbox - INFO: dropped 5 lines with 0 line switches\n",
      "hp.pandapower.toolbox - INFO: dropped 3 lines with 0 line switches\n",
      "hp.pandapower.toolbox - INFO: dropped 1 gen elements\n",
      "hp.pandapower.toolbox - INFO: dropped 0 switches\n",
      "hp.pandapower.toolbox - INFO: dropped 1 lines with 0 line switches\n",
      "hp.pandapower.toolbox - INFO: dropped 1 gen elements\n",
      "hp.pandapower.toolbox - INFO: dropped 6 impedance elements\n",
      "hp.pandapower.toolbox - INFO: dropped 0 switches\n",
      "hp.pandapower.toolbox - INFO: dropped 5 lines with 0 line switches\n",
      "hp.pandapower.toolbox - INFO: dropped 3 lines with 0 line switches\n",
      "hp.pandapower.toolbox - INFO: dropped 0 lines with 0 line switches\n",
      "hp.pandapower.toolbox - INFO: dropped 3 ext_grid elements\n",
      "hp.pandapower.grid_equivalents.get_equivalent - INFO: \"rei\" equivalent finished in 0.47 seconds:\n"
     ]
    }
   ],
>>>>>>> 9eb78b22
   "source": [
    "b_internal = [net.bus.loc[net.bus.zone==1].index[0]]\n",
    "net_eq = pp.grid_equivalents.get_equivalent(net, \"rei\", buses[1][\"internal\"], b_internal)"
   ]
  },
  {
   "cell_type": "code",
   "execution_count": null,
   "metadata": {},
<<<<<<< HEAD
   "outputs": [],
=======
   "outputs": [
    {
     "data": {
      "text/html": [
       "<div>\n",
       "<style scoped>\n",
       "    .dataframe tbody tr th:only-of-type {\n",
       "        vertical-align: middle;\n",
       "    }\n",
       "\n",
       "    .dataframe tbody tr th {\n",
       "        vertical-align: top;\n",
       "    }\n",
       "\n",
       "    .dataframe thead th {\n",
       "        text-align: right;\n",
       "    }\n",
       "</style>\n",
       "<table border=\"1\" class=\"dataframe\">\n",
       "  <thead>\n",
       "    <tr style=\"text-align: right;\">\n",
       "      <th></th>\n",
       "      <th>name</th>\n",
       "      <th>vn_kv</th>\n",
       "      <th>type</th>\n",
       "      <th>zone</th>\n",
       "      <th>in_service</th>\n",
       "      <th>max_vm_pu</th>\n",
       "      <th>min_vm_pu</th>\n",
       "    </tr>\n",
       "  </thead>\n",
       "  <tbody>\n",
       "    <tr>\n",
       "      <th>0</th>\n",
       "      <td>1</td>\n",
       "      <td>345.0</td>\n",
       "      <td>b</td>\n",
       "      <td>0</td>\n",
       "      <td>True</td>\n",
       "      <td>1.1</td>\n",
       "      <td>0.9</td>\n",
       "    </tr>\n",
       "    <tr>\n",
       "      <th>1</th>\n",
       "      <td>2</td>\n",
       "      <td>345.0</td>\n",
       "      <td>b</td>\n",
       "      <td>1</td>\n",
       "      <td>True</td>\n",
       "      <td>1.1</td>\n",
       "      <td>0.9</td>\n",
       "    </tr>\n",
       "    <tr>\n",
       "      <th>5</th>\n",
       "      <td>6</td>\n",
       "      <td>345.0</td>\n",
       "      <td>b</td>\n",
       "      <td>1</td>\n",
       "      <td>True</td>\n",
       "      <td>1.1</td>\n",
       "      <td>0.9</td>\n",
       "    </tr>\n",
       "    <tr>\n",
       "      <th>7</th>\n",
       "      <td>8</td>\n",
       "      <td>345.0</td>\n",
       "      <td>b</td>\n",
       "      <td>1</td>\n",
       "      <td>True</td>\n",
       "      <td>1.1</td>\n",
       "      <td>0.9</td>\n",
       "    </tr>\n",
       "    <tr>\n",
       "      <th>8</th>\n",
       "      <td>load_integrated-total 2</td>\n",
       "      <td>345.0</td>\n",
       "      <td>b</td>\n",
       "      <td>None</td>\n",
       "      <td>True</td>\n",
       "      <td>1.1</td>\n",
       "      <td>0.9</td>\n",
       "    </tr>\n",
       "    <tr>\n",
       "      <th>9</th>\n",
       "      <td>gen_separate-total 2</td>\n",
       "      <td>345.0</td>\n",
       "      <td>b</td>\n",
       "      <td>None</td>\n",
       "      <td>True</td>\n",
       "      <td>NaN</td>\n",
       "      <td>NaN</td>\n",
       "    </tr>\n",
       "  </tbody>\n",
       "</table>\n",
       "</div>"
      ],
      "text/plain": [
       "                      name  vn_kv type  zone  in_service  max_vm_pu  min_vm_pu\n",
       "0                        1  345.0    b     0        True        1.1        0.9\n",
       "1                        2  345.0    b     1        True        1.1        0.9\n",
       "5                        6  345.0    b     1        True        1.1        0.9\n",
       "7                        8  345.0    b     1        True        1.1        0.9\n",
       "8  load_integrated-total 2  345.0    b  None        True        1.1        0.9\n",
       "9     gen_separate-total 2  345.0    b  None        True        NaN        NaN"
      ]
     },
     "execution_count": 14,
     "metadata": {},
     "output_type": "execute_result"
    }
   ],
>>>>>>> 9eb78b22
   "source": [
    "net_eq.bus"
   ]
  },
  {
   "cell_type": "markdown",
   "metadata": {},
   "source": [
    "## Grid equivalents with DC lines"
   ]
  },
  {
   "cell_type": "code",
   "execution_count": null,
   "metadata": {},
   "outputs": [],
   "source": [
    "pp.drop_lines(net, [2])\n",
    "pp.create_dcline(net, 4, 5, 50, 0.5, 0.7, 1.0, 1.0)\n",
    "pp.runpp(net)"
   ]
  },
  {
   "cell_type": "code",
   "execution_count": null,
   "metadata": {},
<<<<<<< HEAD
   "outputs": [],
=======
   "outputs": [
    {
     "name": "stderr",
     "output_type": "stream",
     "text": [
      "hp.pandapower.grid_equivalents.get_equivalent - INFO: replaced dcline [0] by gen elements\n",
      "hp.pandapower.grid_equivalents.get_equivalent - INFO: rei equivalent calculation started\n",
      "hp.pandapower.toolbox - INFO: dropped 0 switches\n",
      "hp.pandapower.toolbox - INFO: dropped 1 load elements\n",
      "hp.pandapower.toolbox - INFO: dropped 5 lines with 0 line switches\n",
      "hp.pandapower.toolbox - INFO: dropped 1 dcline elements\n",
      "hp.pandapower.toolbox - INFO: dropped 3 gen elements\n",
      "hp.pandapower.toolbox - INFO: dropped 0 switches\n",
      "hp.pandapower.toolbox - INFO: dropped 1 ext_grid elements\n",
      "hp.pandapower.toolbox - INFO: dropped 2 lines with 0 line switches\n",
      "hp.pandapower.toolbox - INFO: dropped 1 lines with 0 line switches\n",
      "hp.pandapower.toolbox - INFO: dropped 8 impedance elements\n",
      "hp.pandapower.toolbox - INFO: dropped 0 switches\n",
      "hp.pandapower.toolbox - INFO: dropped 5 lines with 0 line switches\n",
      "hp.pandapower.toolbox - INFO: dropped 1 dcline elements\n",
      "hp.pandapower.toolbox - INFO: dropped 0 lines with 0 line switches\n",
      "hp.pandapower.toolbox - INFO: dropped 2 load elements\n",
      "hp.pandapower.toolbox - INFO: dropped 1 gen elements\n",
      "hp.pandapower.toolbox - INFO: dropped 2 ext_grid elements\n",
      "hp.pandapower.grid_equivalents.get_equivalent - INFO: \"rei\" equivalent finished in 0.51 seconds:\n"
     ]
    }
   ],
>>>>>>> 9eb78b22
   "source": [
    "net_eq = pp.grid_equivalents.get_equivalent(net, \"rei\", [4,8], [0])"
   ]
  },
  {
   "cell_type": "code",
   "execution_count": null,
   "metadata": {},
<<<<<<< HEAD
   "outputs": [],
=======
   "outputs": [
    {
     "data": {
      "text/html": [
       "<div>\n",
       "<style scoped>\n",
       "    .dataframe tbody tr th:only-of-type {\n",
       "        vertical-align: middle;\n",
       "    }\n",
       "\n",
       "    .dataframe tbody tr th {\n",
       "        vertical-align: top;\n",
       "    }\n",
       "\n",
       "    .dataframe thead th {\n",
       "        text-align: right;\n",
       "    }\n",
       "</style>\n",
       "<table border=\"1\" class=\"dataframe\">\n",
       "  <thead>\n",
       "    <tr style=\"text-align: right;\">\n",
       "      <th></th>\n",
       "      <th>name</th>\n",
       "      <th>vn_kv</th>\n",
       "      <th>type</th>\n",
       "      <th>zone</th>\n",
       "      <th>in_service</th>\n",
       "      <th>max_vm_pu</th>\n",
       "      <th>min_vm_pu</th>\n",
       "    </tr>\n",
       "  </thead>\n",
       "  <tbody>\n",
       "    <tr>\n",
       "      <th>0</th>\n",
       "      <td>1</td>\n",
       "      <td>345.0</td>\n",
       "      <td>b</td>\n",
       "      <td>0</td>\n",
       "      <td>True</td>\n",
       "      <td>1.1</td>\n",
       "      <td>0.9</td>\n",
       "    </tr>\n",
       "    <tr>\n",
       "      <th>3</th>\n",
       "      <td>4</td>\n",
       "      <td>345.0</td>\n",
       "      <td>b</td>\n",
       "      <td>0</td>\n",
       "      <td>True</td>\n",
       "      <td>1.1</td>\n",
       "      <td>0.9</td>\n",
       "    </tr>\n",
       "    <tr>\n",
       "      <th>4</th>\n",
       "      <td>5</td>\n",
       "      <td>345.0</td>\n",
       "      <td>b</td>\n",
       "      <td>0</td>\n",
       "      <td>True</td>\n",
       "      <td>1.1</td>\n",
       "      <td>0.9</td>\n",
       "    </tr>\n",
       "    <tr>\n",
       "      <th>8</th>\n",
       "      <td>9</td>\n",
       "      <td>345.0</td>\n",
       "      <td>b</td>\n",
       "      <td>0</td>\n",
       "      <td>True</td>\n",
       "      <td>1.1</td>\n",
       "      <td>0.9</td>\n",
       "    </tr>\n",
       "    <tr>\n",
       "      <th>9</th>\n",
       "      <td>load_integrated-total 1</td>\n",
       "      <td>345.0</td>\n",
       "      <td>b</td>\n",
       "      <td>None</td>\n",
       "      <td>True</td>\n",
       "      <td>1.1</td>\n",
       "      <td>0.9</td>\n",
       "    </tr>\n",
       "    <tr>\n",
       "      <th>10</th>\n",
       "      <td>gen_separate-total 1</td>\n",
       "      <td>345.0</td>\n",
       "      <td>b</td>\n",
       "      <td>None</td>\n",
       "      <td>True</td>\n",
       "      <td>NaN</td>\n",
       "      <td>NaN</td>\n",
       "    </tr>\n",
       "    <tr>\n",
       "      <th>11</th>\n",
       "      <td>gen_separate-total 2</td>\n",
       "      <td>345.0</td>\n",
       "      <td>b</td>\n",
       "      <td>None</td>\n",
       "      <td>True</td>\n",
       "      <td>NaN</td>\n",
       "      <td>NaN</td>\n",
       "    </tr>\n",
       "    <tr>\n",
       "      <th>12</th>\n",
       "      <td>gen_separate-total 5</td>\n",
       "      <td>345.0</td>\n",
       "      <td>b</td>\n",
       "      <td>None</td>\n",
       "      <td>True</td>\n",
       "      <td>NaN</td>\n",
       "      <td>NaN</td>\n",
       "    </tr>\n",
       "  </tbody>\n",
       "</table>\n",
       "</div>"
      ],
      "text/plain": [
       "                       name  vn_kv type  zone  in_service  max_vm_pu  \\\n",
       "0                         1  345.0    b     0        True        1.1   \n",
       "3                         4  345.0    b     0        True        1.1   \n",
       "4                         5  345.0    b     0        True        1.1   \n",
       "8                         9  345.0    b     0        True        1.1   \n",
       "9   load_integrated-total 1  345.0    b  None        True        1.1   \n",
       "10     gen_separate-total 1  345.0    b  None        True        NaN   \n",
       "11     gen_separate-total 2  345.0    b  None        True        NaN   \n",
       "12     gen_separate-total 5  345.0    b  None        True        NaN   \n",
       "\n",
       "    min_vm_pu  \n",
       "0         0.9  \n",
       "3         0.9  \n",
       "4         0.9  \n",
       "8         0.9  \n",
       "9         0.9  \n",
       "10        NaN  \n",
       "11        NaN  \n",
       "12        NaN  "
      ]
     },
     "execution_count": 17,
     "metadata": {},
     "output_type": "execute_result"
    }
   ],
>>>>>>> 9eb78b22
   "source": [
    "net_eq.bus"
   ]
  }
 ],
 "metadata": {
  "kernelspec": {
   "display_name": "Python 3",
   "language": "python",
   "name": "python3"
  },
  "language_info": {
   "codemirror_mode": {
    "name": "ipython",
    "version": 3
   },
   "file_extension": ".py",
   "mimetype": "text/x-python",
   "name": "python",
   "nbconvert_exporter": "python",
   "pygments_lexer": "ipython3",
<<<<<<< HEAD
   "version": "3.9.12"
=======
   "version": "3.8.8"
>>>>>>> 9eb78b22
  }
 },
 "nbformat": 4,
 "nbformat_minor": 2
}<|MERGE_RESOLUTION|>--- conflicted
+++ resolved
@@ -68,11 +68,6 @@
   },
   {
    "cell_type": "code",
-<<<<<<< HEAD
-   "execution_count": null,
-   "metadata": {},
-   "outputs": [],
-=======
    "execution_count": 2,
    "metadata": {
     "scrolled": true
@@ -102,7 +97,6 @@
      "output_type": "execute_result"
     }
    ],
->>>>>>> 9eb78b22
    "source": [
     "net = pp.networks.case9()\n",
     "pp.runpp(net)\n",
@@ -143,9 +137,6 @@
    "cell_type": "code",
    "execution_count": null,
    "metadata": {},
-<<<<<<< HEAD
-   "outputs": [],
-=======
    "outputs": [
     {
      "name": "stderr",
@@ -172,7 +163,6 @@
      ]
     }
    ],
->>>>>>> 9eb78b22
    "source": [
     "net_eq = pp.grid_equivalents.get_equivalent(net, eq_type, boundary_buses, internal_buses)"
    ]
@@ -233,9 +223,6 @@
    "cell_type": "code",
    "execution_count": null,
    "metadata": {},
-<<<<<<< HEAD
-   "outputs": [],
-=======
    "outputs": [
     {
      "name": "stderr",
@@ -263,7 +250,6 @@
      ]
     }
    ],
->>>>>>> 9eb78b22
    "source": [
     "# equivalent type\n",
     "eq_type = \"ward\"   # for xward-equivalent: eq_type = \"xward\"\n",
@@ -303,9 +289,6 @@
    "cell_type": "code",
    "execution_count": null,
    "metadata": {},
-<<<<<<< HEAD
-   "outputs": [],
-=======
    "outputs": [
     {
      "name": "stdout",
@@ -434,7 +417,6 @@
      "output_type": "display_data"
     }
    ],
->>>>>>> 9eb78b22
    "source": [
     "print(\"--- ward (original grid) ---\")\n",
     "display(net.ward)\n",
@@ -496,21 +478,6 @@
   },
   {
    "cell_type": "code",
-<<<<<<< HEAD
-   "execution_count": null,
-   "metadata": {
-    "scrolled": true
-   },
-   "outputs": [],
-   "source": [
-    "zone = 1\n",
-    "import pandapower.plotting as plt\n",
-    "import matplotlib as plot\n",
-    "\n",
-    "plt.create_generic_coordinates(net, overwrite=True)\n",
-    "plt.plotting_toolbox.set_line_geodata_from_bus_geodata(net, overwrite=True)\n",
-    "plt.convert_geodata_to_gis(net)\n",
-=======
    "execution_count": 12,
    "metadata": {},
    "outputs": [
@@ -543,7 +510,6 @@
     "plot.generic_geodata.create_generic_coordinates(net, overwrite=True)\n",
     "plot.plotting_toolbox.set_line_geodata_from_bus_geodata(net, overwrite=True)\n",
     "plot.geo.convert_geodata_to_gis(net)\n",
->>>>>>> 9eb78b22
     "\n",
     "fig, ax=plot.pyplot.subplots(figsize=(7,11))\n",
     "\n",
@@ -567,9 +533,6 @@
    "cell_type": "code",
    "execution_count": null,
    "metadata": {},
-<<<<<<< HEAD
-   "outputs": [],
-=======
    "outputs": [
     {
      "name": "stderr",
@@ -594,7 +557,6 @@
      ]
     }
    ],
->>>>>>> 9eb78b22
    "source": [
     "b_internal = [net.bus.loc[net.bus.zone==1].index[0]]\n",
     "net_eq = pp.grid_equivalents.get_equivalent(net, \"rei\", buses[1][\"internal\"], b_internal)"
@@ -604,9 +566,6 @@
    "cell_type": "code",
    "execution_count": null,
    "metadata": {},
-<<<<<<< HEAD
-   "outputs": [],
-=======
    "outputs": [
     {
      "data": {
@@ -718,7 +677,6 @@
      "output_type": "execute_result"
     }
    ],
->>>>>>> 9eb78b22
    "source": [
     "net_eq.bus"
    ]
@@ -745,9 +703,6 @@
    "cell_type": "code",
    "execution_count": null,
    "metadata": {},
-<<<<<<< HEAD
-   "outputs": [],
-=======
    "outputs": [
     {
      "name": "stderr",
@@ -776,7 +731,6 @@
      ]
     }
    ],
->>>>>>> 9eb78b22
    "source": [
     "net_eq = pp.grid_equivalents.get_equivalent(net, \"rei\", [4,8], [0])"
    ]
@@ -785,9 +739,6 @@
    "cell_type": "code",
    "execution_count": null,
    "metadata": {},
-<<<<<<< HEAD
-   "outputs": [],
-=======
    "outputs": [
     {
      "data": {
@@ -931,7 +882,6 @@
      "output_type": "execute_result"
     }
    ],
->>>>>>> 9eb78b22
    "source": [
     "net_eq.bus"
    ]
@@ -953,11 +903,7 @@
    "name": "python",
    "nbconvert_exporter": "python",
    "pygments_lexer": "ipython3",
-<<<<<<< HEAD
-   "version": "3.9.12"
-=======
    "version": "3.8.8"
->>>>>>> 9eb78b22
   }
  },
  "nbformat": 4,
